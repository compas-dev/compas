--- conflicted
+++ resolved
@@ -300,7 +300,6 @@
     # Transformations
     # ==========================================================================
 
-<<<<<<< HEAD
     def transform(self, transformation):
         """Transform the cone.
 
@@ -308,21 +307,11 @@
         ----------
         transformation : :class:`Transformation`
             The transformation used to transform the cone.
-=======
-    def scale(self, factor):
-        """Scale the cone by multiplying the radius and height by a factor.
-
-        Parameters
-        ----------
-        factor : float
-            The scaling factor.
->>>>>>> e34268ac
 
         Returns
         -------
         None
 
-<<<<<<< HEAD
         Examples
         --------
         >>> from compas.geometry import Frame, Scale
@@ -350,11 +339,22 @@
         
         # Apply transformation to frame
         self.frame.transform(transformation)
-=======
+
+    def scale(self, factor):
+        """Scale the cone by multiplying the radius and height by a factor.
+
+        Parameters
+        ----------
+        factor : float
+            The scaling factor.
+
+        Returns
+        -------
+        None
+
         """
         self.radius *= factor
         self.height *= factor
->>>>>>> e34268ac
 
     # ==========================================================================
     # Methods
