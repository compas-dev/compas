from __future__ import print_function
from __future__ import absolute_import
from __future__ import division

from compas.geometry import allclose
from compas.geometry import transform_points

from compas.geometry.predicates import is_point_on_line
from compas.geometry.primitives import Line
from compas.geometry.primitives import Primitive
from compas.geometry.primitives import Point

from compas.utilities import pairwise


class Polyline(Primitive):
    """A polyline is defined by a sequence of points connected by line segments.

    Parameters
    ----------
    points : list[[float, float, float] | :class:`~compas.geometry.Point`]
        An ordered list of points.
        Each consecutive pair of points forms a segment of the polyline.

    Attributes
    ----------
    points : list[:class:`~compas.geometry.Point`]
        The points of the polyline.
    lines : list[:class:`~compas.geometry.Line`], read-only
        The lines of the polyline.
    length : float, read-only
        The length of the polyline.

    Notes
    -----
    A polyline is a piecewise linear element.
    It does not have an interior.
    It can be open or closed.
    It can be self-intersecting.

    Examples
    --------
    >>> polyline = Polyline([[0,0,0], [1,0,0], [2,0,0], [3,0,0]])
    >>> polyline.length
    3.0

    >>> type(polyline.points[0]) == Point
    True
    >>> polyline.points[0].x
    0.0

    >>> type(polyline.lines[0]) == Line
    True
    >>> polyline.lines[0].length
    1.0

    """

    __slots__ = ['_points', '_lines']

    def __init__(self, points, **kwargs):
        super(Polyline, self).__init__(**kwargs)
        self._points = []
        self._lines = []
        self.points = points

    # ==========================================================================
    # data
    # ==========================================================================

    @property
    def DATASCHEMA(self):
        """:class:`schema.Schema` : Schema of the data representation."""
        from schema import Schema
        from compas.data import is_float3
        return Schema({
            'points': lambda points: all(is_float3(point) for point in points)
        })

    @property
    def JSONSCHEMANAME(self):
        """str : Name of the schema of the data representation in JSON format."""
        return 'polyline'

    @property
    def data(self):
        """dict : Returns the data dictionary that represents the polyline.
        """
        return {'points': [point.data for point in self.points]}

    @data.setter
    def data(self, data):
        self.points = [Point.from_data(point) for point in data['points']]

    @classmethod
    def from_data(cls, data):
        """Construct a polyline from a data dict.

        Parameters
        ----------
        data : dict
            The data dictionary.

        Returns
        -------
        :class:`~compas.geometry.Polyline`
            The constructed polyline.

        Examples
        --------
        >>> Polyline.from_data({'points': [[0.0, 0.0, 0.0], [1.0, 0.0, 0.0], [1.0, 1.0, 0.0]]})
        Polyline([Point(0.000, 0.000, 0.000), Point(1.000, 0.000, 0.000), Point(1.000, 1.000, 0.000)])

        """
        return cls([Point.from_data(point) for point in data['points']])

    # ==========================================================================
    # properties
    # ==========================================================================

    @property
    def points(self):
        return self._points

    @points.setter
    def points(self, points):
        self._points = [Point(*xyz) for xyz in points]
        self._lines = None

    # consider caching below based on point setter

    @property
    def lines(self):
        if not self._lines:
            self._lines = [Line(a, b) for a, b in pairwise(self.points)]
        return self._lines

    @property
    def length(self):
        return sum([line.length for line in self.lines])

    # ==========================================================================
    # customization
    # ==========================================================================

    def __repr__(self):
        return 'Polyline([{0}])'.format(', '.join(['{0!r}'.format(point) for point in self.points]))

    def __len__(self):
        return len(self.points)

    def __getitem__(self, key):
        return self.points[key]

    def __setitem__(self, key, value):
        self.points[key] = Point(*value)
        self._lines = None

    def __iter__(self):
        return iter(self.points)

    def __eq__(self, other):
        if not hasattr(other, '__iter__') or not hasattr(other, '__len__') or len(self) != len(other):
            return False
        return allclose(self, other)

    # ==========================================================================
    # constructors
    # ==========================================================================

    # ==========================================================================
    # methods
    # ==========================================================================

    def point(self, t, snap=False):
        """Point on the polyline at a specific normalized parameter.

        Parameters
        ----------
        t : float
            The parameter value.
        snap : bool, optional
            If True, return the closest polyline point.

        Returns
        -------
        :class:`~compas.geometry.Point`
            The point on the polyline.

        Examples
        --------
        >>> polyline = Polyline([[0.0, 0.0, 0.0], [1.0, 0.0, 0.0], [1.0, 1.0, 0.0]])
        >>> polyline.point(0.75)
        Point(1.000, 0.500, 0.000)

        """
        if t < 0 or t > 1:
            return None

        points = self.points
        if t == 0:
            return points[0]
        if t == 1:
            return points[-1]

        polyline_length = self.length

        x = 0
        i = 0
        while x <= t:
            line = Line(points[i], points[i + 1])
            line_length = line.length
            dx = line_length / polyline_length
            if x + dx > t:
                if snap:
                    if t - x < x + dx - t:
                        return line.start
                    else:
                        return line.end
                return line.point((t - x) * polyline_length / line_length)
            x += dx
            i += 1

    def is_selfintersecting(self):
        """Determine if the polyline is self-intersecting.

        Returns
        -------
        bool
            True if the polyline is self-intersecting.
            False otherwise.

        Examples
        --------
        >>>

        """
        raise NotImplementedError

    def is_closed(self):
        """Determine if the polyline is closed.

        Returns
        -------
        bool
            True if the polyline is closed, False otherwise.

        Examples
        --------
        >>> polyline = Polyline([[0.0, 0.0, 0.0], [1.0, 0.0, 0.0], [1.0, 1.0, 0.0], [0.0, 1.0, 0.0]])
        >>> polyline.is_closed()
        False
        >>> polyline.points.append(polyline.points[0])
        >>> polyline.is_closed()
        True

        """
        return self.points[0] == self.points[-1]

    def transform(self, T):
        """Transform this polyline.

        Parameters
        ----------
        T : :class:`~compas.geometry.Transformation` | list[list[float]]
            The transformation.

        Examples
        --------
        >>> from math import radians
        >>> from compas.geometry import Rotation
        >>> polyline = Polyline([[0.0, 0.0, 0.0], [1.0, 0.0, 0.0], [1.0, 1.0, 0.0], [0.0, 1.0, 0.0], [0.0, 0.0, 0.0]])
        >>> R = Rotation.from_axis_and_angle([0.0, 0.0, 1.0], radians(90))
        >>> polyline.transform(R)

        """
        for index, point in enumerate(transform_points(self.points, T)):
            self.points[index].x = point[0]
            self.points[index].y = point[1]
            self.points[index].z = point[2]

    def split_at_corners(self, angle_threshold):
        """Splits a polyline at corners larger than the given angle_threshold

        Parameters
        ----------
        angle_threshold : float
            In radians.

        Returns
        -------
        list[:class:`~compas.geometry.Polyline`]

        """
        corner_ids = []
        split_polylines = []
        points = self.points
        seg_ids = list(range(len(self.lines)))

        if self.is_closed():
            seg_ids.append(0)

        for seg1, seg2 in pairwise(seg_ids):
            angle = self.lines[seg1].vector.angle(self.lines[seg2].vector)
            if angle >= angle_threshold:
                corner_ids.append(seg1+1)

        if self.is_closed() and len(corner_ids) > 0:
            if corner_ids[-1] != len(points):
                corner_ids = [corner_ids[-1]] + corner_ids
        else:
            corner_ids = [0] + corner_ids + [len(points)]

        for id1, id2 in pairwise(corner_ids):
            if id1 < id2:
                split_polylines.append(Polyline(points[id1:id2+1]))
            else:
                looped_pts = [points[i] for i in range(id1, len(points))] + points[1:id2+1]
                split_polylines.append(Polyline(looped_pts))

        if self.is_closed() and not corner_ids:
            return [Polyline(self.points)]

        return split_polylines

    def tangent_at_point_on_polyline(self, point):
        """Calculates the tangent vector of a point on a polyline

        Parameters
        ----------
        point: [float, float, float] | :class:`~compas.geometry.Point`

        Returns
        -------
        :class:`~compas.geometry.Vector`

        """
        for line in self.lines:
            if is_point_on_line(point, line):
                return line.direction
        raise Exception('{} not found!'.format(point))

    tangent_at = tangent_at_point_on_polyline

    def divide_polyline(self, num_segments):
        """Divide a polyline in equal segments.

        Parameters
        ----------
        num_segments : int

        Returns
        -------
        list
            list[:class:`~compas.geometry.Point`]

        """
        segment_length = self.length/num_segments
        return self.divide_polyline_by_length(segment_length, False)

    divide = divide_polyline

    def divide_polyline_by_length(self, length, strict=True, tol=1e-06):
        """Splits a polyline in segments of a given length.

        Parameters
        ----------
        length : float
            Length of the segments.
        strict : bool, optional
            If False, the remainder segment will be added even if it is smaller than the desired length
        tol : float, optional
            Floating point error tolerance.

        Returns
        -------
        list[:class:`~compas.geometry.Point`]

        Notes
        -----
        The points of the new polyline are constrained to the segments of the old polyline.
        However, since the old points are not part of the new set of points, the geometry of the polyline will change.

        """
        num_pts = int(self.length/length)
        total_length = [0, 0]
        division_pts = [self.points[0]]
        new_polyline = self

        for i in range(num_pts):
            for i_ln, line in enumerate(new_polyline.lines):
                total_length.append(total_length[-1] + line.length)
                if total_length[-1] > length:
                    amp = (length - total_length[-2]) / line.length
                    new_pt = line.start + line.vector.scaled(amp)
                    division_pts.append(new_pt)
                    total_length = [0, 0]
                    remaining_pts = new_polyline.points[i_ln + 2:]
                    new_polyline = Polyline([new_pt, line.end] + remaining_pts)
                    break
                elif total_length[-1] == length:
                    total_length = [0, 0]
                    division_pts.append(line.end)

            if len(division_pts) == num_pts + 1:
                break

        if strict is False and not self.is_closed() and len(division_pts) < num_pts + 1:
            division_pts.append(new_polyline.points[-1])
        elif strict is False and division_pts[-1].distance_to_point(self.points[-1]) > tol:
            division_pts.append(self.points[-1])

        return division_pts

<<<<<<< HEAD
    def extend(self, length, both_ends=False):
        """Extends a polyline from its start or end by a given length

        Parameters:
        -----------
        length: list of float [start_offset, end_offset]

        both_ends: bool
            If True, both ends of Polyline will be extended

        Returns
        -------
        Polyline
        """
        if not isinstance(length, list):
            length = [length, length]

        new_end_pt = self.points[-1] + self.lines[-1].vector.unitized().scaled(length[1])
        self.points.append(new_end_pt)

        if both_ends:
            new_start_pt = self.points[0] + self.lines[0].vector.unitized().scaled(-length[0])
            self.points.insert(0, new_start_pt)

        return self

    def shorten(self, length, both_ends=False):
        """Shorten a polyline from start or end by a given length

        Parameters:
        -----------
        length: float or list of float [start_offset, end_offset]

        both_ends: bool
            If True, both ends of Polyline will be shortened

        Returns
        -------
        Polyline
        """

        if not isinstance(length, list):
            length = [length, length]

        total_length = [0, 0]

        for line in reversed(self.lines):
            total_length.append(total_length[-1] + line.length)
            if total_length[-1] > length[1]:
                amp = (length[1] - total_length[-2]) / line.length
                new_pt = line.end + line.vector.scaled(-amp)
                self.points[-1] = new_pt
                break
            else:
                self.points.pop(-1)

        if both_ends:
            total_length = [0, 0]
            for line in self.lines:
                total_length.append(total_length[-1] + line.length)
                if total_length[-1] > length[0]:
                    amp = (length[0] - total_length[-2]) / line.length
                    new_pt = line.start + line.vector.scaled(amp)
                    self.points[0] = new_pt
                    break
                else:
                    self.points.pop(0)

        return self
=======
    divide_by_length = divide_polyline_by_length
>>>>>>> 2a015520
<|MERGE_RESOLUTION|>--- conflicted
+++ resolved
@@ -412,7 +412,6 @@
 
         return division_pts
 
-<<<<<<< HEAD
     def extend(self, length, both_ends=False):
         """Extends a polyline from its start or end by a given length
 
@@ -482,6 +481,5 @@
                     self.points.pop(0)
 
         return self
-=======
-    divide_by_length = divide_polyline_by_length
->>>>>>> 2a015520
+
+    divide_by_length = divide_polyline_by_length