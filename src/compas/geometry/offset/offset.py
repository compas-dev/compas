--- conflicted
+++ resolved
@@ -16,10 +16,6 @@
 
 from compas.utilities import iterable_like
 from compas.utilities import pairwise
-<<<<<<< HEAD
-from compas.utilities import is_item_iterable
-=======
->>>>>>> 897de990
 
 
 def intersect_lines(l1, l2, tol):
