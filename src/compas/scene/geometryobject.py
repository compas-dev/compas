from __future__ import absolute_import
from __future__ import division
from __future__ import print_function

import compas.colors  # noqa: F401

from .descriptors.color import ColorAttribute
from .sceneobject import SceneObject


class GeometryObject(SceneObject):
    """Base class for scene objects for geometry objects.

    Parameters
    ----------
    geometry : :class:`compas.geometry.Geometry`
        The geometry of the geometry.

    Attributes
    ----------
    geometry : :class:`compas.geometry.Geometry`
        The geometry object associated with the scene object.
    pointcolor : :class:`compas.colors.Color`
        The color of the points.
    linecolor : :class:`compas.colors.Color`
        The color of the lines or curves.
    surfacecolor : :class:`compas.colors.Color`
        The color of the surfaces.
    pointsize : float
        The size of the points.
    linewidth : float
        The width of the lines or curves.
    show_points : bool
        Flag for showing or hiding the points. Default is ``False``.
    show_lines : bool
        Flag for showing or hiding the lines or curves. Default is ``True``.
    show_surfaces : bool
        Flag for showing or hiding the surfaces. Default is ``True``.

    """

    pointcolor = ColorAttribute()
    linecolor = ColorAttribute()
    surfacecolor = ColorAttribute()

<<<<<<< HEAD
    def __init__(self, pointcolor=None, linecolor=None, surfacecolor=None, pointsize=1.0, linewidth=1.0, show_points=False, show_lines=True, show_surfaces=True, **kwargs):
        # type: (compas.colors.Color | None, compas.colors.Color | None, compas.colors.Color | None, float, float, bool, bool, bool, dict) -> None
        super(GeometryObject, self).__init__(**kwargs)
        self.pointcolor = pointcolor or self.color
        self.linecolor = linecolor or self.color
        self.surfacecolor = surfacecolor or self.color
        self.pointsize = pointsize
        self.linewidth = linewidth
        self.show_points = show_points
        self.show_lines = show_lines
        self.show_surfaces = show_surfaces

    @property
    def geometry(self):
        return self.item

    def draw(self):
        """Draw the geometry. Implemented by child classes."""
        raise NotImplementedError
=======
    def __init__(self, geometry, **kwargs):
        super(GeometryObject, self).__init__(item=geometry, **kwargs)
        self.geometry = geometry
        self.pointcolor = kwargs.get("pointcolor", self.color)
        self.linecolor = kwargs.get("linecolor", self.color)
        self.surfacecolor = kwargs.get("surfacecolor", self.color)
        self.pointsize = kwargs.get("pointsize", 1.0)
        self.linewidth = kwargs.get("linewidth", 1.0)
        self.show_points = kwargs.get("show_points", False)
        self.show_lines = kwargs.get("show_lines", True)
        self.show_surfaces = kwargs.get("show_surfaces", True)
        # note: either lines should be renamed to curves
        # or surfaces should be renamed to faces?
>>>>>>> 10a8ee1a
<|MERGE_RESOLUTION|>--- conflicted
+++ resolved
@@ -43,7 +43,6 @@
     linecolor = ColorAttribute()
     surfacecolor = ColorAttribute()
 
-<<<<<<< HEAD
     def __init__(self, pointcolor=None, linecolor=None, surfacecolor=None, pointsize=1.0, linewidth=1.0, show_points=False, show_lines=True, show_surfaces=True, **kwargs):
         # type: (compas.colors.Color | None, compas.colors.Color | None, compas.colors.Color | None, float, float, bool, bool, bool, dict) -> None
         super(GeometryObject, self).__init__(**kwargs)
@@ -56,25 +55,6 @@
         self.show_lines = show_lines
         self.show_surfaces = show_surfaces
 
-    @property
-    def geometry(self):
-        return self.item
-
     def draw(self):
         """Draw the geometry. Implemented by child classes."""
-        raise NotImplementedError
-=======
-    def __init__(self, geometry, **kwargs):
-        super(GeometryObject, self).__init__(item=geometry, **kwargs)
-        self.geometry = geometry
-        self.pointcolor = kwargs.get("pointcolor", self.color)
-        self.linecolor = kwargs.get("linecolor", self.color)
-        self.surfacecolor = kwargs.get("surfacecolor", self.color)
-        self.pointsize = kwargs.get("pointsize", 1.0)
-        self.linewidth = kwargs.get("linewidth", 1.0)
-        self.show_points = kwargs.get("show_points", False)
-        self.show_lines = kwargs.get("show_lines", True)
-        self.show_surfaces = kwargs.get("show_surfaces", True)
-        # note: either lines should be renamed to curves
-        # or surfaces should be renamed to faces?
->>>>>>> 10a8ee1a
+        raise NotImplementedError