from compas.data import Data
from compas.datastructures import Tree
from compas.datastructures import TreeNode
from .sceneobject import SceneObject
from .context import redraw
from .context import clear


class SceneObjectNode(TreeNode):
    def __init__(self, sceneobject):
        super(SceneObjectNode, self).__init__(name=sceneobject.name)
        self.object = sceneobject

    @property
    def parent_object(self):
        if self.parent and isinstance(self.parent, SceneObjectNode):
            return self.parent.object
        return None

    @property
    def children_objects(self):
        return [child.object for child in self.children]


class SceneTree(Tree):
    def __init__(self, name=None):
        super(SceneTree, self).__init__(name=name)
        root = TreeNode(name="root")
        self.add(root)

    @property
    def objects(self):
        return [node.object for node in self.nodes if isinstance(node, SceneObjectNode)]

    def add_object(self, sceneobject, parent=None):
        node = SceneObjectNode(sceneobject)
        if parent is None:
            self.add(node, parent=self.root)
        else:
            parent_node = self.get_node_from_object(parent)
            self.add(node, parent=parent_node)

        sceneobject._node = node

    def get_node_from_object(self, sceneobject):
        for node in self.nodes:
            if isinstance(node, SceneObjectNode):
                if node.object == sceneobject:
                    return node
        raise ValueError("Scene object not in scene")


class Scene(Data):
    def __init__(self, name=None, context=None):
        super(Scene, self).__init__(name)
        self._tree = SceneTree("Scene")
        self.context = context

    @property
    def tree(self):
        return self._tree

    @property
    def objects(self):
        return self.tree.objects

    def add(self, item, parent=None, **kwargs):
<<<<<<< HEAD
        sceneobject = build_scene_object(item, context=self.context, **kwargs)
        self.tree.add_object(sceneobject, parent=parent)
=======
        sceneobject = SceneObject(item, context=self.context, **kwargs)
        name = item.name or item.__class__.__name__
        node = TreeNode(name, attributes={"sceneobject": sceneobject})

        if parent is None:
            self.tree.add(node, parent=self.tree.root)
        else:
            parent_node = self._get_node(parent)
            self.tree.add(node, parent=parent_node)

>>>>>>> fd9e4bb1
        return sceneobject

    def remove(self, sceneobject):
        node = self._get_node(sceneobject)
        self.tree.remove(node)

    def clear(self):
        guids = []
        for sceneobject in self.sceneobjects:
            guids += sceneobject.guids
            sceneobject._guids = None
        clear(guids=guids)

    def redraw(self):
        self.clear()

        drawn_objects = []
        for sceneobject in self.sceneobjects:
            drawn_objects += sceneobject.draw()

        if drawn_objects:
            redraw()

        return drawn_objects

    def print_hierarchy(self):
        self.tree.print_hierarchy()<|MERGE_RESOLUTION|>--- conflicted
+++ resolved
@@ -65,21 +65,8 @@
         return self.tree.objects
 
     def add(self, item, parent=None, **kwargs):
-<<<<<<< HEAD
         sceneobject = build_scene_object(item, context=self.context, **kwargs)
         self.tree.add_object(sceneobject, parent=parent)
-=======
-        sceneobject = SceneObject(item, context=self.context, **kwargs)
-        name = item.name or item.__class__.__name__
-        node = TreeNode(name, attributes={"sceneobject": sceneobject})
-
-        if parent is None:
-            self.tree.add(node, parent=self.tree.root)
-        else:
-            parent_node = self._get_node(parent)
-            self.tree.add(node, parent=parent_node)
-
->>>>>>> fd9e4bb1
         return sceneobject
 
     def remove(self, sceneobject):
