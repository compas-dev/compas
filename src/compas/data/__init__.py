--- conflicted
+++ resolved
@@ -1,71 +1,3 @@
-<<<<<<< HEAD
-=======
-"""
-********************************************************************************
-data
-********************************************************************************
-
-.. currentmodule:: compas.data
-
-.. rst-class:: lead
-
-This package provides a base data class for all COMPAS data objects such as geometry objects, robots, and data structures,
-and the infrastructure for data validation, conversion, coercion, and JSON serialisation.
-
-
-Classes
-=======
-
-.. autosummary::
-    :toctree: generated/
-    :nosignatures:
-
-    Data
-    DataEncoder
-    DataDecoder
-
-
-Functions
-=========
-
-.. autosummary::
-    :toctree: generated/
-    :nosignatures:
-
-    json_load
-    json_loads
-    json_dump
-    json_dumps
-
-
-Validators
-==========
-
-.. autosummary::
-    :toctree: generated/
-    :nosignatures:
-
-    is_sequence_of_int
-    is_sequence_of_uint
-    is_sequence_of_float
-    is_int3
-    is_float3
-    is_float4x4
-    is_item_iterable
-    validate_data
-
-
-Exceptions
-==========
-
-.. autosummary::
-    :toctree: generated/
-    :nosignatures:
-
-    DecoderError
-
-"""
->>>>>>> 897de990
 from __future__ import absolute_import
 
 from .exceptions import DecoderError
