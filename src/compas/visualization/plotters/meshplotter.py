--- conflicted
+++ resolved
@@ -1,10 +1,6 @@
-<<<<<<< HEAD
-""""""
-=======
 from __future__ import print_function
 from __future__ import division
 
->>>>>>> 604508b3
 try:
     basestring
 except NameError:
