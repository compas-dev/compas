from __future__ import absolute_import
from __future__ import division
from __future__ import print_function


from compas.geometry import bounding_box
from compas.geometry import bounding_box_xy


__all__ = [
    'mesh_bounding_box',
    'mesh_bounding_box_xy',
]


def mesh_bounding_box(mesh):
    """Compute the (axis aligned) bounding box of a mesh.

    Parameters
    ----------
    mesh : compas.datastructures.Mesh
        The mesh data structure.

    Returns
    -------
    list of point
        The 8 corners of the bounding box of the mesh.

    Examples
    --------
<<<<<<< HEAD
    # >>> from compas.datastructures import Mesh
    # >>> from compas.datastructures import mesh_bounding_box
    # >>> mesh = Mesh.from_polyhedron(4)
    >>> mesh_bbox = mesh_bounding_box(mesh)
    >>> print(type(mesh_bbox))
    <class 'list'>
    >>> bottom = mesh_bbox[:4]
    >>> print(bottom)
    [[0.0, 0.0, 0.0], [10.0, 0.0, 0.0], [10.0, 10.0, 0.0], [0.0, 10.0, 0.0]]
    >>> bottom_diagonal = bottom[0], bottom[2]
    >>> print(bottom_diagonal)
    ([0.0, 0.0, 0.0], [10.0, 10.0, 0.0])
=======
    >>> from compas.datastructures import Mesh
    >>> from compas.datastructures import mesh_bounding_box
    >>> mesh = Mesh.from_polyhedron(6)
    >>> mesh_bbox = mesh_bounding_box(mesh)
    >>> print(mesh_bbox)
    [[-1.1547005383792517, -1.1547005383792517, -1.1547005383792517], [1.1547005383792517, -1.1547005383792517, -1.1547005383792517], [1.1547005383792517, 1.1547005383792517, -1.1547005383792517], [-1.1547005383792517, 1.1547005383792517, -1.1547005383792517], [-1.1547005383792517, -1.1547005383792517, 1.1547005383792517], [1.1547005383792517, -1.1547005383792517, 1.1547005383792517], [1.1547005383792517, 1.1547005383792517, 1.1547005383792517], [-1.1547005383792517, 1.1547005383792517, 1.1547005383792517]]
    >>> bottom = mesh_bbox[:4]
    >>> print(bottom)
    [[-1.1547005383792517, -1.1547005383792517, -1.1547005383792517], [1.1547005383792517, -1.1547005383792517, -1.1547005383792517], [1.1547005383792517, 1.1547005383792517, -1.1547005383792517], [-1.1547005383792517, 1.1547005383792517, -1.1547005383792517]]
    >>> bottom_diagonal = bottom[0], bottom[2]
    >>> print(bottom_diagonal)
    ([-1.1547005383792517, -1.1547005383792517, -1.1547005383792517], [1.1547005383792517, 1.1547005383792517, -1.1547005383792517])
>>>>>>> 667e1ec9

    """
    xyz = mesh.vertices_attributes('xyz', keys=list(mesh.vertices()))
    return bounding_box(xyz)


def mesh_bounding_box_xy(mesh):
    """Compute the (axis aligned) bounding box of a projection of the mesh in the XY plane.

    Parameters
    ----------
    mesh : compas.datastructures.Mesh
        The mesh data structure.

    Returns
    -------
    list of point
        The 4 corners of the bounding polygon in the XY plane.

    Examples
    --------
    >>> mesh_bounding_box_xy(mesh)
    [[0.0, 0.0, 0.0], [10.0, 0.0, 0.0], [10.0, 10.0, 0.0], [0.0, 10.0, 0.0]]

    """
    xyz = mesh.vertices_attributes('xyz')
    return bounding_box_xy(xyz)


# ==============================================================================
# Main
# ==============================================================================

if __name__ == '__main__':

    import doctest
    import compas
    from compas.datastructures import Mesh

    mesh = Mesh.from_obj(compas.get('faces.obj'))

    doctest.testmod()<|MERGE_RESOLUTION|>--- conflicted
+++ resolved
@@ -28,10 +28,6 @@
 
     Examples
     --------
-<<<<<<< HEAD
-    # >>> from compas.datastructures import Mesh
-    # >>> from compas.datastructures import mesh_bounding_box
-    # >>> mesh = Mesh.from_polyhedron(4)
     >>> mesh_bbox = mesh_bounding_box(mesh)
     >>> print(type(mesh_bbox))
     <class 'list'>
@@ -41,20 +37,6 @@
     >>> bottom_diagonal = bottom[0], bottom[2]
     >>> print(bottom_diagonal)
     ([0.0, 0.0, 0.0], [10.0, 10.0, 0.0])
-=======
-    >>> from compas.datastructures import Mesh
-    >>> from compas.datastructures import mesh_bounding_box
-    >>> mesh = Mesh.from_polyhedron(6)
-    >>> mesh_bbox = mesh_bounding_box(mesh)
-    >>> print(mesh_bbox)
-    [[-1.1547005383792517, -1.1547005383792517, -1.1547005383792517], [1.1547005383792517, -1.1547005383792517, -1.1547005383792517], [1.1547005383792517, 1.1547005383792517, -1.1547005383792517], [-1.1547005383792517, 1.1547005383792517, -1.1547005383792517], [-1.1547005383792517, -1.1547005383792517, 1.1547005383792517], [1.1547005383792517, -1.1547005383792517, 1.1547005383792517], [1.1547005383792517, 1.1547005383792517, 1.1547005383792517], [-1.1547005383792517, 1.1547005383792517, 1.1547005383792517]]
-    >>> bottom = mesh_bbox[:4]
-    >>> print(bottom)
-    [[-1.1547005383792517, -1.1547005383792517, -1.1547005383792517], [1.1547005383792517, -1.1547005383792517, -1.1547005383792517], [1.1547005383792517, 1.1547005383792517, -1.1547005383792517], [-1.1547005383792517, 1.1547005383792517, -1.1547005383792517]]
-    >>> bottom_diagonal = bottom[0], bottom[2]
-    >>> print(bottom_diagonal)
-    ([-1.1547005383792517, -1.1547005383792517, -1.1547005383792517], [1.1547005383792517, 1.1547005383792517, -1.1547005383792517])
->>>>>>> 667e1ec9
 
     """
     xyz = mesh.vertices_attributes('xyz', keys=list(mesh.vertices()))
