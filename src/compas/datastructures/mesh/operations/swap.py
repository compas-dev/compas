--- conflicted
+++ resolved
@@ -3,11 +3,7 @@
 from __future__ import division
 
 
-<<<<<<< HEAD
-def trimesh_swap_edge(mesh, u, v, allow_boundary=True):
-=======
 def trimesh_swap_edge(mesh, edge, allow_boundary=True):
->>>>>>> 897de990
     """Replace an edge of the mesh by an edge connecting the opposite
     vertices of the adjacent faces.
 
