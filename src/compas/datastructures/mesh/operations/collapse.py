from __future__ import print_function
from __future__ import absolute_import
from __future__ import division


<<<<<<< HEAD
def is_collapse_legal(mesh, u, v, allow_boundary=False):
=======
def is_collapse_legal(mesh, edge, allow_boundary=False):
>>>>>>> 897de990
    """Verify if the requested collapse is legal for a triangle mesh.

    Parameters
    ----------
    mesh : :class:`~compas.datastructures.Mesh`
        The mesh.
    edge : tuple[int, int]
        The identifier of the edge.
    allow_boundary : bool, optional
        If True, collapse is allowed even if `u` and/or `v` is on the boundary.

    Returns
    -------
    bool
        True if the collapse is legal.
        False otherwise.

    """
    u, v = edge

    u_on = mesh.is_vertex_on_boundary(u)
    v_on = mesh.is_vertex_on_boundary(v)

    if v_on and not u_on:
        return False

    # collapsing of boundary vertices is currently not supported
    # change this to `and` to support collapsing to or from the boundary
    if not allow_boundary:
        if u_on or v_on:
            return False

    fkey_uv = mesh.halfedge[u][v]
    fkey_vu = mesh.halfedge[v][u]

    # check for contained faces
    for nbr in mesh.halfedge[u]:
        if nbr in mesh.halfedge[v]:
            fkey_nbr_v = mesh.halfedge[nbr][v]
            fkey_u_nbr = mesh.halfedge[u][nbr]

            if fkey_nbr_v is None and fkey_u_nbr is None:
                return False

            # in a trimesh
            # u and v should have one neighbor in common
            # and uv-nbr or vu-nbr
            # should define a face
            # check if UV > NBR is a face
            if mesh.halfedge[v][nbr] == fkey_uv and mesh.halfedge[nbr][u] != fkey_uv:
                return False
            # check if VU > NBR is a face
            if mesh.halfedge[u][nbr] == fkey_vu and mesh.halfedge[nbr][v] != fkey_vu:
                return False

    for nbr in mesh.halfedge[v]:
        if nbr in mesh.halfedge[u]:
            # check if UV > NBR is a face
            if mesh.halfedge[v][nbr] == fkey_uv and mesh.halfedge[nbr][u] != fkey_uv:
                return False
            # check if V > U > NBR is a face
            if mesh.halfedge[u][nbr] == fkey_vu and mesh.halfedge[nbr][v] != fkey_vu:
                return False

    return True


def mesh_collapse_edge(mesh, edge, t=0.5, allow_boundary=False, fixed=None):
    """Collapse an edge to its first or second vertex, or to an intermediate point.

    Parameters
    ----------
    mesh : :class:`~compas.datastructures.Mesh`
        Instance of a mesh.
    edge : tuple[int, int]
        The identifier of the edge.
    t : float, optional
        Determines where to collapse to.
        If ``t == 0.0`` collapse to start of the edge.
        If ``t == 1.0`` collapse to end of the edge.
        If ``0.0 < t < 1.0``, collapse to a point between start and end of the edge.
    allow_boundary : bool, optional
        If True, allow collapses involving boundary vertices.
    fixed : list[int], optional
        A list of identifiers of vertices that should stay fixed.

    Returns
    -------
    None

    Raises
    ------
    ValueError
        If the edge is not part of the mesh.

    """
    u, v = edge

    if t < 0.0:
        raise ValueError("Parameter t should be greater than or equal to 0.")
    if t > 1.0:
        raise ValueError("Parameter t should be smaller than or equal to 1.")

    # check collapse conditions
    if not is_collapse_legal(mesh, edge, allow_boundary=allow_boundary):
        return False

    # compare to fixed
    fixed = fixed or []
    if v in fixed or u in fixed:
        return False

    # move U
    x, y, z = mesh.edge_point(edge, t)
    mesh.vertex[u]["x"] = x
    mesh.vertex[u]["y"] = y
    mesh.vertex[u]["z"] = z

    # UV face
    fkey = mesh.halfedge[u][v]

    if fkey is None:
        del mesh.halfedge[u][v]

    else:
        face = mesh.face_vertices(fkey)
        f = len(face)

        # switch between UV face sizes
        # note: in a trimesh this is not necessary!
        if f < 3:
            raise Exception("Invalid mesh face: {}".format(fkey))
        if f == 3:
            # delete UV
            o = face[face.index(u) - 1]
            del mesh.halfedge[u][v]
            del mesh.halfedge[v][o]
            del mesh.halfedge[o][u]
            del mesh.face[fkey]
        else:
            # u > v > d => u > d
            d = mesh.face_vertex_descendant(fkey, v)
            face.remove(v)
            del mesh.halfedge[u][v]
            del mesh.halfedge[v][d]
            mesh.halfedge[u][d] = fkey

    # VU face
    fkey = mesh.halfedge[v][u]

    if fkey is None:
        del mesh.halfedge[v][u]

    else:
        face = mesh.face_vertices(fkey)
        f = len(face)

        # switch between VU face sizes
        # note: in a trimesh this is not necessary!
        if f < 3:
            raise Exception("Invalid mesh face: {}".format(fkey))
        if f == 3:
            # delete UV
            o = face[face.index(v) - 1]
            del mesh.halfedge[v][u]  # the collapsing halfedge
            del mesh.halfedge[u][o]
            del mesh.halfedge[o][v]
            del mesh.face[fkey]
        else:
            # a > v > u => a > u
            a = mesh.face_vertex_ancestor(fkey, v)
            face.remove(v)
            del mesh.halfedge[a][v]
            del mesh.halfedge[v][u]
            mesh.halfedge[a][u] = fkey

    # V neighbors and halfedges coming into V
    for nbr, fkey in list(mesh.halfedge[v].items()):
        if fkey is None:
            mesh.halfedge[u][nbr] = None
            del mesh.halfedge[v][nbr]
        else:
            # a > v > nbr => a > u > nbr
            face = mesh.face[fkey]
            a = mesh.face_vertex_ancestor(fkey, v)
            face[face.index(v)] = u

            if v in mesh.halfedge[a]:
                del mesh.halfedge[a][v]
            del mesh.halfedge[v][nbr]
            mesh.halfedge[a][u] = fkey
            mesh.halfedge[u][nbr] = fkey

        # only update what will not be updated in the previous part
        # verify what this is exactly
        # nbr > v > d => nbr > u > d
        if v in mesh.halfedge[nbr]:
            fkey = mesh.halfedge[nbr][v]
            del mesh.halfedge[nbr][v]
            mesh.halfedge[nbr][u] = fkey

    # delete V
    del mesh.halfedge[v]
    del mesh.vertex[v]


# split this up into more efficient cases
# - both not on boundary
# - u on boundary
# - v on boundary
# - u and v on boundary


def trimesh_collapse_edge(mesh, edge, t=0.5, allow_boundary=False, fixed=None):
    """Collapse an edge to its first or second vertex, or to an intermediate point.

    Parameters
    ----------
    mesh : :class:`~compas.datastructures.Mesh`
        Instance of a mesh.
    edge : tuple[int, int]
        The identifier of the edge.
    t : float, optional
        Determines where to collapse to.
        If ``t == 0.0`` collapse to the start of the edge.
        If ``t == 1.0`` collapse to the end of the edge.
        If ``0.0 < t < 1.0``, collapse to a point between start and end.
    allow_boundary : bool, optional
        If True, allow collapses involving vertices on the boundary.
    fixed : list, optional
        Identifiers of the vertices that should stay fixed.

    Returns
    -------
    None

    Raises
    ------
    ValueError
        If the edge is not part of the mesh.

    """
    u, v = edge

    if t < 0.0:
        raise ValueError("Parameter t should be greater than or equal to 0.")
    if t > 1.0:
        raise ValueError("Parameter t should be smaller than or equal to 1.")

    # check collapse conditions
    if not is_collapse_legal(mesh, edge, allow_boundary=allow_boundary):
        return False

    if mesh.is_vertex_on_boundary(u):
        t = 0.0

    # compare to fixed
    fixed = fixed or []
    if v in fixed or u in fixed:
        return False

    # move U
    x, y, z = mesh.edge_point(edge, t)

    mesh.vertex[u]["x"] = x
    mesh.vertex[u]["y"] = y
    mesh.vertex[u]["z"] = z

    # UV face
    fkey = mesh.halfedge[u][v]

    if fkey is None:
        del mesh.halfedge[u][v]
    else:
        face = mesh.face[fkey]

        o = face[face.index(u) - 1]

        del mesh.halfedge[u][v]
        del mesh.halfedge[v][o]
        del mesh.halfedge[o][u]
        del mesh.face[fkey]

        if len(mesh.halfedge[o]) < 2:
            del mesh.halfedge[o]
            del mesh.vertex[o]
            del mesh.halfedge[u][o]

    # VU face
    fkey = mesh.halfedge[v][u]

    if fkey is None:
        del mesh.halfedge[v][u]
    else:
        face = mesh.face[fkey]

        o = face[face.index(v) - 1]

        del mesh.halfedge[v][u]
        del mesh.halfedge[u][o]
        del mesh.halfedge[o][v]
        del mesh.face[fkey]

        if len(mesh.halfedge[o]) < 2:
            del mesh.halfedge[o]
            del mesh.vertex[o]
            del mesh.halfedge[v][o]

    # neighborhood of V
    for nbr, fkey in list(mesh.halfedge[v].items()):
        if fkey is None:
            mesh.halfedge[u][nbr] = None
            del mesh.halfedge[v][nbr]
        else:
            # a > v > nbr => a > u > nbr
            face = mesh.face[fkey]
            a = face[face.index(v) - 1]
            mesh.face[fkey] = [a, u, nbr]

            if v in mesh.halfedge[a]:
                del mesh.halfedge[a][v]
            del mesh.halfedge[v][nbr]

            mesh.halfedge[a][u] = fkey
            mesh.halfedge[u][nbr] = fkey
            mesh.halfedge[nbr][a] = fkey

        # nbr > v > d => nbr > u > d
        if v in mesh.halfedge[nbr]:
            mesh.halfedge[nbr][u] = mesh.halfedge[nbr][v]
            del mesh.halfedge[nbr][v]

    # delete V
    del mesh.halfedge[v]
    del mesh.vertex[v]

    # clean up
    for nu in mesh.halfedge[u]:
        for nbr in mesh.halfedge[nu]:
            if nbr == v:
                mesh.halfedge[nu][u] = mesh.halfedge[nu][v]
                del mesh.halfedge[nu][v]

    return True<|MERGE_RESOLUTION|>--- conflicted
+++ resolved
@@ -3,11 +3,7 @@
 from __future__ import division
 
 
-<<<<<<< HEAD
-def is_collapse_legal(mesh, u, v, allow_boundary=False):
-=======
 def is_collapse_legal(mesh, edge, allow_boundary=False):
->>>>>>> 897de990
     """Verify if the requested collapse is legal for a triangle mesh.
 
     Parameters
