from __future__ import print_function
from __future__ import absolute_import
from __future__ import division

from compas.utilities import pairwise


<<<<<<< HEAD
def mesh_split_edge(mesh, u, v, t=0.5, allow_boundary=False):
=======
def mesh_split_edge(mesh, edge, t=0.5, allow_boundary=False):
>>>>>>> 897de990
    """Split and edge by inserting a vertex along its length.

    Parameters
    ----------
    mesh : :class:`~compas.datastructures.Mesh`
        Instance of a mesh.
    edge : tuple[int, int]
        The identifier of the edge to split.
    t : float, optional
        The position of the inserted vertex.
        The value should be between 0.0 and 1.0
    allow_boundary : bool, optional
        If True, also split edges on the boundary.

    Returns
    -------
    int
        The key of the inserted vertex.

    Raises
    ------
    ValueError
        If u and v are not neighbors.

    """
    u, v = edge

    if t < 0.0:
        raise ValueError("t should be greater than or equal to 0.0.")
    if t > 1.0:
        raise ValueError("t should be smaller than or equal to 1.0.")

    if t == 0:
        return u
    if t == 1:
        return v

    # check if the split is legal
    # don't split if edge is on boundary
    fkey_uv = mesh.halfedge[u][v]
    fkey_vu = mesh.halfedge[v][u]

    if not allow_boundary:
        if fkey_uv is None or fkey_vu is None:
            return

    # coordinates
    x, y, z = mesh.edge_point(edge, t)

    # the split vertex
    w = mesh.add_vertex(x=x, y=y, z=z)

    # split half-edge UV
    mesh.halfedge[u][w] = fkey_uv
    mesh.halfedge[w][v] = fkey_uv
    del mesh.halfedge[u][v]

    # update the UV face if it is not the `None` face
    if fkey_uv is not None:
        j = mesh.face[fkey_uv].index(v)
        mesh.face[fkey_uv].insert(j, w)

    # split half-edge VU
    mesh.halfedge[v][w] = fkey_vu
    mesh.halfedge[w][u] = fkey_vu
    del mesh.halfedge[v][u]

    # update the VU face if it is not the `None` face
    if fkey_vu is not None:
        i = mesh.face[fkey_vu].index(u)
        mesh.face[fkey_vu].insert(i, w)

    return w


def trimesh_split_edge(mesh, edge, t=0.5, allow_boundary=False):
    """Split an edge of a triangle mesh.

    Parameters
    ----------
    mesh : :class:`~compas.datastructures.Mesh`
        Instance of a mesh.
    edge : tuple[int, int]
        The identifier of the edge to split.
    t : float, optional
        The location of the split point along the original edge.
        The value should be between 0.0 and 1.0
    allow_boundary : bool, optional
        If True, allow splits on boundary edges.

    Returns
    -------
    int | None
        The identifier of the split vertex, if the split was successful.

    Notes
    -----
    This operation only works as expected for triangle meshes.

    """
    u, v = edge

    if t <= 0.0:
        raise ValueError("t should be greater than 0.0.")
    if t >= 1.0:
        raise ValueError("t should be smaller than 1.0.")

    # check if the split is legal
    # don't split if edge is on boundary
    fkey_uv = mesh.halfedge[u][v]
    fkey_vu = mesh.halfedge[v][u]

    if not allow_boundary:
        if fkey_uv is None or fkey_vu is None:
            return

    # coordinates
    x, y, z = mesh.edge_point(edge, t)

    # the split vertex
    w = mesh.add_vertex(x=x, y=y, z=z)

    # the UV face
    if fkey_uv is None:
        mesh.halfedge[u][w] = None
        mesh.halfedge[w][v] = None
        del mesh.halfedge[u][v]
    else:
        face = mesh.face[fkey_uv]
        o = face[face.index(u) - 1]
        mesh.add_face([u, w, o])
        mesh.add_face([w, v, o])
        del mesh.halfedge[u][v]
        del mesh.face[fkey_uv]

    # the VU face
    if fkey_vu is None:
        mesh.halfedge[v][w] = None
        mesh.halfedge[w][u] = None
        del mesh.halfedge[v][u]
    else:
        face = mesh.face[fkey_vu]
        o = face[face.index(v) - 1]
        mesh.add_face([v, w, o])
        mesh.add_face([w, u, o])
        del mesh.halfedge[v][u]
        del mesh.face[fkey_vu]

    # return the key of the split vertex
    return w


def mesh_split_face(mesh, fkey, u, v):
    """Split a face by inserting an edge between two specified vertices.

    Parameters
    ----------
    mesh : :class:`~compas.datastructures.Mesh`
        Instance of a mesh
    fkey : int
        The face key.
    u : int
        The key of the first split vertex.
    v : int
        The key of the second split vertex.

    Returns
    -------
    tuple[int, int]
        Keys of the created faces.

    Raises
    ------
    :exc:`ValueError`
        If the split vertices does not belong to the split face or if the split
        vertices are neighbors.

    Examples
    --------
    >>> import compas
    >>> from compas.datastructures import Mesh
    >>> mesh = Mesh.from_obj(compas.get("faces.obj"))
    >>> face = mesh.face_sample(size=1)[0]
    >>> # u and v defines the new edge after splitting
    >>> u = mesh.face_vertices(face)[0]
    >>> v = mesh.face_vertex_descendant(face, u, n=2)
    >>> mesh.number_of_faces()  # faces before split
    25
    >>> mesh_split_face(mesh, face, u, v)
    (25, 26)
    >>> mesh.number_of_faces()  # faces after split
    26

    """
    if u not in mesh.face[fkey] or v not in mesh.face[fkey]:
        raise ValueError("The split vertices do not belong to the split face.")

    face = mesh.face[fkey]

    i = face.index(u)
    j = face.index(v)

    if i + 1 == j:
        raise ValueError("The split vertices are neighbors.")

    if j > i:
        f = face[i : j + 1]
        g = face[j:] + face[: i + 1]
    else:
        f = face[i:] + face[: j + 1]
        g = face[j : i + 1]

    f = mesh.add_face(f)
    g = mesh.add_face(g)

    del mesh.face[fkey]

    return f, g


def mesh_split_strip(mesh, edge):
    """Split the srip of faces corresponding to a given edge.

    Parameters
    ----------
    mesh : :class:`~compas.datastructures.Mesh`
        The input mesh.
    edge : tuple[int, int]
        The edge identifying the strip.

    Returns
    -------
    list[int]
        The split vertices in the same order as the edges of the strip.

    """
    strip = mesh.edge_strip(edge)
    is_closed = strip[0] == strip[-1]

    ngons = []
    splits = []
    for edge in strip[:-1]:
        ngons.append(mesh.halfedge_face(edge))
        splits.append(mesh.split_edge(edge, t=0.5, allow_boundary=True))

    if is_closed:
        splits.append(splits[0])
    else:
        edge = strip[-1]
        splits.append(mesh.split_edge(edge, t=0.5, allow_boundary=True))

    for (u, v), ngon in zip(pairwise(splits), ngons):
        mesh.split_face(ngon, u, v)

    return splits<|MERGE_RESOLUTION|>--- conflicted
+++ resolved
@@ -5,11 +5,7 @@
 from compas.utilities import pairwise
 
 
-<<<<<<< HEAD
-def mesh_split_edge(mesh, u, v, t=0.5, allow_boundary=False):
-=======
 def mesh_split_edge(mesh, edge, t=0.5, allow_boundary=False):
->>>>>>> 897de990
     """Split and edge by inserting a vertex along its length.
 
     Parameters
