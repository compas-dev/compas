--- conflicted
+++ resolved
@@ -4,12 +4,4 @@
 from .join import *
 from .explode import *
 
-<<<<<<< HEAD
-from .split import __all__ as a
-from .join import __all__ as b
-from .explode import __all__ as c
-
-__all__ = a + b + c
-=======
-__all__ = [name for name in dir() if not name.startswith('_')]
->>>>>>> 404ba0f3
+__all__ = [name for name in dir() if not name.startswith('_')]