from __future__ import absolute_import
from __future__ import division
from __future__ import print_function

from random import choice

from compas.datastructures.datastructure import Datastructure
from compas.datastructures.attributes import VertexAttributeView
from compas.datastructures.attributes import EdgeAttributeView
from compas.datastructures.attributes import FaceAttributeView
from compas.datastructures.attributes import CellAttributeView

from compas.utilities import pairwise


__all__ = ['HalfFace']


class HalfFace(Datastructure):
    """Base half-face data structure fore representing volumetric meshes.

    Attributes
    ----------
    attributes : dict
        Named attributes related to the data structure as a whole.
    default_vertex_attributes : dict
        Named attributes and default values of the vertices of the data structure.
    default_edge_attributes : dict
        Named attributes and default values of the edges of the data structure.
    default_face_attributes : dict
        Named attributes and default values of the faces of the data structure.
    name : str
        Name of the data structure.
        Defaults to the value of `self.__class__.__name__`.
    data : dict
        The data representation of the data structure.

    """

    @property
    def DATASCHEMA(self):
        import schema
        return schema.Schema({
            "attributes": dict,
            "dva": dict,
            "dea": dict,
            "dfa": dict,
            "dca": dict,
            "vertex": dict,
            "cell": dict,
            "edge_data": dict,
            "face_data": dict,
            "cell_data": dict,
            "max_vertex": schema.And(int, lambda x: x >= -1),
            "max_face": schema.And(int, lambda x: x >= -1),
            "max_cell": schema.And(int, lambda x: x >= -1),
        })

    @property
    def JSONSCHEMANAME(self):
        return 'halfface'

<<<<<<< HEAD
    def __init__(self,
                 name=None,
                 default_vertex_attributes=None,
                 default_edge_attributes=None,
                 default_face_attributes=None,
                 default_cell_attributes=None):
        super(HalfFace, self).__init__(name=name)
=======
    def __init__(self):
        super(HalfFace, self).__init__()
>>>>>>> 6efe2767
        self._max_vertex = -1
        self._max_face = -1
        self._max_cell = -1
        self._vertex = {}
        self._halfface = {}
        self._cell = {}
        self._plane = {}
        self._edge_data = {}
        self._face_data = {}
        self._cell_data = {}
        self.attributes = {}
        self.default_vertex_attributes = {'x': 0.0, 'y': 0.0, 'z': 0.0}
        if default_vertex_attributes:
            self.default_vertex_attributes.update(default_vertex_attributes)
        self.default_edge_attributes = default_edge_attributes or {}
        self.default_face_attributes = default_face_attributes or {}
        self.default_cell_attributes = default_cell_attributes or {}

    def __str__(self):
        tpl = "<VolMesh with {} vertices, {} faces, {} cells, {} edges>"
        return tpl.format(self.number_of_vertices(), self.number_of_faces(), self.number_of_cells(),  self.number_of_edges())

    # --------------------------------------------------------------------------
    # descriptors
    # --------------------------------------------------------------------------

    @property
    def data(self):
        """dict: A data dict representing the volmesh data structure for serialization.
        """
        cell = {}
        for c in self._cell:
            cell[c] = {}
            for u in self._cell[c]:
                cell[c].setdefault(u, {})
                for v in self._cell[c][u]:
                    cell[c][u][v] = self._halfface[self._cell[c][u][v]]
        data = {
            'attributes': self.attributes,
            'dva': self.default_vertex_attributes,
            'dea': self.default_edge_attributes,
            'dfa': self.default_face_attributes,
            'dca': self.default_cell_attributes,
            'vertex': self._vertex,
            'cell': cell,
            'edge_data': self._edge_data,
            'face_data': self._face_data,
            'cell_data': self._cell_data,
            'max_vertex': self._max_vertex,
            'max_face': self._max_face,
            'max_cell': self._max_cell}
        return data

    @data.setter
    def data(self, data):
        attributes = data.get('attributes') or {}
        dva = data.get('dva') or {}
        dea = data.get('dea') or {}
        dfa = data.get('dfa') or {}
        dca = data.get('dca') or {}
        vertex = data.get('vertex') or {}
        cell = data.get('cell') or {}
        edge_data = data.get('edge_data') or {}
        face_data = data.get('face_data') or {}
        cell_data = data.get('cell_data') or {}
        max_vertex = data.get('max_vertex', -1)
        max_face = data.get('max_face', -1)
        max_cell = data.get('max_cell', -1)

        if not vertex or not cell:
            return

        self.attributes.update(attributes)
        self.default_vertex_attributes.update(dva)
        self.default_edge_attributes.update(dea)
        self.default_face_attributes.update(dfa)
        self.default_cell_attributes.update(dca)

        self._vertex = {}
        self._halfface = {}
        self._cell = {}
        self._plane = {}
        self._edge_data = {}
        self._face_data = {}
        self._cell_data = {}

        for v in vertex:
            attr = vertex[v] or {}
            self.add_vertex(int(v), attr_dict=attr)

        for c in cell:
            attr = cell_data.get(c) or {}
            faces = []
            for u in cell[c]:
                for v in cell[c][u]:
                    faces.append(cell[c][u][v])
            self.add_cell(faces, ckey=int(c), attr_dict=attr)

        for e in edge_data:
            self._edge_data[e] = edge_data[e] or {}

        for f in face_data:
            self._face_data[f] = face_data[f] or {}

        self._max_vertex = max_vertex
        self._max_face = max_face
        self._max_cell = max_cell

    # --------------------------------------------------------------------------
    # helpers
    # --------------------------------------------------------------------------

    def clear(self):
        """Clear all the volmesh data."""
        del self._vertex
        del self._halfface
        del self._cell
        del self._plane
        del self._edge_data
        del self._face_data
        del self._cell_data
        self._vertex = {}
        self._halfface = {}
        self._cell = {}
        self._plane = {}
        self._edge_data = {}
        self._face_data = {}
        self._cell_data = {}
        self._max_vertex = -1
        self._max_face = -1
        self._max_cell = -1

    def get_any_vertex(self):
        """Get the identifier of a random vertex.

        Returns
        -------
        int
            The identifier of the vertex.

        """
        return choice(list(self.vertices()))

    def get_any_face(self):
        """Get the identifier of a random face.

        Returns
        -------
        int
            The identifier of the face.
        """
        return choice(list(self.faces()))

    def get_any_face_vertex(self, face):
        """Get the identifier of a random vertex of a specific face.

        Parameters
        ----------
        face : int
            The identifier of the face.

        Returns
        -------
        int
            The identifier of the vertex of the face.
        """
        return choice(self.halfface_vertices(face))

    def vertex_index(self):
        """Returns a dictionary that maps vertex dictionary keys to the
        corresponding index in a vertex list or array.

        Returns
        -------
        dict
            A dictionary of vertex-index pairs.
        """
        return {vertex: index for index, vertex in enumerate(self.vertices())}

    def index_vertex(self):
        """Returns a dictionary that maps the indices of a vertex list to
        keys in the vertex dictionary.

        Returns
        -------
        dict
            A dictionary of index-vertex pairs.
        """
        return dict(enumerate(self.vertices()))

    # --------------------------------------------------------------------------
    # builders
    # --------------------------------------------------------------------------

    def add_vertex(self, key=None, attr_dict=None, **kwattr):
        """Add a vertex to the volmesh object.

        Parameters
        ----------
        key : int, optional
            The vertex identifier.
        attr_dict : dict, optional
            Vertex attributes.
        kwattr : dict, optional
            Additional named vertex attributes.
            Named vertex attributes overwrite corresponding attributes in the
            attribute dict (``attr_dict``).

        Returns
        -------
        int
            The identifier of the vertex.

        Notes
        -----
        If no key is provided for the vertex, one is generated
        automatically. An automatically generated key is an integer that increments
        the highest integer value of any key used so far by 1.

        If a key with an integer value is provided that is higher than the current
        highest integer key value, then the highest integer value is updated accordingly.

        Examples
        --------
        >>>
        """
        if key is None:
            key = self._max_vertex = self._max_vertex + 1
        if key > self._max_vertex:
            self._max_vertex = key
        key = int(key)
        if key not in self._vertex:
            self._vertex[key] = {}
            self._plane[key] = {}
        attr = attr_dict or {}
        attr.update(kwattr)
        self._vertex[key].update(attr)
        return key

    def add_halfface(self, vertices, fkey=None, attr_dict=None, **kwattr):
        """Add a face to the volmesh object.

        Parameters
        ----------
        vertices : list
            A list of ordered vertex keys representing the face.
            For every vertex that does not yet exist, a new vertex is created.
        fkey : int, optional
            The face identifier.
        attr_dict : dict, optional
            Halfface attributes.
        kwattr : dict, optional
            Additional named face attributes.
            Named face attributes overwrite corresponding attributes in the
            attribute dict (``attr_dict``).

        Returns
        -------
        int
            The key of the face.

        Notes
        -----
        If no key is provided for the face, one is generated
        automatically. An automatically generated key is an integer that increments
        the highest integer value of any key used so far by 1.

        If a key with an integer value is provided that is higher than the current
        highest integer key value, then the highest integer value is updated accordingly.

        Examples
        --------
        >>>
        """
        if len(vertices) < 3:
            return
        if vertices[-1] == vertices[0]:
            vertices = vertices[:-1]
        vertices = [int(key) for key in vertices]
        if fkey is None:
            fkey = self._max_face = self._max_face + 1
        if fkey > self._max_face:
            self._max_face = fkey
        fkey = int(fkey)
        attr = attr_dict or {}
        attr.update(kwattr)
        self._halfface[fkey] = vertices
        for name, value in attr.items():
            self.face_attribute(fkey, name, value)
        for i in range(-2, len(vertices) - 2):
            u = vertices[i]
            v = vertices[i + 1]
            w = vertices[i + 2]
            if u == v or v == w:
                continue
            self.add_vertex(key=u)
            self.add_vertex(key=v)
            self.add_vertex(key=w)
            if v not in self._plane[u]:
                self._plane[u][v] = {}
            self._plane[u][v][w] = None
            if v not in self._plane[w]:
                self._plane[w][v] = {}
            if u not in self._plane[w][v]:
                self._plane[w][v][u] = None
        return fkey

    def add_cell(self, faces, ckey=None, attr_dict=None, **kwattr):
        """Add a cell to the volmesh object.

        Parameters
        ----------
        faces : list of list of int
            The faces of the cell defined as lists of vertices.
        ckey : int, optional
            The cell identifier.
        attr_dict : dict, optional
            cell attributes.
        kwattr : dict, optional
            Additional named cell attributes.
            Named cell attributes overwrite corresponding attributes in the
            attribute dict (``attr_dict``).

        Returns
        -------
        int
            The key of the cell.

        Raises
        ------
        TypeError
            If the provided cell key is of an unhashable type.

        Notes
        -----
        If no key is provided for the cell, one is generated
        automatically. An automatically generated key is an integer that increments
        the highest integer value of any key used so far by 1.

        If a key with an integer value is provided that is higher than the current
        highest integer key value, then the highest integer value is updated accordingly.

        Examples
        --------
        >>>
        """
        if ckey is None:
            ckey = self._max_cell = self._max_cell + 1
        if ckey > self._max_cell:
            self._max_cell = ckey
        ckey = int(ckey)
        attr = attr_dict or {}
        attr.update(kwattr)
        self._cell[ckey] = {}
        for name, value in attr.items():
            self.cell_attribute(ckey, name, value)
        for vertices in faces:
            fkey = self.add_halfface(vertices)
            vertices = self.halfface_vertices(fkey)
            for i in range(-2, len(vertices) - 2):
                u = vertices[i]
                v = vertices[i + 1]
                w = vertices[i + 2]
                if u not in self._cell[ckey]:
                    self._cell[ckey][u] = {}
                self._plane[u][v][w] = ckey
                self._cell[ckey][u][v] = fkey
        return ckey

    # --------------------------------------------------------------------------
    # modifiers
    # --------------------------------------------------------------------------

    def delete_vertex(self, vertex):
        """Delete a vertex from the volmesh and everything that is attached to it.

        Parameters
        ----------
        vertex : int
            The identifier of the vertex.

        Examples
        --------
        >>>
        """
        for cell in self.vertex_cells(vertex):
            self.delete_cell(cell)

    def delete_cell(self, cell):
        """Delete a cell from the volmesh.

        Parameters
        ----------
        cell : int
            The identifier of the cell.

        Examples
        --------
        >>>
        """
        cell_vertices = self.cell_vertices(cell)
        cell_faces = self.cell_faces(cell)
        for face in cell_faces:
            for edge in self.halfface_halfedges(face):
                u, v = edge
                if (u, v) in self._edge_data:
                    del self._edge_data[u, v]
                if (v, u) in self._edge_data:
                    del self._edge_data[v, u]
        for vertex in cell_vertices:
            if len(self.vertex_cells(vertex)) == 1:
                del self._vertex[vertex]
        for face in cell_faces:
            vertices = self.halfface_vertices(face)
            for i in range(-2, len(vertices) - 2):
                u = vertices[i]
                v = vertices[i + 1]
                w = vertices[i + 2]
                self._plane[u][v][w] = None
                if self._plane[w][v][u] is None:
                    del self._plane[u][v][w]
                    del self._plane[w][v][u]
            del self._halfface[face]
            key = "-".join(map(str, sorted(vertices)))
            if key in self._face_data:
                del self._face_data[key]
        del self._cell[cell]
        if cell in self._cell_data:
            del self._cell_data[cell]

    def remove_unused_vertices(self):
        """Remove all unused vertices from the volmesh object.
        """
        for vertex in list(self.vertices()):
            if vertex not in self._plane:
                del self._vertex[vertex]
            else:
                if not self._plane[vertex]:
                    del self._vertex[vertex]
                    del self._plane[vertex]

    cull_vertices = remove_unused_vertices

    # --------------------------------------------------------------------------
    # accessors
    # --------------------------------------------------------------------------

    def vertices(self, data=False):
        """Iterate over the vertices of the volmesh.

        Parameters
        ----------
        data : bool, optional
            Return the vertex data as well as the vertex identifiers if true.

        Yields
        ------
        int or tuple
            The next vertex identifier, if ``data`` is false.
            The next vertex as a (vertex, attr) a tuple, if ``data`` is true.
        """
        for vertex in self._vertex:
            if not data:
                yield vertex
            else:
                yield vertex, self.vertex_attributes(vertex)

    def edges(self, data=False):
        """Iterate over the edges of the volmesh.

        Parameters
        ----------
        data : bool, optional
            Return the edge data as well as the edge identifiers if true.

        Yields
        ------
        tuple
            The next edge as a (u, v) tuple, if ``data`` is false.
            The next edge as a ((u, v), attr) tuple, if ``data`` is true.
        """
        seen = set()
        for face in self._halfface:
            vertices = self._halfface[face]
            for u, v in pairwise(vertices + vertices[:1]):
                if (u, v) in seen or (v, u) in seen:
                    continue
                seen.add((u, v))
                seen.add((v, u))
                if not data:
                    yield u, v
                else:
                    yield (u, v), self.edge_attributes((u, v))

    def halffaces(self, data=False):
        """Iterate over the halffaces of the volmesh.

        Parameters
        ----------
        data : bool, optional
            Return half-face data as well as identifiers if true.

        Yields
        ------
        int or tuple
            The next face identifier, if ``data`` is ``False``.
            The next face as a (face, attr) tuple, if ``data`` is ``True``.
        """
        for face in self._halfface:
            if not data:
                yield face
            else:
                yield face, self.face_attributes(face)

    def faces(self, data=False):
        """"Iterate over the halffaces of the volmesh and yield faces.

        Parameters
        ----------
        data : bool, optional
            Return the face data as well as the face keys.

        Yields
        ------
        int or tuple
            The next face identifier, if ``data`` is ``False``.
            The next face as a (face, attr) tuple, if ``data`` is ``True``.

        Notes
        -----
        Volmesh faces have no topological meaning (analogous to an edge of a mesh).
        They are typically used for geometric operations (i.e. planarisation).
        Between the interface of two cells, there are two interior faces (one from each cell).
        Only one of these two interior faces are returned as a "face".
        The unique faces are found by comparing string versions of sorted vertex lists.
        """
        seen = set()
        faces = []
        for face in self._halfface:
            key = "-".join(map(str, sorted(self.halfface_vertices(face))))
            if key not in seen:
                seen.add(key)
                faces.append(face)
        for face in faces:
            if not data:
                yield face
            else:
                yield face, self.face_attributes(face)

    def cells(self, data=False):
        """Iterate over the cells of the volmesh.

        Parameters
        ----------
        data : bool, optional
            Return the cell data as well as the cell keys.

        Yields
        ------
        int or tuple
            The next cell identifier, if ``data`` is ``False``.
            The next cell as a (cell, attr) tuple, if ``data`` is ``True``.
        """
        for cell in self._cell:
            if not data:
                yield cell
            else:
                yield cell, self.cell_attributes(cell)

    def vertices_where(self):
        raise NotImplementedError

    def edges_where(self):
        raise NotImplementedError

    def faces_where(self):
        raise NotImplementedError

    def cells_where(self):
        raise NotImplementedError

    # --------------------------------------------------------------------------
    # attributes - vertices
    # --------------------------------------------------------------------------

    def update_default_vertex_attributes(self, attr_dict=None, **kwattr):
        """Update the default vertex attributes.

        Parameters
        ----------
        attr_dict : dict, optional
            A dictionary of attributes with their default values.
            Defaults to an empty ``dict``.
        kwattr : dict
            A dictionary compiled of remaining named arguments.
            Defaults to an empty dict.

        Notes
        -----
        Named arguments overwrite correpsonding vertex-value pairs in the attribute dictionary,
        if they exist.
        """
        if not attr_dict:
            attr_dict = {}
        attr_dict.update(kwattr)
        self.default_vertex_attributes.update(attr_dict)

    def vertex_attribute(self, vertex, name, value=None):
        """Get or set an attribute of a vertex.

        Parameters
        ----------
        vertex : int
            The vertex identifier.
        name : str
            The name of the attribute
        value : obj, optional
            The value of the attribute.

        Returns
        -------
        object or None
            The value of the attribute,
            or ``None`` if the vertex does not exist
            or when the function is used as a "setter".

        Raises
        ------
        KeyError
            If the vertex does not exist.
        """
        if vertex not in self._vertex:
            raise KeyError(vertex)
        if value is not None:
            self._vertex[vertex][name] = value
            return None
        if name in self._vertex[vertex]:
            return self._vertex[vertex][name]
        else:
            if name in self.default_vertex_attributes:
                return self.default_vertex_attributes[name]

    def unset_vertex_attribute(self, vertex, name):
        """Unset the attribute of a vertex.

        Parameters
        ----------
        vertex : int
            The vertex identifier.
        name : str
            The name of the attribute.

        Raises
        ------
        KeyError
            If the vertex does not exist.

        Notes
        -----
        Unsetting the value of a vertex attribute implicitly sets it back to the value
        stored in the default vertex attribute dict.
        """
        if name in self._vertex[vertex]:
            del self._vertex[vertex][name]

    def vertex_attributes(self, vertex, names=None, values=None):
        """Get or set multiple attributes of a vertex.

        Parameters
        ----------
        vertex : int
            The identifier of the vertex.
        names : list, optional
            A list of attribute names.
        values : list, optional
            A list of attribute values.

        Returns
        -------
        dict, list or None
            If the parameter ``names`` is empty,
            the function returns a dictionary of all attribute name-value pairs of the vertex.
            If the parameter ``names`` is not empty,
            the function returns a list of the values corresponding to the requested attribute names.
            The function returns ``None`` if it is used as a "setter".

        Raises
        ------
        KeyError
            If the vertex does not exist.
        """
        if vertex not in self._vertex:
            raise KeyError(vertex)
        if values:
            for name, value in zip(names, values):
                self._vertex[vertex][name] = value
            return
        if not names:
            return VertexAttributeView(self.default_vertex_attributes, self._vertex[vertex])
        values = []
        for name in names:
            if name in self._vertex[vertex]:
                values.append(self._vertex[vertex][name])
            elif name in self.default_vertex_attributes:
                values.append(self.default_vertex_attributes[name])
            else:
                values.append(None)
        return values

    def vertices_attribute(self, name, value=None, vertices=None):
        """Get or set an attribute of multiple vertices.

        Parameters
        ----------
        name : str
            The name of the attribute.
        value : obj, optional
            The value of the attribute.
            Default is ``None``.
        vertices : list of int, optional
            A list of vertex identifiers.

        Returns
        -------
        list or None
            The value of the attribute for each vertex,
            or ``None`` if the function is used as a "setter".

        Raises
        ------
        KeyError
            If any of the vertices does not exist.
        """
        vertices = vertices or self.vertices()
        if value is not None:
            for vertex in vertices:
                self.vertex_attribute(vertex, name, value)
            return
        return [self.vertex_attribute(vertex, name) for vertex in vertices]

    def vertices_attributes(self, names=None, values=None, vertices=None):
        """Get or set multiple attributes of multiple vertices.

        Parameters
        ----------
        names : list of str, optional
            The names of the attribute.
            Default is ``None``.
        values : list of obj, optional
            The values of the attributes.
            Default is ``None``.
        vertices : list of int, optional
            A list of vertex identifiers.

        Returns
        -------
        list or None
            If the parameter ``names`` is ``None``,
            the function returns a list containing an attribute dict per vertex.
            If the parameter ``names`` is not ``None``,
            the function returns a list containing a list of attribute values per vertex corresponding to the provided attribute names.
            The function returns ``None`` if it is used as a "setter".

        Raises
        ------
        KeyError
            If any of the vertices does not exist.
        """
        vertices = vertices or self.vertices()
        if values:
            for vertex in vertices:
                self.vertex_attributes(vertex, names, values)
            return
        return [self.vertex_attributes(vertex, names) for vertex in vertices]

    # --------------------------------------------------------------------------
    # attributes - edges
    # --------------------------------------------------------------------------

    def update_default_edge_attributes(self, attr_dict=None, **kwattr):
        """Update the default edge attributes.

        Parameters
        ----------
        attr_dict : dict, optional
            A dictionary of attributes with their default values.
            Defaults to an empty ``dict``.
        kwattr : dict
            A dictionary compiled of remaining named arguments.
            Defaults to an empty dict.

        Notes
        -----
        Named arguments overwrite correpsonding key-value pairs in the attribute dictionary,
        if they exist.
        """
        if not attr_dict:
            attr_dict = {}
        attr_dict.update(kwattr)
        self.default_edge_attributes.update(attr_dict)

    def edge_attribute(self, edge, name, value=None):
        """Get or set an attribute of an edge.

        Parameters
        ----------
        edge : tuple of int
            The edge identifier.
        name : str
            The name of the attribute.
        value : obj, optional
            The value of the attribute.
            Default is ``None``.

        Returns
        -------
        object or None
            The value of the attribute, or ``None`` when the function is used as a "setter".

        Raises
        ------
        KeyError
            If the edge does not exist.
        """
        u, v = edge
        if u not in self._plane or v not in self._plane[u]:
            raise KeyError(edge)
        key = "-".join(map(str, sorted(edge)))
        if value is not None:
            if key not in self._edge_data:
                self._edge_data[key] = {}
            self._edge_data[key][name] = value
            return
        if key in self._edge_data and name in self._edge_data[key]:
            return self._edge_data[key][name]
        if name in self.default_edge_attributes:
            return self.default_edge_attributes[name]

    def unset_edge_attribute(self, edge, name):
        """Unset the attribute of an edge.

        Parameters
        ----------
        edge : tuple of int
            The edge identifier.
        name : str
            The name of the attribute.

        Raises
        ------
        KeyError
            If the edge does not exist.

        Notes
        -----
        Unsetting the value of an edge attribute implicitly sets it back to the value
        stored in the default edge attribute dict.
        """
        u, v = edge
        if u not in self._plane or v not in self._plane[u]:
            raise KeyError(edge)
        key = "-".join(map(str, sorted(edge)))
        if key in self._edge_data and name in self._edge_data[key]:
            del self._edge_data[key][name]

    def edge_attributes(self, edge, names=None, values=None):
        """Get or set multiple attributes of an edge.

        Parameters
        ----------
        edge : 2-tuple of int
            The identifier of the edge.
        names : list, optional
            A list of attribute names.
        values : list, optional
            A list of attribute values.

        Returns
        -------
        dict, list or None
            If the parameter ``names`` is empty,
            a dictionary of all attribute name-value pairs of the edge.
            If the parameter ``names`` is not empty,
            a list of the values corresponding to the provided names.
            ``None`` if the function is used as a "setter".

        Raises
        ------
        KeyError
            If the edge does not exist.
        """
        u, v = edge
        if u not in self._plane or v not in self._plane[u]:
            raise KeyError(edge)
        key = "-".join(map(str, sorted(edge)))
        if values:
            for name, value in zip(names, values):
                if key not in self._edge_data:
                    self._edge_data[key] = {}
                self._edge_data[key][name] = value
            return
        if not names:
            return EdgeAttributeView(self.default_edge_attributes, self._edge_data, key)
        values = []
        for name in names:
            value = self.edge_attribute(edge, name)
            values.append(value)
        return values

    def edges_attribute(self, name, value=None, edges=None):
        """Get or set an attribute of multiple edges.

        Parameters
        ----------
        name : str
            The name of the attribute.
        value : obj, optional
            The value of the attribute.
            Default is ``None``.
        edges : list of 2-tuple of int, optional
            A list of edge identifiers.

        Returns
        -------
        list or None
            A list containing the value per edge of the requested attribute,
            or ``None`` if the function is used as a "setter".

        Raises
        ------
        KeyError
            If any of the edges does not exist.
        """
        edges = edges or self.edges()
        if value is not None:
            for edge in edges:
                self.edge_attribute(edge, name, value)
            return
        return [self.edge_attribute(edge, name) for edge in edges]

    def edges_attributes(self, names=None, values=None, edges=None):
        """Get or set multiple attributes of multiple edges.

        Parameters
        ----------
        names : list of str, optional
            The names of the attribute.
            Default is ``None``.
        values : list of obj, optional
            The values of the attributes.
            Default is ``None``.
        edges : list of 2-tuple of int, optional
            A list of edge identifiers.

        Returns
        -------
        dict, list or None
            If the parameter ``names`` is ``None``,
            a list containing per edge an attribute dict with all attributes (default + custom) of the edge.
            If the parameter ``names`` is ``None``,
            a list containing per edge a list of attribute values corresponding to the requested names.
            ``None`` if the function is used as a "setter".

        Raises
        ------
        KeyError
            If any of the edges does not exist.
        """
        edges = edges or self.edges()
        if values:
            for edge in edges:
                self.edge_attributes(edge, names, values)
            return
        return [self.edge_attributes(edge, names) for edge in edges]

    # --------------------------------------------------------------------------
    # face attributes
    # --------------------------------------------------------------------------

    def update_default_face_attributes(self, attr_dict=None, **kwattr):
        """Update the default face attributes.

        Parameters
        ----------
        attr_dict : dict (None)
            A dictionary of attributes with their default values.
        kwattr : dict
            A dictionary compiled of remaining named arguments.
            Defaults to an empty dict.

        Notes
        -----
        Named arguments overwrite correpsonding key-value pairs in the attribute dictionary,
        if they exist.
        """
        if not attr_dict:
            attr_dict = {}
        attr_dict.update(kwattr)
        self.default_face_attributes.update(attr_dict)

    def face_attribute(self, face, name, value=None):
        """Get or set an attribute of a face.

        Parameters
        ----------
        face : int
            The face identifier.
        name : str
            The name of the attribute.
        value : obj, optional
            The value of the attribute.

        Returns
        -------
        object or None
            The value of the attribute, or ``None`` when the function is used as a "setter".

        Raises
        ------
        KeyError
            If the face does not exist.
        """
        if face not in self._halfface:
            raise KeyError(face)
        key = "-".join(map(str, sorted(self.halfface_vertices(face))))
        if value is not None:
            if key not in self._face_data:
                self._face_data[key] = {}
            self._face_data[key][name] = value
            return
        if key in self._face_data and name in self._face_data[key]:
            return self._face_data[key][name]
        if name in self.default_face_attributes:
            return self.default_face_attributes[name]

    def unset_face_attribute(self, face, name):
        """Unset the attribute of a face.

        Parameters
        ----------
        face : int
            The face identifier.
        name : str
            The name of the attribute.

        Raises
        ------
        KeyError
            If the face does not exist.

        Notes
        -----
        Unsetting the value of a face attribute implicitly sets it back to the value
        stored in the default face attribute dict.
        """
        if face not in self._halfface:
            raise KeyError(face)
        key = "-".join(map(str, sorted(self.halfface_vertices(face))))
        if key in self._face_data and name in self._face_data[key]:
            del self._face_data[key][name]

    def face_attributes(self, face, names=None, values=None):
        """Get or set multiple attributes of a face.

        Parameters
        ----------
        face : int
            The identifier of the face.
        names : list, optional
            A list of attribute names.
        values : list, optional
            A list of attribute values.

        Returns
        -------
        dict, list or None
            If the parameter ``names`` is empty,
            a dictionary of all attribute name-value pairs of the face.
            If the parameter ``names`` is not empty,
            a list of the values corresponding to the provided names.
            ``None`` if the function is used as a "setter".

        Raises
        ------
        KeyError
            If the face does not exist.
        """
        if face not in self._halfface:
            raise KeyError(face)
        key = "-".join(map(str, sorted(self.halfface_vertices(face))))
        if values:
            for name, value in zip(names, values):
                if key not in self._face_data:
                    self._face_data[key] = {}
                self._face_data[key][name] = value
            return
        if not names:
            return FaceAttributeView(self.default_face_attributes, self._face_data, key)
        values = []
        for name in names:
            value = self.face_attribute(face, name)
            values.append(value)
        return values

    def faces_attribute(self, name, value=None, faces=None):
        """Get or set an attribute of multiple faces.

        Parameters
        ----------
        name : str
            The name of the attribute.
        value : obj, optional
            The value of the attribute.
            Default is ``None``.
        faces : list of int, optional
            A list of face identifiers.

        Returns
        -------
        list or None
            A list containing the value per face of the requested attribute,
            or ``None`` if the function is used as a "setter".

        Raises
        ------
        KeyError
            If any of the faces does not exist.
        """
        faces = faces or self.faces()
        if value is not None:
            for face in faces:
                self.face_attribute(face, name, value)
            return
        return [self.face_attribute(face, name) for face in faces]

    def faces_attributes(self, names=None, values=None, faces=None):
        """Get or set multiple attributes of multiple faces.

        Parameters
        ----------
        names : list of str, optional
            The names of the attribute.
            Default is ``None``.
        values : list of obj, optional
            The values of the attributes.
            Default is ``None``.
        faces : list of int, optional
            A list of face identifiers.

        Returns
        -------
        dict, list or None
            If the parameter ``names`` is ``None``,
            a list containing per face an attribute dict with all attributes (default + custom) of the face.
            If the parameter ``names`` is ``None``,
            a list containing per face a list of attribute values corresponding to the requested names.
            ``None`` if the function is used as a "setter".

        Raises
        ------
        KeyError
            If any of the faces does not exist.
        """
        faces = faces or self.faces()
        if values:
            for face in faces:
                self.face_attributes(face, names, values)
            return
        return [self.face_attributes(face, names) for face in faces]

    # --------------------------------------------------------------------------
    # attributes - cell
    # --------------------------------------------------------------------------

    def update_default_cell_attributes(self, attr_dict=None, **kwattr):
        """Update the default cell attributes.

        Parameters
        ----------
        attr_dict : dict (None)
            A dictionary of attributes with their default values.
        kwattr : dict
            A dictionary compiled of remaining named arguments.
            Defaults to an empty dict.

        Notes
        ----
        Named arguments overwrite corresponding cell-value pairs in the attribute dictionary,
        if they exist.
        """
        if not attr_dict:
            attr_dict = {}
        attr_dict.update(kwattr)
        self.default_cell_attributes.update(attr_dict)

    def cell_attribute(self, cell, name, value=None):
        """Get or set an attribute of a cell.

        Parameters
        ----------
        cell : int
            The cell identifier.
        name : str
            The name of the attribute.
        value : obj, optional
            The value of the attribute.

        Returns
        -------
        object or None
            The value of the attribute, or ``None`` when the function is used as a "setter".

        Raises
        ------
        KeyError
            If the cell does not exist.
        """
        if cell not in self._cell:
            raise KeyError(cell)
        if value is not None:
            if cell not in self._cell_data:
                self._cell_data[cell] = {}
            self._cell_data[cell][name] = value
            return
        if cell in self._cell_data and name in self._cell_data[cell]:
            return self._cell_data[cell][name]
        if name in self.default_cell_attributes:
            return self.default_cell_attributes[name]

    def unset_cell_attribute(self, cell, name):
        """Unset the attribute of a cell.

        Parameters
        ----------
        cell : int
            The cell identifier.
        name : str
            The name of the attribute.

        Raises
        ------
        KeyError
            If the cell does not exist.

        Notes
        -----
        Unsetting the value of a cell attribute implicitly sets it back to the value
        stored in the default cell attribute dict.
        """
        if cell not in self._cell:
            raise KeyError(cell)
        if cell in self._cell_data:
            if name in self._cell_data[cell]:
                del self._cell_data[cell][name]

    def cell_attributes(self, cell, names=None, values=None):
        """Get or set multiple attributes of a cell.

        Parameters
        ----------
        cell : int
            The identifier of the cell.
        names : list, optional
            A list of attribute names.
        values : list, optional
            A list of attribute values.

        Returns
        -------
        dict, list or None
            If the parameter ``names`` is empty,
            a dictionary of all attribute name-value pairs of the cell.
            If the parameter ``names`` is not empty,
            a list of the values corresponding to the provided names.
            ``None`` if the function is used as a "setter".

        Raises
        ------
        KeyError
            If the cell does not exist.
        """
        if cell not in self._cell:
            raise KeyError(cell)
        if values is not None:
            for name, value in zip(names, values):
                if cell not in self._cell_data:
                    self._cell_data[cell] = {}
                self._cell_data[cell][name] = value
            return
        if not names:
            return CellAttributeView(self.default_cell_attributes, self._cell_data.setdefault(cell, {}))
        values = []
        for name in names:
            value = self.cell_attribute(cell, name)
            values.append(value)
        return values

    def cells_attribute(self, name, value=None, cells=None):
        """Get or set an attribute of multiple cells.

        Parameters
        ----------
        name : str
            The name of the attribute.
        value : obj, optional
            The value of the attribute.
            Default is ``None``.
        cells : list of int, optional
            A list of cell identifiers.

        Returns
        -------
        list or None
            A list containing the value per face of the requested attribute,
            or ``None`` if the function is used as a "setter".

        Raises
        ------
        KeyError
            If any of the cells does not exist.
        """
        if not cells:
            cells = self.cells()
        if value is not None:
            for cell in cells:
                self.cell_attribute(cell, name, value)
            return
        return [self.cell_attribute(cell, name) for cell in cells]

    def cells_attributes(self, names=None, values=None, cells=None):
        """Get or set multiple attributes of multiple cells.

        Parameters
        ----------
        names : list of str, optional
            The names of the attribute.
            Default is ``None``.
        values : list of obj, optional
            The values of the attributes.
            Default is ``None``.
        cells : list of int, optional
            A list of cell identifiers.

        Returns
        -------
        dict, list or None
            If the parameter ``names`` is ``None``,
            a list containing per cell an attribute dict with all attributes (default + custom) of the cell.
            If the parameter ``names`` is ``None``,
            a list containing per cell a list of attribute values corresponding to the requested names.
            ``None`` if the function is used as a "setter".

        Raises
        ------
        KeyError
            If any of the faces does not exist.
        """
        if not cells:
            cells = self.cells()
        if values is not None:
            for cell in cells:
                self.cell_attributes(cell, names, values)
            return
        return [self.cell_attributes(cell, names) for cell in cells]

    # --------------------------------------------------------------------------
    # volmesh info
    # --------------------------------------------------------------------------

    def number_of_vertices(self):
        """Count the number of vertices in the volmesh."""
        return len(list(self.vertices()))

    def number_of_edges(self):
        """Count the number of edges in the volmesh."""
        return len(list(self.edges()))

    def number_of_faces(self):
        """Count the number of faces in the volmesh."""
        return len(list(self.faces()))

    def number_of_cells(self):
        """Count the number of faces in the volmesh."""
        return len(list(self.cells()))

    def is_valid(self):
        NotImplementedError

    # --------------------------------------------------------------------------
    # vertex topology
    # --------------------------------------------------------------------------

    def has_vertex(self, vertex):
        """Verify that a vertex is in the volmesh.

        Parameters
        ----------
        vertex : int
            The identifier of the vertex.

        Returns
        -------
        bool
            True if the vertex is in the volmesh.
            False otherwise.
        """
        return vertex in self._vertex

    def vertex_neighbors(self, vertex):
        """Return the vertex neighbors of a vertex.

        Parameters
        ----------
        vertex : hashable
            The identifier of the vertex.

        Returns
        -------
        list
            The list of neighboring vertices.
        """
        return self._plane[vertex].keys()

    def vertex_neighborhood(self, vertex, ring=1):
        """Return the vertices in the neighborhood of a vertex.

        Parameters
        ----------
        vertex : int
            The identifier of the vertex.
        ring : int, optional
            The number of neighborhood rings to include. Default is ``1``.

        Returns
        -------
        list
            The vertices in the neighborhood.

        Notes
        -----
        The vertices in the neighborhood are unordered.

        Examples
        --------
        >>>
        """
        nbrs = set(self.vertex_neighbors(vertex))
        i = 1
        while True:
            if i == ring:
                break
            temp = []
            for nbr in nbrs:
                temp += self.vertex_neighbors(nbr)
            nbrs.update(temp)
            i += 1
        return list(nbrs - set([vertex]))

    def vertex_degree(self, vertex):
        """Count the neighbors of a vertex.

        Parameters
        ----------
        vertex : int
            The identifier of the vertex.

        Returns
        -------
        int
            The degree of the vertex.
        """
        return len(self.vertex_neighbors(vertex))

    def vertex_min_degree(self):
        """Compute the minimum degree of all vertices.

        Returns
        -------
        int
            The lowest degree of all vertices.
        """
        if not self._vertex:
            return 0
        return min(self.vertex_degree(vertex) for vertex in self.vertices())

    def vertex_max_degree(self):
        """Compute the maximum degree of all vertices.

        Returns
        -------
        int
            The highest degree of all vertices.
        """
        if not self._vertex:
            return 0
        return max(self.vertex_degree(vertex) for vertex in self.vertices())

    def vertex_halffaces(self, vertex):
        """Return all halffaces connected to a vertex.

        Parameters
        ----------
        vertex : int
            The identifier of the vertex.

        Returns
        -------
        list
            The list of halffaces connected to a vertex.
        """
        cells = self.vertex_cells(vertex)
        nbrs = self.vertex_neighbors(vertex)
        halffaces = set()
        for cell in cells:
            for nbr in nbrs:
                if nbr in self._cell[cell][vertex]:
                    halffaces.add(self._cell[cell][vertex][nbr])
                    halffaces.add(self._cell[cell][nbr][vertex])
        return list(halffaces)

    def vertex_cells(self, vertex):
        """Return all cells connected to a vertex.

        Parameters
        ----------
        vertex : int
            The identifier of the vertex.

        Returns
        -------
        list
            The list of cells connected to a vertex.
        """
        cells = set()
        for nbr in self._plane[vertex]:
            for cell in self._plane[vertex][nbr].values():
                if cell is not None:
                    cells.add(cell)
        return list(cells)

    def is_vertex_on_boundary(self, vertex):
        """Verify that a vertex is on a boundary.

        Parameters
        ----------
        vertex : int
            The identifier of the vertex.

        Returns
        -------
        bool
            True if the vertex is on the boundary.
            False otherwise.
        """
        halffaces = self.vertex_halffaces(vertex)
        for halfface in halffaces:
            if self.is_halfface_on_boundary(halfface):
                return True
        return False

    # --------------------------------------------------------------------------
    # edge topology
    # --------------------------------------------------------------------------

    def has_edge(self, edge):
        """Verify that the volmesh contains a directed edge (u, v).

        Parameters
        ----------
        edge : tuple of int
            The identifier of the edge.

        Returns
        -------
        bool
            True if the edge exists.
            False otherwise.
        """
        return edge in set(self.edges())

    def edge_halffaces(self, edge):
        """Ordered halffaces around edge (u, v).

        Parameters
        ----------
        edge : tuple of int
            The identifier of the edge.

        Returns
        -------
        list
            Ordered list of halfface identifiers.
        """
        u, v = edge
        cells = [cell for cell in self._plane[u][v].values() if cell is not None]
        cell = cells[0]
        halffaces = []
        if self.is_edge_on_boundary(edge):
            for cell in cells:
                halfface = self._cell[cell][v][u]
                if self.is_halfface_on_boundary(halfface):
                    break
        for i in range(len(cells)):
            halfface = self._cell[cell][u][v]
            w = self.halfface_vertex_descendent(halfface, v)
            cell = self._plane[w][v][u]
            halffaces.append(halfface)
        return halffaces

    def edge_cells(self, edge):
        """Ordered cells around edge (u, v).

        Parameters
        ----------
        edge : tuple of int
            The identifier of the edge.

        Returns
        -------
        list
            Ordered list of keys identifying the ordered cells.
        """
        halffaces = self.edge_halffaces(edge)
        return [self.halfface_cell(halfface) for halfface in halffaces]

    def is_edge_on_boundary(self, edge):
        """Verify that an edge is on the boundary.

        Parameters
        ----------
        edge : tuple of int
            The identifier of the edge.

        Returns
        -------
        bool
            True if the edge is on the boundary.
            False otherwise.

        Note
        ----
        This method simply checks if u-v or v-u is on the edge of the volmesh.
        The direction u-v does not matter.
        """
        u, v = edge
        return None in self._plane[u][v].values()

    # --------------------------------------------------------------------------
    # halfface topology
    # --------------------------------------------------------------------------

    def has_halfface(self, halfface):
        """Verify that a face is part of the volmesh.

        Parameters
        ----------
        halfface : int
            The identifier of the halfface.

        Returns
        -------
        bool
            True if the face exists.
            False otherwise.
        """
        return halfface in self._halfface

    def halfface_vertices(self, halfface):
        """The vertices of a halfface.

        Parameters
        ----------
        halfface : int
            The identifier of the halfface.

        Returns
        -------
        list
            Ordered vertex identifiers.
        """
        return self._halfface[halfface]

    def halfface_halfedges(self, halfface):
        """The halfedges of a halfface.

        Parameters
        ----------
        halfface : int
            The identifier of the halfface.

        Returns
        -------
        list
            The halfedges of a halfface.
        """
        vertices = self.halfface_vertices(halfface)
        return list(pairwise(vertices + vertices[0:1]))

    def halfface_cell(self, halfface):
        """The cell to which the halfface belongs to.

        Parameters
        ----------
        halfface : int
            The identifier of the halfface.

        Returns
        -------
        ckey
            Identifier of the cell.
        """
        u, v, w = self._halfface[halfface][0:3]
        return self._plane[u][v][w]

    def halfface_opposite_cell(self, halfface):
        """The cell to which the opposite halfface belongs to.

        Parameters
        ----------
        halfface : int
            The identifier of the halfface.

        Returns
        -------
        ckey
            Identifier of the cell.
        """
        u, v, w = self._halfface[halfface][0:3]
        return self._plane[w][v][u]

    def halfface_opposite_halfface(self, halfface):
        """The opposite face of a face.

        Parameters
        ----------
        halfface : int
            The identifier of the halfface.

        Returns
        -------
        face
            Identifier of the opposite face.

        Notes
        -----
        A face and its opposite face share the same vertices, but in reverse order.
        For a boundary face, the opposite face is None.
        """
        u, v, w = self._halfface[halfface][0:3]
        nbr = self._plane[w][v][u]
        if nbr is None:
            return None
        return self._cell[nbr][v][u]

    def halfface_adjacent_halfface(self, halfface, halfedge):
        """Return the halfface adjacent to the halfface across the halfedge.

        Parameters
        ----------
        halfface : int
            The identifier of the halfface.
        halfedge : tuple of int
            The identifier of the halfedge.

        Returns
        -------
        int or None
            The identifier of the halfface.

        Notes
        -----
        The adjacent face belongs a to one of the cell neighbors over faces of the initial cell.
        A face and its adjacent face share two common vertices.
        """
        u, v = halfedge
        cell = self.halfface_cell(halfface)
        nbr_halfface = self._cell[cell][v][u]
        w = self.face_vertex_ancestor(nbr_halfface, v)
        nbr_cell = self._plane[u][v][w]
        if nbr_cell is None:
            return None
        return self._cell[nbr_cell][v][u]

    def halfface_vertex_ancestor(self, halfface, vertex):
        """Return the vertex before the specified vertex in a specific face.

        Parameters
        ----------
        halfface : int
            The identifier of the halfface.
        vertex : int
            The identifier of the vertex.

        Returns
        -------
        int
            The identifier of the vertex before the given vertex in the face cycle.

        Raises
        ------
        ValueError
            If the vertex is not part of the face.
        """
        i = self._halfface[halfface].index(vertex)
        return self._halfface[halfface][i - 1]

    def halfface_vertex_descendent(self, halfface, vertex):
        """Return the vertex after the specified vertex in a specific face.

        Parameters
        ----------
        halfface : int
            The identifier of the halfface.
        vertex : int
            The identifier of the vertex.

        Returns
        -------
        int
            The identifier of the vertex after the given vertex in the face cycle.

        Raises
        ------
        ValueError
            If the vertex is not part of the face.
        """
        if self._halfface[halfface][-1] == vertex:
            return self._halfface[halfface][0]
        i = self._halfface[halfface].index(vertex)
        return self._halfface[halfface][i + 1]

    def halfface_manifold_neighbors(self, halfface):
        nbrs = []
        cell = self.halfface_cell(halfface)
        for u, v in self.halfface_halfedges(halfface):
            nbr_halfface = self._cell[cell][v][u]
            w = self.halfface_vertex_ancestor(nbr_halfface, v)
            nbr_cell = self._plane[u][v][w]
            if nbr_cell is not None:
                nbr = self._cell[nbr_cell][v][u]
                nbrs.append(nbr)
        return nbrs

    def halfface_manifold_neighborhood(self, hfkey, ring=1):
        """Return the halfface neighborhood of a halfface across their edges.
        Parameters
        ----------
        key : hashable
            The identifier of the halfface.
        Returns
        -------
        list
            The list of neighboring halffaces.
        Notes
        -----
        Neighboring halffaces on the same cell are not included.
        """
        nbrs = set(self.halfface_manifold_neighbors(hfkey))
        i = 1
        while True:
            if i == ring:
                break
            temp = []
            for nbr_hfkey in nbrs:
                temp += self.halfface_manifold_neighbors(nbr_hfkey)
            nbrs.update(temp)
            i += 1
        return list(nbrs - set([hfkey]))

    def is_halfface_on_boundary(self, halfface):
        """Verify that a face is on the boundary.

        Parameters
        ----------
        halfface : int
            The identifier of the halfface.

        Returns
        -------
        bool
            True if the face is on the boundary.
            False otherwise.
        """
        u, v, w = self._halfface[halfface][0:3]
        return self._plane[w][v][u] is None

    # --------------------------------------------------------------------------
    # cell topology
    # --------------------------------------------------------------------------

    def cell_vertices(self, cell):
        """The vertices of a cell.

        Parameters
        ----------
        cell : int
            Identifier of the cell.

        Returns
        -------
        list
            The vertex identifiers of a cell.
        """
        return list(set([vertex for face in self.cell_faces(cell) for vertex in self.halfface_vertices(face)]))

    def cell_halfedges(self, cell):
        """The halfedges of a cell.

        Parameters
        ----------
        cell : int
            Identifier of the cell.

        Returns
        -------
        list
            The halfedges of a cell.
        """
        halfedges = []
        for face in self.cell_faces(cell):
            halfedges += self.halfface_halfedges(face)
        return halfedges

    def cell_edges(self, cell):
        pass

    def cell_faces(self, cell):
        """The faces of a cell.

        Parameters
        ----------
        cell : int
            Identifier of the cell.

        Returns
        -------
        list
            The faces of a cell.
        """
        faces = set()
        for vertex in self._cell[cell]:
            faces.update(self._cell[cell][vertex].values())
        return list(faces)

    def cell_vertex_neighbors(self, cell, vertex):
        """Ordered vertex neighbors of a vertex of a cell.

        Parameters
        ----------
        cell : int
            Identifier of the cell.
        vertex : int
            Identifier of the vertex.

        Returns
        -------
        list
            The list of neighboring vertices.

        Notes
        -----
        All of the returned vertices should be part of the cell.
        """
        if vertex not in self.cell_vertices(cell):
            raise KeyError(vertex)
        nbr_vertices = self._cell[cell][vertex].keys()
        v = nbr_vertices[0]
        ordered_vkeys = [v]
        for i in range(len(nbr_vertices) - 1):
            face = self._cell[cell][vertex][v]
            v = self.halfface_vertex_ancestor(face, vertex)
            ordered_vkeys.append(v)
        return ordered_vkeys

    def cell_vertex_faces(self, cell, vertex):
        """Ordered faces connected to a vertex of a cell.

        Parameters
        ----------
        cell : int
            Identifier of the cell.
        vertex : int
            Identifier of the vertex.

        Returns
        -------
        list
            The ordered list of faces connected to a vertex of a cell.

        Notes
        -----
        All of the returned faces should be part of the cell.
        """
        nbr_vertices = self._cell[cell][vertex].keys()
        u = vertex
        v = nbr_vertices[0]
        ordered_faces = []
        for i in range(len(nbr_vertices)):
            face = self._cell[cell][u][v]
            v = self.halfface_vertex_ancestor(face, u)
            ordered_faces.append(face)
        return ordered_faces

    def cell_halfedge_face(self, cell, halfedge):
        u, v = halfedge
        return self._cell[cell][u][v]

    def cell_halfedge_opposite_face(self, cell, halfedge):
        u, v = halfedge
        return self._cell[cell][v][u]

    def cell_face_neighbors(self, cell, face):
        nbrs = []
        for halfedge in self.halfface_halfedges(face):
            nbr = self.cell_halfedge_opposite_face(cell, halfedge)
            if nbr is not None:
                nbrs.append(nbr)
        return nbrs

    def cell_neighbors(self, cell):
        nbrs = []
        for face in self.cell_faces(cell):
            nbr = self.halfface_opposite_cell(face)
            if nbr is not None:
                nbrs.append(nbr)
        return nbrs

    def is_cell_on_boundary(self, cell):
        """Verify that a cell is on the boundary.

        Parameters
        ----------
        cell : int
            Identifier of the cell.

        Returns
        -------
        bool
            True if the face is on the boundary.
            False otherwise.
        """
        faces = self.cell_faces(cell)
        for face in faces:
            if self.is_halfface_on_boundary(face):
                return True
        return False

    # --------------------------------------------------------------------------
    # boundary
    # --------------------------------------------------------------------------

    def vertices_on_boundaries(self):
        """Find the vertices on the boundary.

        Returns
        -------
        list
            The vertices of the boundary.
        """
        vertices = set()
        for face in self._halfface:
            if self.is_halfface_on_boundary(face):
                vertices.update(self.halfface_vertices(face))
        return list(vertices)

    def halffaces_on_boundaries(self):
        """Find the faces on the boundary.

        Returns
        -------
        list
            The faces of the boundary.
        """
        faces = set()
        for face in self._halfface:
            if self.is_halfface_on_boundary(face):
                faces.add(face)
        return list(faces)

    def cells_on_boundaries(self):
        """Find the cells on the boundary.

        Returns
        -------
        list
            The cells of the boundary.
        """
        cells = set()
        for face in self.halffaces_on_boundaries():
            cells.add(self.halfface_cell(face))
        return list(cells)<|MERGE_RESOLUTION|>--- conflicted
+++ resolved
@@ -60,7 +60,6 @@
     def JSONSCHEMANAME(self):
         return 'halfface'
 
-<<<<<<< HEAD
     def __init__(self,
                  name=None,
                  default_vertex_attributes=None,
@@ -68,10 +67,6 @@
                  default_face_attributes=None,
                  default_cell_attributes=None):
         super(HalfFace, self).__init__(name=name)
-=======
-    def __init__(self):
-        super(HalfFace, self).__init__()
->>>>>>> 6efe2767
         self._max_vertex = -1
         self._max_face = -1
         self._max_cell = -1
