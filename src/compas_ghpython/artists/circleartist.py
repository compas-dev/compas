from __future__ import print_function
from __future__ import absolute_import
from __future__ import division

import compas_ghpython
from compas_ghpython.artists._primitiveartist import PrimitiveArtist


__all__ = ['CircleArtist']


class CircleArtist(PrimitiveArtist):
    """Artist for drawing circles.

<<<<<<< HEAD
    Examples
    --------
    .. code-block:: python

        from compas.geometry import Circle
        from compas.geometry import Plane
        from compas_ghpython.artists import CircleArtist

        circle = Circle(Plane([0,0,0], [1,0,0]), 10)

        artist = CircleArtist(circle)
        a = artist.draw()
=======
    Parameters
    ----------
    primitive : :class:`compas.geometry.Circle`
        A COMPAS circle.

    Other Parameters
    ----------------
    See :class:`compas_ghpython.artists.PrimitiveArtist` for all other parameters.
>>>>>>> 4d1101cf

    """

    def draw(self):
        """Draw the circle.

        Returns
        -------
        :class:`Rhino.Geometry.Circle`

        """
        point = list(self.primitive.plane.point)
        normal = list(self.primitive.plane.normal)
        radius = self.primitive.radius
        circles = [{'plane': [point, normal], 'radius': radius, 'color': self.color, 'name': self.name}]
        return compas_ghpython.draw_circles(circles)[0]


# ==============================================================================
# Main
# ==============================================================================

if __name__ == "__main__":

    pass<|MERGE_RESOLUTION|>--- conflicted
+++ resolved
@@ -11,21 +11,7 @@
 
 class CircleArtist(PrimitiveArtist):
     """Artist for drawing circles.
-
-<<<<<<< HEAD
-    Examples
-    --------
-    .. code-block:: python
-
-        from compas.geometry import Circle
-        from compas.geometry import Plane
-        from compas_ghpython.artists import CircleArtist
-
-        circle = Circle(Plane([0,0,0], [1,0,0]), 10)
-
-        artist = CircleArtist(circle)
-        a = artist.draw()
-=======
+    
     Parameters
     ----------
     primitive : :class:`compas.geometry.Circle`
@@ -34,7 +20,6 @@
     Other Parameters
     ----------------
     See :class:`compas_ghpython.artists.PrimitiveArtist` for all other parameters.
->>>>>>> 4d1101cf
 
     """
 
