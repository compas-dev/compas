from __future__ import absolute_import
from __future__ import division
from __future__ import print_function

import Rhino  # type: ignore

from compas.geometry import Frame
from compas.geometry import Brep
from compas.geometry import BrepTrimmingError
from compas.geometry import BrepError
from compas.geometry import Plane
from compas.geometry import Point

from compas_rhino.conversions import box_to_rhino
from compas_rhino.conversions import transformation_to_rhino
from compas_rhino.conversions import frame_to_rhino
from compas_rhino.conversions import cylinder_to_rhino
from compas_rhino.conversions import sphere_to_rhino
from compas_rhino.conversions import mesh_to_compas
from compas_rhino.conversions import mesh_to_rhino
from compas_rhino.conversions import point_to_rhino

from .builder import _RhinoBrepBuilder
from .face import RhinoBrepFace
from .edge import RhinoBrepEdge
from .vertex import RhinoBrepVertex
from .loop import RhinoBrepLoop

TOLERANCE = 1e-6


class RhinoBrep(Brep):
    """Rhino Brep backend class.

    Wraps around and allows serialization and de-serialization of a :class:`Rhino.Geometry.Brep`.

    Attributes
    ----------
    native_brep : :class:`Rhino.Geometry.Brep`
        The underlying Rhino Brep instance.
    vertices : list[:class:`compas_rhino.geometry.RhinoBrepVertex`], read-only
        The list of vertices which comprise this Brep.
    points : list[:class:`compas.geometry.Point`], read-only
        The list of vertex geometries as points in 3D space.
    edges : list[:class:`compas_rhino.geometry.RhinoBrepEdge`], read-only
        The list of edges which comprise this brep.
    trims : list[:class:`compas_rhino.geometry.RhinoBrepTrim`], read-only
        The list of trims which comprise this brep.
    loops : list[:class:`compas_rhino.geometry.RhinoBrepLoop`], read-only
        The list of loops which comprise this brep.
    faces : list[:class:`compas_rhino.geometry.RhinoBrepFace`], read-only
        The list of faces which comprise this brep.
    frame : :class:`compas.geometry.Frame`, read-only
        The brep's origin (Frame.worldXY()).
    area : float, read-only
        The calculated area of this brep.
    volume : float, read-only
        The calculated volume of this brep.

    """

    def __init__(self):
        super(RhinoBrep, self).__init__()
        self._brep = Rhino.Geometry.Brep()

    def __deepcopy__(self, *args, **kwargs):
        return self.copy()

    # ==============================================================================
    # Data
    # ==============================================================================

    @property
    def data(self):
        return {
            "vertices": [v.data for v in self.vertices],  # type: ignore
            "edges": [e.data for e in self.edges],  # type: ignore
            "faces": [f.data for f in self.faces],  # type: ignore
        }

    @classmethod
    def from_data(cls, data):
        """Construct a RhinoBrep from its data representation.

        Parameters
        ----------
        data : :obj:`dict`
            The data dictionary.

        Returns
        -------
        :class:`compas_rhino.geometry.RhinoBrep`

        """
        instance = cls()
        builder = _RhinoBrepBuilder()
        for v_data in data["vertices"]:
            RhinoBrepVertex.from_data(v_data, builder)
        for e_data in data["edges"]:
            RhinoBrepEdge.from_data(e_data, builder)
        for f_data in data["faces"]:
            RhinoBrepFace.from_data(f_data, builder)
        instance.native_brep = builder.result
        return instance

    def copy(self, cls=None):
        """Creates a deep-copy of this Brep using the native Rhino.Geometry.Brep copying mechanism.

        Returns
        -------
        :class:`compas_rhino.geometry.RhinoBrep`

        """
        # Avoid reconstruction when just copying. for sake of efficiency and stability
        return RhinoBrep.from_native(self._brep.DuplicateBrep())

    # ==============================================================================
    # Properties
    # ==============================================================================

    @property
    def is_manifold(self):
        return self._brep.IsManifold

    @property
    def is_solid(self):
        return self._brep.IsSolid

    @property
    def native_brep(self):
        return self._brep

    @native_brep.setter
    def native_brep(self, rhino_brep):
        self._brep = rhino_brep

    @property
    def vertices(self):
        return self.points

    @property
    def points(self):
        if self._brep:
            return [RhinoBrepVertex(vertex) for vertex in self._brep.Vertices]

    @property
    def edges(self):
        if self._brep:
            return [RhinoBrepEdge(edge) for edge in self._brep.Edges]

    @property
    def trims(self):
        if self._brep:
            return [RhinoBrepEdge(trim) for trim in self._brep.Trims]

    @property
    def loops(self):
        if self._brep:
            return [RhinoBrepLoop(loop) for loop in self._brep.Loops]

    @property
    def faces(self):
        if self._brep:
            return [RhinoBrepFace(face) for face in self._brep.Faces]

    @property
    def frame(self):
        return Frame.worldXY()

    @property
    def area(self):
        if self._brep:
            return self._brep.GetArea()

    @property
    def volume(self):
        if self._brep:
            return self._brep.GetVolume()

    # ==============================================================================
    # Constructors
    # ==============================================================================

    @classmethod
    def from_native(cls, rhino_brep):
        """Constructs a RhinoBrep from an instance of a Rhino.Geometry.Brep.

        Parameters
        ----------
        rhino_brep : :class:`Rhino.Geometry.Brep`
            The instance of Rhino brep to wrap.

        Returns
        -------
        :class:`compas_rhino.geometry.RhinoBrep`

        """
        brep = cls()
        brep._brep = rhino_brep
        return brep

    @classmethod
    def from_box(cls, box):
        """Create a RhinoBrep from a box.

        Parameters
        ----------
        box : :class:`compas.geometry.Box`
            The box geometry of the brep.

        Returns
        -------
        :class:`compas_rhino.geometry.RhinoBrep`

        """
        rhino_box = box_to_rhino(box)
        return cls.from_native(rhino_box.ToBrep())

    @classmethod
    def from_sphere(cls, sphere):
        """Create a RhinoBrep from a sphere.

        Parameters
        ----------
        sphere : :class:`compas.geometry.Sphere`
            The source sphere.

        Returns
        -------
        :class:`compas_rhino.geometry.RhinoBrep`

        """
        rhino_sphere = sphere_to_rhino(sphere)
        return cls.from_native(rhino_sphere.ToBrep())

    @classmethod
    def from_cylinder(cls, cylinder):
        """Create a RhinoBrep from a box.

        Parameters
        ----------
        box : :class:`compas.geometry.Box`
            The box geometry of the brep.

        Returns
        -------
        :class:`compas_rhino.geometry.RhinoBrep`

        """
        rhino_cylinder = cylinder_to_rhino(cylinder)
        return cls.from_native(rhino_cylinder.ToBrep(True, True))

    @classmethod
    def from_mesh(cls, mesh):
        """Create a RhinoBrep from a mesh.

        Parameters
        ----------
        mesh : :class:`compas.datastructures.Mesh`
            The source mesh.

        Returns
        -------
        :class:`compas_rhino.geometry.RhinoBrep`

        """
        rhino_mesh = mesh_to_rhino(mesh)
        return cls.from_native(Rhino.Geometry.Brep.CreateFromMesh(rhino_mesh, True))

    # ==============================================================================
    # Methods
    # ==============================================================================

<<<<<<< HEAD
    def to_meshes(self, u=16, v=16):
        """Convert the faces of this Brep shape to meshes.

        Parameters
        ----------
        u : int, optional
            The number of mesh faces in the U direction of the underlying surface geometry of every face of the Brep.
        v : int, optional
            The number of mesh faces in the V direction of the underlying surface geometry of every face of the Brep.

        Returns
        -------
        list[:class:`~compas.datastructures.Mesh`]

        """
        rg_meshes = Rhino.Geometry.Mesh.CreateFromBrep(self._brep.native_brep, Rhino.Geometry.MeshingParamaters.Default)
        meshes = [mesh_to_compas(m) for m in rg_meshes]
        return meshes
=======
    def contains(self, object):
        """Check if the Brep contains a given geometric primitive.

        Only closed and manifold breps can be checked for containment.

        Parameters
        ----------
        object : :class:`~compas.geometry.Point`, :class:`~compas.geometry.Curve`, :class:`~compas.geometry.Surface`
            The object to check for containment.

        Raises
        ------
        BrepError
            If the Brep is not solid.

        Returns
        -------
        bool
            True if the object is contained in the Brep, False otherwise.

        """
        if not self.is_solid:
            raise BrepError("Cannot check for containment if brep is not manifold or is not closed")

        if isinstance(object, Point):
            return self._brep.IsPointInside(point_to_rhino(object), TOLERANCE, False)
        else:
            raise NotImplementedError
>>>>>>> d4e34c99

    def transform(self, matrix):
        """Transform this Brep by given transformation matrix

        Parameters
        ----------
        matrix: :class:`compas.geometry.Transformation`
            The transformation matrix by which to transform this Brep.

        Returns
        -------
        None

        """
        self._brep.Transform(transformation_to_rhino(matrix))

    def trim(self, trimming_plane, tolerance=TOLERANCE):
        """Trim this brep by the given trimming plane

        Parameters
        ----------
        trimming_plane : :class:`compas.geometry.Frame` or :class:`compas.geometry.Plane`
            The frame or plane to use when trimming. The discarded bit is in the direction of the frame's normal.

        tolerance : float
            The precision to use for the trimming operation.

        Returns
        -------
        None

        """
        if isinstance(trimming_plane, Plane):
            trimming_plane = Frame.from_plane(trimming_plane)
        rhino_frame = frame_to_rhino(trimming_plane)
        results = self._brep.Trim(rhino_frame, tolerance)
        if not results:
            raise BrepTrimmingError("Trim operation ended with no result")

        self._brep = results[0].CapPlanarHoles(TOLERANCE)

    @classmethod
    def from_boolean_difference(cls, breps_a, breps_b):
        """Construct a Brep from the boolean difference of two groups of Breps.

        Parameters
        ----------
        breps_a : :class:`compas_rhino.geometry.RhinoBrep` or list(:class:`compas_rhino.geometry.RhinoBrep`)
            One or more Breps from which to substract.
        breps_b : :class:`compas_rhino.geometry.RhinoBrep` or list(:class:`compas_rhino.geometry.RhinoBrep`)
            One or more Breps to substract.

        Returns
        -------
        list(:class:`compas_rhino.geometry.RhinoBrep`)
            list of one or more resulting Breps.

        """
        if not isinstance(breps_a, list):
            breps_a = [breps_a]
        if not isinstance(breps_b, list):
            breps_b = [breps_b]
        resulting_breps = Rhino.Geometry.Brep.CreateBooleanDifference(
            [b.native_brep for b in breps_a],
            [b.native_brep for b in breps_b],
            TOLERANCE,
        )
        return [RhinoBrep.from_native(brep) for brep in resulting_breps]

    @classmethod
    def from_boolean_union(cls, breps_a, breps_b):
        """Construct a Brep from the boolean union of two groups of Breps.

        Parameters
        ----------
        breps_a : :class:`compas_rhino.geometry.RhinoBrep` or list(:class:`compas_rhino.geometry.RhinoBrep`)
            One of more breps to join.
        breps_b : :class:`compas_rhino.geometry.RhinoBrep` or list(:class:`compas_rhino.geometry.RhinoBrep`)
            Another one of more breps to join.

        Returns
        -------
        list(:class:`compas_rhino.geometry.RhinoBrep`)
            list of one or more resulting Breps.

        """
        if not isinstance(breps_a, list):
            breps_a = [breps_a]
        if not isinstance(breps_b, list):
            breps_b = [breps_b]

        resulting_breps = Rhino.Geometry.Brep.CreateBooleanUnion([b.native_brep for b in breps_a + breps_b], TOLERANCE)
        return [RhinoBrep.from_native(brep) for brep in resulting_breps]

    @classmethod
    def from_boolean_intersection(cls, breps_a, breps_b):
        """Construct a Brep from the boolean intersection of two groups of Breps.

        Parameters
        ----------
        breps_a : :class:`compas_rhino.geometry.RhinoBrep` or list(:class:`compas_rhino.geometry.RhinoBrep`)
            One or more Breps to instrsect.
        breps_b : :class:`compas_rhino.geometry.RhinoBrep` or list(:class:`compas_rhino.geometry.RhinoBrep`)
            Another one or more Breps to intersect.

        Returns
        -------
        list(:class:`compas_rhino.geometry.RhinoBrep`)
            list of one or more resulting Breps.

        """
        if not isinstance(breps_a, list):
            breps_a = [breps_a]
        if not isinstance(breps_b, list):
            breps_b = [breps_b]
        resulting_breps = Rhino.Geometry.Brep.CreateBooleanIntersection(
            [b.native_brep for b in breps_a],
            [b.native_brep for b in breps_b],
            TOLERANCE,
        )
        return [RhinoBrep.from_native(brep) for brep in resulting_breps]

    def split(self, cutter):
        """Splits a Brep into pieces using a Brep as a cutter.

        Parameters
        ----------
        cutter : :class:`compas_rhino.geometry.RhinoBrep`
            Another Brep to use as a cutter.

        Returns
        -------
        list(:class:`compas_rhino.geometry.RhinoBrep`)
            list of zero or more resulting Breps.

        """
        resulting_breps = self._brep.Split(cutter.native_brep, TOLERANCE)
        return [RhinoBrep.from_native(brep) for brep in resulting_breps]<|MERGE_RESOLUTION|>--- conflicted
+++ resolved
@@ -271,7 +271,35 @@
     # Methods
     # ==============================================================================
 
-<<<<<<< HEAD
+    def contains(self, object):
+        """Check if the Brep contains a given geometric primitive.
+
+        Only closed and manifold breps can be checked for containment.
+
+        Parameters
+        ----------
+        object : :class:`~compas.geometry.Point`, :class:`~compas.geometry.Curve`, :class:`~compas.geometry.Surface`
+            The object to check for containment.
+
+        Raises
+        ------
+        BrepError
+            If the Brep is not solid.
+
+        Returns
+        -------
+        bool
+            True if the object is contained in the Brep, False otherwise.
+
+        """
+        if not self.is_solid:
+            raise BrepError("Cannot check for containment if brep is not manifold or is not closed")
+
+        if isinstance(object, Point):
+            return self._brep.IsPointInside(point_to_rhino(object), TOLERANCE, False)
+        else:
+            raise NotImplementedError
+    
     def to_meshes(self, u=16, v=16):
         """Convert the faces of this Brep shape to meshes.
 
@@ -290,36 +318,6 @@
         rg_meshes = Rhino.Geometry.Mesh.CreateFromBrep(self._brep.native_brep, Rhino.Geometry.MeshingParamaters.Default)
         meshes = [mesh_to_compas(m) for m in rg_meshes]
         return meshes
-=======
-    def contains(self, object):
-        """Check if the Brep contains a given geometric primitive.
-
-        Only closed and manifold breps can be checked for containment.
-
-        Parameters
-        ----------
-        object : :class:`~compas.geometry.Point`, :class:`~compas.geometry.Curve`, :class:`~compas.geometry.Surface`
-            The object to check for containment.
-
-        Raises
-        ------
-        BrepError
-            If the Brep is not solid.
-
-        Returns
-        -------
-        bool
-            True if the object is contained in the Brep, False otherwise.
-
-        """
-        if not self.is_solid:
-            raise BrepError("Cannot check for containment if brep is not manifold or is not closed")
-
-        if isinstance(object, Point):
-            return self._brep.IsPointInside(point_to_rhino(object), TOLERANCE, False)
-        else:
-            raise NotImplementedError
->>>>>>> d4e34c99
 
     def transform(self, matrix):
         """Transform this Brep by given transformation matrix
