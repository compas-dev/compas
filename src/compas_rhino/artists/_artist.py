from __future__ import print_function
from __future__ import absolute_import
from __future__ import division

import compas_rhino
from compas.scene import BaseArtist


__all__ = ["Artist"]
<<<<<<< HEAD


_ITEM_ARTIST = {}


class BaseArtist(object):
=======


class Artist(BaseArtist):
>>>>>>> 0db8fc84
    """Base class for all Rhino artists.

    Attributes
    ----------
    guids : list
        A list of the GUID of the Rhino objects created by the artist.

    """

    def __init__(self):
        super(Artist, self).__init__()
        self._guids = []

    @staticmethod
<<<<<<< HEAD
    def register(item_type, artist_type):
        _ITEM_ARTIST[item_type] = artist_type

    @staticmethod
    def build(item, **kwargs):
        """Build an artist corresponding to the item type.

        Parameters
        ----------
        kwargs : dict, optional
            The keyword arguments (kwargs) collected in a dict.
            For relevant options, see the parameter lists of the matching artist type.

        Returns
        -------
        :class:`compas_rhino.artists.BaseArtist`
            An artist of the type matching the provided item according to an item-artist map.
            The map is created by registering item-artist type pairs using ``~BaseArtist.register``.
        """
        artist_type = _ITEM_ARTIST[type(item)]
        artist = artist_type(item, **kwargs)
        return artist

    def draw(self):
=======
    def draw_collection(collection):
>>>>>>> 0db8fc84
        raise NotImplementedError

    def redraw(self):
        compas_rhino.rs.EnableRedraw(True)
        compas_rhino.rs.Redraw()

    def clear(self):
        if not self._guids:
            return
        compas_rhino.delete_objects(self._guids)
        self._guids = []


# ==============================================================================
# Main
# ==============================================================================

if __name__ == '__main__':
    pass<|MERGE_RESOLUTION|>--- conflicted
+++ resolved
@@ -7,18 +7,12 @@
 
 
 __all__ = ["Artist"]
-<<<<<<< HEAD
 
 
 _ITEM_ARTIST = {}
 
 
 class BaseArtist(object):
-=======
-
-
-class Artist(BaseArtist):
->>>>>>> 0db8fc84
     """Base class for all Rhino artists.
 
     Attributes
@@ -33,9 +27,8 @@
         self._guids = []
 
     @staticmethod
-<<<<<<< HEAD
-    def register(item_type, artist_type):
-        _ITEM_ARTIST[item_type] = artist_type
+    def draw_collection(collection):
+        raise NotImplementedError
 
     @staticmethod
     def build(item, **kwargs):
@@ -58,9 +51,6 @@
         return artist
 
     def draw(self):
-=======
-    def draw_collection(collection):
->>>>>>> 0db8fc84
         raise NotImplementedError
 
     def redraw(self):
