--- conflicted
+++ resolved
@@ -19,6 +19,7 @@
 * Added `compas_blender.artists.RobotModelArtist.clear`.
 * Added `compas_blender.geometry.booleans` as plugin for boolean pluggables.
 * Added version-based installation for Blender.
+* Added `get_node_by_name` to `compas.files.gltf.GLTFContent`.
 
 ### Changed
 
@@ -51,13 +52,9 @@
 * Added `compas.data.is_sequence_of_uint`.
 * Added general plotter for geometry objects and data structures based on the artist registration mechanism.
 * Added support for multimesh files to OBJ reader/writer.
-<<<<<<< HEAD
-* Adding `get_node_by_name` to `compas.files.gltf.GLTFContent`
-=======
 * Added support for attaching and detaching meshes in `compas.robots.RobotModelArtist` and drawing them.
 * Added `meshes` method to artists of `compas.robots.RobotModel`.
 * Added `FrameArtist` class to `compas_blender`.
->>>>>>> b54c3035
 
 ### Changed
 
@@ -75,7 +72,6 @@
 ### Removed
 
 * Removed `compas.datastructures.mesh.core.mesh.BaseMesh`.
-
 * Removed `compas.datastructures.BaseNetwork`.
 
 ## [1.7.1] 2021-06-14
