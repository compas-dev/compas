# Changelog

All notable changes to this project will be documented in this file.

The format is based on [Keep a Changelog](https://keepachangelog.com/en/1.0.0/),
and this project adheres to [Semantic Versioning](https://semver.org/spec/v2.0.0.html).

## Unreleased

### Added

- Added `compas_rhino.geometry.RhinoGeometry` to the docs.

### Changed

<<<<<<< HEAD
- Fixed missing import in `compas_rhino.geometry`.
- Removed circular imports from `compas_rhino.geometry`.
=======
- Fix mesh genus in `compas.datastructures`.
>>>>>>> b5d1ae0a

### Removed


## [0.7.1] 2019-06-29

### Added

### Changed

- Include `compas_plotters` and `compas_viewers` in the build instructions.
- Moved import of `subprocess` to Windows-specific situations.
- Fixed document functions failing when document name is `None`.
- Downgraded `numpy` requirements.
- Loosened `scipy` requirements.
- Default Python to `pythonw`.

### Removed


## [0.7.0] 2019-06-27

### Added

- Added filter shorthand for selecting OBJ, JSON files in Rhino.
- Added `compas_plotters`
- Added `compas_viewers`
- Added `compas_rhino.draw_circles` and the equivalent Artist method
- Add class functions to `compas.datastructures.VolMesh`.
- Added `face_neighborhood` class function to `compas.datastructures.Mesh`.
- Added `compas.remote` package for making HTTP based Remote Procedure Calls.

### Changed

- Restructure halffaces as lists in `compas.datastructures.VolMesh`.
- Correctly handle `python-net` module presence during IronPython imports.
- Switched to `compas.IPY` check instead of `try-except` for preventing non IronPython friendly imports.
- Changed installation of compas packages to Rhino to support non-admin user accounts on Windows.
- Copy facedata in `mesh_quads_to_triangles`
- Added non-imported service for `compas.remote` for starting the subprocess that runs the server.

### Removed

- Removed `compas.plotters`
- Removed `compas.viewers`

## [0.6.2] 2019-04-30

### Added

### Changed

- Based mesh drawing for Rhino on RhinoCommon rather than Rhinoscriptsyntax.
- Fixed mesh drawing for Rhino 6

### Removed


## [0.6.1] 2019-04-29

### Added

### Changed

- Fixed bug in RPC. The services cannot have a `pass` statement as class body.

### Removed


## [0.6.0] 2019-04-29

### Added

- Added `center` property getter to `compas.geometry.Cirle` primitive
- Add `astar_shortest_path` to `compas.topology.traversal`.

### Changed

- Updated configuration instructions for Blender.
- Changed naming convention for drawing functions from `xdraw_` to `draw_`.
- Changed mesh drawing in Rhino to use separate mesh vertices per face. This makes the mesh look more "as expected" in *Shaded* view.

### Removed

- Removed support for Python 3.5.x by setting the minimum requirements for Numpy and Scipy to `1.16` and `1.2`, respectively.

## [0.5.2] 2019-04-12

### Added

- Added `draw_polylines` to `compas_rhino.artists.Artist`.
- Added `color` argument to `compas_rhino.artists.MeshArtist.draw_mesh`.
- Added named colors to `compas.utilities.colors.py`.

### Changed

- Fix 'mesh_weld' and 'meshes_join_and_weld' against consecutive duplicates in face vertices.
- Fix setting of environment variables in `System.Diagnostics.Process`-based subprocess for `XFunc` and `RPC`.
- Fix `XFunc` on RhinoMac.
- Fix `trimesh_subdivide_loop` from `compas.datastructures`.
- Changed Numpy and Scipy version requirements to allow for Python 3.5.x.

### Removed

- Removed `mixing.py` from `compas.utilities`.
- Removed `singleton.py` from `compas.utilities`.
- Removed `xscript.py` from `compas.utilities`.
- Removed `sorting.py` from `compas.utilities`.
- Removed `names.py` from `compas.utilities`.
- Removed `xfunc.py` from `compas_rhino.utilities`, use `compas.utilities.XFunc` instead.

## [0.5.1] 2019-03-25

### Added

### Changed

- Fix `XFunc` and `RPC` environment activation.
- Fix exception on Rhino Mac.
- Fix missing import on `compas_rhino.geometry`.
- Fix `compas.geometry.offset_polygon`.
- Fix installation for Rhino, related to implicit import of `matplotlib`.

### Removed

## [0.5.0] 2019-03-15

### Added

- Add `Circle` and `Sphere` primitives to `compas.geometry`.
- Add functions to `Plane` and `Box` primitives.
- Add functions to `compas_rhino` curve: `length` and `is_closed`.
- Add functions to `compas_rhino` surface: `kinks`, `closest_point`, `closest_point_on_boundaries`, and functions for mapping/remapping between XYZ and UV(0) spaces based on surface's parametrization (`point_xyz_to_uv`, `point_uv_to_xyz`, `line_uv_to_xyz`, `polyline_uv_to_xyz`, `mesh_uv_to_xyz`)
- Add `is_scalable` to `compas.robots.Joint`.

### Changed

- Fix exception in `Plane.transform`.
- Fix installer to remove old symlinks.
- Fix RPC proxy server.

## [0.4.22] 2019-03-05

### Added

- Add pretty print option to JSON formatter.
- Add remeshing based on `triangle`.
- Add compatibility with ETO forms to `compas_rhino` edge modifiers.

## [0.4.21] 2019-03-04

### Changed

- Fix import in `compas_rhino` vertex modifiers.

## [0.4.20] 2019-03-04

### Removed

- Remove `download_image_from_remote` utility function.

## [0.4.12] 2019-03-04

### Changed

- Small fixes on Rhino forms support.

## [0.4.11] 2019-03-03

### Added

- New function to join network edges into polylines: `network_polylines`.
- New mesh functions: `mesh_offset`, `mesh_thicken`, `mesh_weld` and `meshes_join_and_weld`.
- New mesh functions: `face_skewness`, `face_aspect_ratio`, `face_curvature` and `vertex_curvature`.
- New functions to get disconnected elements of  `Mesh`: `mesh_disconnected_vertices`, `mesh_disconnected_faces`, `mesh_explode`.
- New functions to get disconnected elements of  `Network`: `network_disconnected_vertices`, `network_disconnected_edges`, `network_explode`.
- Add statistics utility functions: `average`, `variance`, `standard_deviation`.
- Add `binomial_coefficient` function.
- Add option to create `Network` and `Mesh` from dictionaries of vertices and faces.
- Add `face_adjacency_vertices` to `Mesh`
- Add optional prefix to the rhino name attribute processor
- Add `mesh_move_vertices` to `compas_rhino`.
- Add support for relative mesh references in URDF.

### Changed

- Fix mesh centroid and mesh normal calculation.
- Refactor of drawing functions in `compas_blender`.
- Fix material creation in `compas_blender`.
- New default for subdivision: `catmullclark`.

## [0.4.9] 2019-02-10

### Added

- New class methods for `Polyhedron`: `from_platonicsolid` and `from_vertices_and_faces`.
- Constrained and conforming Delaunay triangulations based on Triangle.
- Predicate-based filtering of vertices and edges.
- `mesh.geometry`for geometry-specific functions.
- `trimesh_face_circle` in `mesh.geometry`.

### Changed

- Fix exception in `angle_vectors_signed` if vectors aligned
- Fix exception in `Polyline.point`
- Update Rhino installation merging Win32 and Mac implementations and defaulting the bootstrapper to the active python even if no CONDA environment is active during install.

### Removed

- Bound mesh operations.

## [0.4.8] 2019-01-28

### Added

- Curve tangent at parameter.
- Box shape.
- Numpy-based mesh transformations.
- Option to share axes among plotters.<|MERGE_RESOLUTION|>--- conflicted
+++ resolved
@@ -13,12 +13,9 @@
 
 ### Changed
 
-<<<<<<< HEAD
+- Fix mesh genus in `compas.datastructures`.
 - Fixed missing import in `compas_rhino.geometry`.
 - Removed circular imports from `compas_rhino.geometry`.
-=======
-- Fix mesh genus in `compas.datastructures`.
->>>>>>> b5d1ae0a
 
 ### Removed
 
