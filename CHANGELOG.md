# Changelog

All notable changes to this project will be documented in this file.

The format is based on [Keep a Changelog](https://keepachangelog.com/en/1.0.0/),
and this project adheres to [Semantic Versioning](https://semver.org/spec/v2.0.0.html).

## Unreleased

### Added

* Added `compas_rhino.install_with_pip` with corresponding command line utility `install_in_rhino`.
* Added support for `.stp` file extension in addition to `.step` for `RhinoBrep.from_step()` and `RhinoBrep.to_step()` methods.

### Changed

* Updated minimum library version to `2.14.1` in Rhino8 GH components.
* Changed name of YAK package from `bluejay` to `compas`.
<<<<<<< HEAD
* Fixed bug in `compas.geometry.PlanarSurface`.
=======
* Fixed broken `scaled()` method in `Sphere`, `Cylinder`, and `Capsule` classes by overriding to accept uniform scaling factor.
>>>>>>> 8fc7828b

### Removed


## [2.14.1] 2025-09-07

### Added

### Changed

* Fixed bug in `compas_rhino.scene.meshobject.RhinoMeshObject` related to missing object name.

### Removed


## [2.14.0] 2025-09-06

### Added

* Implemented `to_points` method in `compas.datastructures.Mesh`, which before raised a `NotImplementedError`.
* Implemented `compute_aabb` method in `compas.datastructures.Datastructure`, which before raised a `NotImplementedError`. Made use of the `compas.geometry.bbox.bounding_box` function.
* Implemented `compute_obb` method in `compas.datastructures.Datastructure`, which before raised a `NotImplementedError`. Made use of the `compas.geometry.bbox_numpy.oriented_bounding_box_numpy` function.
* Added `vertices_to_points` method in `compas.datastructures.CellNetwork`.
* Added `to_points` method in `compas.datastructures.VolMesh`.
* Added test function `test_vertices_to_points`in `test_cell_network.py`.
* Added test function `test_to_points` in `test_graph.py`.
* Added test function `test_to_points` in `test_volmesh.py`.
* Added test functions `test_to_points`, `test_compute_aabb`, and `test_compute_obb` in `test_mesh.py`.
* Added setters for `SceneObject.worldtransformation` and `SceneObject.frame`, which automatically handles the parent transformations.
* Added missing property `centroid` in `compas_rhino.geometry.RhinoBrep`.
* Added missing property `curves` in `compas_rhino.geometry.RhinoBrep`.
* Added missing property `is_closed` in `compas_rhino.geometry.RhinoBrep`.
* Added missing property `is_orientable` in `compas_rhino.geometry.RhinoBrep`.
* Added missing property `is_surface` in `compas_rhino.geometry.RhinoBrep`.
* Added missing property `is_valid` in `compas_rhino.geometry.RhinoBrep`.
* Added missing property `orientation` in `compas_rhino.geometry.RhinoBrep`.
* Added missing property `surfaces` in `compas_rhino.geometry.RhinoBrep`.
* Added implementation for `Brep.from_sweep` in `compas_rhino.geometry.RhinoBrep`.
* Added implementation for `Brep.from_cone` in `compas_rhino.geometry.RhinoBrep`.
* Added implementation for `Brep.from_plane` in `compas_rhino.geometry.RhinoBrep`.
* Added implementation for `Brep.from_brepfaces` in `compas_rhino.geometry.RhinoBrep`.
* Added implementation for `Brep.from_breps` in `compas_rhino.geometry.RhinoBrep`.
* Added implementation for `Brep.from_torus` in `compas_rhino.geometry.RhinoBrep`.
* Added implementation for `Brep.from_polygons` in `compas_rhino.geometry.RhinoBrep`.
* Added implementation for `Brep.from_pipe` in `compas_rhino.geometry.RhinoBrep`.
* Added implementation for `Brep.from_iges` in `compas_rhino.geometry.RhinoBrep`.
* Added implementation for `Brep.to_step` in `compas_rhino.geometry.RhinoBrep`.
* Added implementation for `Brep.to_viewmesh()` in `compas_rhino.geometry.RhinoBrep`.

### Changed

* Fixed bug (inconsistency) in return value of `compas.geometry.triangulation_delaunay.delaunay_triangulation`. Only the faces of the triangulation should be returned.

### Removed

* Removed property `is_compound` from `compas.geometry.Brep` as OCC specific.
* Removed property `is_compoundsolid` from `compas.geometry.Brep` as OCC specific.
* Removed property `solids` from `compas.geometry.Brep` as OCC specific.
* Removed property `shells` from `compas.geometry.Brep` as OCC specific.

## [2.13.0] 2025-06-04

### Added

* Added `compas.scene.Scene.add_group()` for adding group.
* Added `compas.scene.Group.add_from_list()` for adding a list of items to a group.
* Added implementation for `compas.geometry.SphericalSurface.isocurve_u`.
* Added implementation for `compas.geometry.SphericalSurface.isocurve_v`.
* Added implementation for `compas.geometry.CylindricalSurface.isocurve_u`.
* Added implementation for `compas.geometry.CylindricalSurface.isocurve_v`.

### Changed

* Fixed error in `circle_to_compas` from Rhino.
* Fixed Rhino to Rhino brep serialization.
* Upated `compas.scene.Group.add()` to pass on group kwargs as default for child items.
* Fixed bug in context detection, which wrongly defaults to `Viewer` instead of `None`.
* Fixed bug in calculation of `compas.geometry.Polyhedron.edges` if geometry is computed using numpy.
* Fixed bug in `Grpah.from_pointcloud` which uses degree parameter wrongly.

### Removed


## [2.12.0] 2025-05-28

### Added

* Added `inheritance` field to `__jsondump__` of `compas.datastructures.Datastructure` to allow for deserialization to closest available superclass of custom datastructures.

### Changed

### Removed


## [2.11.0] 2025-04-22

### Added

* Added `Group` to `compas.scene`.
* Added `compas.geometry.Brep.cap_planar_holes`.
* Added `compas_rhino.geometry.RhinoBrep.cap_planar_holes`.
* Added `compas.geometry.angle_vectors_projected`.
* Added `compas.geometry.Brep.from_curves`.
* Added `compas_rhino.geometry.RhinoBrep.from_curves`.

### Changed

* Changed `SceneObject.frame` to read-only result of `Frame.from_transformation(SceneObject.worldtransformation)`, representing the local coordinate system of the scene object in world coordinates.
* Changed `SceneObject.worldtransformation` to the multiplication of all transformations from the scene object to the root of the scene tree, there will no longer be an additional transformation in relation to the object's frame.
* Fixed call to `astar_shortest_path` in `Graph.shortest_path`.
* Fixed a bug when printing an empty `Tree`.
* Fixed a bug in `Group` for IronPython where the decoding declaration was missing.
* Fixed a bug where a `Group` without name could not be added to the scene.

### Removed


## [2.10.0] 2025-03-03

### Added

* Added `flip` to `compas.geometry.Brep`.
* Added implementation of `flip` to `compas_rhino.geometry.RhinoBrep`.

### Changed

* Fixed unexpected behavior for method `Plane.is_parallel` for opposite normals.

### Removed


## [2.9.1] 2025-02-06

### Added

* Added method `frame_at` to `compas.geometry.BrepFace`.
* Added method `frame_at` to `compas_rhino.geometry.RhinoBrepFace`.
* Added property `is_reversed` to `compas.geometry.BrepFace`.
* Added property `is_reversed` to `compas_rhino.geometry.RhinoBrepFace`.

### Changed

* Fixed publish to YAK via CI workflow.
* Added selector for `test` and `prod` to CI workflow.
* Fixed `AttributeError` in `compas.data.DataEncoder.default` due to `np.float_` no longer being available in `numpy>=2`.

### Removed


## [2.9.0] 2025-02-04

### Added

* Added `DevTools` with support for automatic reloading of local python modules.
* Added implementation for `compas_rhino.geometry.RhinoBrep.from_step`.
* Added CPython implementations of GH components for Rhino8.
* Added import to new `yakerize` task from `compas_invocations2`.
* Added import to new `publish_yak` task from `compas_invocations2`.

### Changed

* Moved `unload_modules` to be a static method of `DevTools`. The `unload_modules` function is an alias to this. 
* Fixed unexpected behavior in `compas.geometry.bbox_numpy.minimum_area_rectangle_xy`.
* Changed `requirements.txt` to allow `numpy>=2`.
* Fixed bug in `compas.geometry.Polygon.points` setter by removing duplicate points if they exist.
* Fixed bug in `compas.geometry.Polygon.plane` by aligning the normal of the bestfit plane with the approximate normal of the polygon faces.
* Changed the order of face vertices in `compas.geometry.Surface.to_vertices_and_faces` to a counter clockwise cycling direction and outward facing normals for curved surfaces.
* Deprecated the `-v8.0` flag in `compas_rhino.install`. Install to Rhino8 by following: https://compas.dev/compas/latest/userguide/cad.rhino8.html.
* Fixed `Info` Grasshopper component for cpython to handle non-bootstrapped environments.

### Removed


## [2.8.1] 2025-01-15

### Added

### Changed

* Fixed `NotImplementedError` when calling `compas_rhino.conversions.surface_to_compas` on NURBS Surface.
* Fixed `NotImplementedError` when calling `compas_rhino.conversions.surface_to_compas` on Surface.
* Changed point comparison (`compas.geometry.Point.__eq__`) to use `TOL.is_allclose` instead of raw coordinate comparison.
* Changed vector comparison (`compas.geometry.Vector.__eq__`) to use `TOL.is_allclose` instead of raw coordinate comparison.
* Fixed bug in frame comparison (`compas.geometry.Frame.__eq__`).
* Fixed bug in `compas.geometry.oriented_bounding_box_numpy`.
* Fixed cannot copy `Line` using `deepcopy`.

### Removed


## [2.8.0] 2024-12-13

### Added

* Added implementation of `RhinoBrep.fillet()` and `RhinoBrep.filleted()` to `compas_rhino`.
* Added `Frame.invert` and `Frame.inverted`.
* Added `Frame.flip` and `Frame.flipped` as alias for invert and inverted.
* Added `Vector.flip` and `Vector.flipped` as alias for invert and inverted.

### Changed

* Fixed `native_edge` property of `RhinoBrepEdge`.
* Expose the parameters `radius` and `nmax` from `compas.topology._face_adjacency` to `compas.topology.face_adjacency` and further propagate them to `unify_cycles` and `Mesh.unify_cycles`.
* Modify `face_adjacency` to avoid using `compas.topology._face_adjacency` by default when there are more than 100 faces, unless one of the parameters `radius`, `nmax` is passed.
* Changed `unify_cycles` to use the first face in the list as root if no root is provided.

### Removed


## [2.7.0] 2024-11-28

### Added

* Added attribute `start_vertex` to `compas.geometry.BrepTrim`.
* Added attribute `end_vertex` to `compas.geometry.BrepTrim`.
* Added attribute `vertices` to `compas.geometry.BrepTrim`.
* Added attribute `start_vertex` to `compas_rhino.geometry.RhinoBrepTrim`.
* Added attribute `start_vertex` to `compas_rhino.geometry.RhinoBrepTrim`.
* Added attribute `vertices` to `compas_rhino.geometry.RhinoBrepTrim`.

### Changed

* Fixed `PluginNotInstalledError` when using `Brep.from_boolean_*` in Rhino.
* Added support for `Polyline` as input for `compas_rhino.Brep.from_extrusion`.

### Removed


## [2.6.1] 2024-11-09

### Added

### Changed

* Fixed bug in `compas_rhino.scene.RhinoMeshObject.clear()`.

### Removed


## [2.6.0] 2024-11-08

### Added

* Added key conversion map to `compas.colors.ColorDict` to avoid serialisation problems with tuple keys when used in combination with edges.
* Added `Scene.find_all_by_itemtype`.

### Changed

* Fixed bug in `VolMesh.delete_cell`.
* Fixed `NoneType` error when calling `compas.geometry.Sphere.edges`.
* Fixed bug in `VolMesh.vertex_halffaces`.
* Fixed bug in `VolMesh.vertex_cells`.
* Fixed bug in `VolMesh.is_halfface_on_boundary`.

### Removed

* Removed `VolMesh.halfface_adjacent_halfface` because of general nonsensicalness, and because it is (and probably always has been) completely broken.


## [2.5.0] 2024-10-25

### Added

* Added instructions for creating new data types to the dev guide.
* Added `compact=False`, `minimal=False` to `compas.data.Data.to_json()` to `compas.data.Data.to_jsonstring()`.
* Added `copy_guid=False` to `compas.data.Data.copy()`. If true, the copy has the same guid as the original.
* Added implementation of `Brep.from_loft()` to `compas_rhino`.

### Changed

* Fixed `RuntimeError` when using `compas_rhino.unload_modules` in CPython`.
* Fixed bug in `Box.scaled` causing a `TypeError` due to incorrect parameter forwarding.
* Changed argument names of `Box.scale()` to `x`, `y`, `z`, instead of `factor` and made `y` and `z` optional to keep positional arguments backwards compatible.
* Fixed import errors in `compas_rhino.conduits` for Rhino 8.
* Fixed doctest failures.
* Fixed bug in serialization when `compas.datastructures.attributes.AttributeView` is used.
* Fixed bug in the serialisation of empty scenes.
* Fixed bug in serialisation process due to `name` attribute appearing in json representation after copy even if not present before copy.

### Removed


## [2.4.3] 2024-10-04

### Added

### Changed

* Fixed support for `compas_gpython` in Rhino 8 Grasshopper CPython components.
* Changed installation instructions for Rhino 8 in the user guide.
* Fixed `Graph.from_edges` always returning `None`.

### Removed

* Removed deprecated module `compas_ghpython.utilities`. For drawing functions, use `compas_ghpython.drawing` directly.

## [2.4.2] 2024-09-17

### Added

* Added `compas.scene.Scene.find_by_name` to find the first scene object with the given name.
* Added `compas.scene.Scene.find_by_itemtype` to find the first scene object with a data item of the given type.

### Changed

* Fixed args for `SceneObject` on Grasshopper `Draw` component.
* Replaced use of `Rhino.Geometry.VertexColors.SetColors` with a for loop and `SetColor` in `compas_ghpyton` since the former requires a `System.Array`.
* Fixed `Mesh.face_circle`.

### Removed


## [2.4.1] 2024-08-25

### Added

### Changed

* Changed supported Blender versions to latest LTS versions (3.3, 3.6, 4.2).
* Fixed bug in `compas_rhino.conversions.cone_to_compas`.
* Fixed bug in `compas_rhino.conversions.cylinder_to_compas`.
* Fixed bug in `compas_rhino.scene.RhinoMeshObject.draw_vertexnormals` (scale not used).
* Fixed bug in `compas_rhino.scene.RhinoMeshObject.draw_facenormals` (scale not used).
* Changed scene object registration to stop printing messages.

### Removed

## [2.4.0] 2024-08-22

### Added

* Added `compas.scene.Scene.redraw`.
* Added `compas.scene.Scene.context_objects` representing all objects drawn in the visualisation context by the scene.
* Added `compas.scene.Scene.clear_context` with optional `guids` to clear some or all objects from the visualisation context.
* Added `clear_scene` and `clear_context` parameters to `compas.scene.Scene.clear` to differentiate between removing objects from the scene internally or removing corresponding objects from the viz context, or both (default).
* Added `compas_rhino.conversions.extrusion_to_compas_box` as direct conversion of extrusion breps.

### Changed

* Changed the `__str__` of `compas.geometry.Frame`, `compas.geometry.Plane`, `compas.geometry.Polygon`, `compas.geometry.Polyhedron`, `compas.geometry.Quaternion` to use a limited number of decimals (determined by `Tolerance.PRECISION`). Note: `__repr__` will instead maintain full precision.
* Changed the `__str__` of `compas.geometry.Pointcloud` to print total number of points instead of the long list of points. Note: `__repr__` will still print all the points with full precision.
* Fixed bug in `Pointcloud.from_box()`.
* Changed `compas.scene.MeshObject` to not use vertex coordinate caching because it is too fragile.
* Changed `compas_rhino.scene.RhinoMeshObject` to keep track of element-guid pairs in dicts.
* Changed `compas.scene.Scene._guids` to a default value of `[]`.
* Fixed bug due to missing import in `compas_rhino.scene.graphobject`.
* Changed `compas_rhino.scene.RhinoMeshObject.draw_vertexnormals` to use the same selection of vertices as `draw_vertices`.
* Changed `compas_rhino.scene.RhinoMeshObject.draw_vertexnormals` to use the corresponding vertex color if no color is specified.
* Changed `compas_rhino.scene.RhinoMeshObject.draw_facenormals` to use the same selection of vertices as `draw_faces`.
* Changed `compas_rhino.scene.RhinoMeshObject.draw_facenormals` to use the corresponding face color if no color is specified.

### Removed


## [2.3.0] 2024-07-06

### Added

* Added code coverage report uploads to codecov.io.
* Added `compas.geometry.surfaces.surface.Surface.from_native`.
* Added `compas.geometry.surfaces.nurbs.NurbsSurface.from_plane`.
* Added `compas.geometry.surfaces.nurbs.NurbsSurface.from_cylinder`.
* Added `compas.geometry.surfaces.nurbs.NurbsSurface.from_extrusion`.
* Added `compas.geometry.surfaces.nurbs.NurbsSurface.from_frame`.
* Added `compas.geometry.surfaces.nurbs.NurbsSurface.from_interpolation`.
* Added `compas.geometry.surfaces.nurbs.NurbsSurface.from_revolution`.
* Added `compas.geometry.surfaces.nurbs.NurbsSurface.from_sphere`.
* Added `compas.geometry.surfaces.nurbs.NurbsSurface.from_torus`.
* Added `compas_rhino.geometry.surfaces.surface_from_native`.
* Added `compas_rhino.geometry.surfaces.nurbssurface_from_native`.
* Added `compas_rhino.geometry.surfaces.nurbssurface_from_cylinder`.
* Added `compas_rhino.geometry.surfaces.nurbssurface_from_fill`.
* Added `compas_rhino.geometry.surfaces.nurbssurface_from_torus`.
* Added `compas_rhino.geometry.surfaces.nurbs.NurbsSurface.from_corners`.
* Added `compas_rhino.geometry.surfaces.nurbs.NurbsSurface.from_cylinder`.
* Added `compas_rhino.geometry.surfaces.nurbs.NurbsSurface.from_frame`.
* Added `compas_rhino.geometry.surfaces.nurbs.NurbsSurface.from_sphere`.
* Added `compas_rhino.geometry.surfaces.nurbs.NurbsSurface.from_torus`.
* Added `compas.geometry.curves.curve.Curve.from_native`.
* Added `compas_rhino.geometry.curves.curve.Curve.from_native`.
* Added `compas_rhino.geometry.curves.nurbs.NurbsCurve.from_native`.
* Added `compas_rhino.conversions.breps.brep_to_compas_mesh`.
* Added `compas_rhino.conversions.docobjects.brepobject_to_compas`.
* Added `compas_rhino.conversions.docobjects.curveobject_to_compas`.
* Added `compas_rhino.conversions.docobjects.meshobject_to_compas`.
* Added `compas_rhino.conversions.docobjects.pointobject_to_compas`.
* Added `compas.datastructures.HashTree` and `compas.datastructures.HashNode`.

### Changed

* Fixed bug in `compas.geometry.curves.curve.Curve.reversed` by adding missing parenthesis.
* Fixed all doctests so we can run `invoke test --doctest`.
* Changed `compas.geometry.surfaces.surface.Surface.__new__` to prevent instantiation of `Surface` directly.
* Changed `compas.geometry.surfaces.nurbs.NurbsSurface.__new__` to prevent instantiation of `NurbsSurface` directly.
* Fixed bug in `compas.geometry.surfaces.nurbs.NurbsSurface.__data__`.
* Changed `compas.geometry.surfaces.nurbs.new_nurbssurface_from_...` to `nurbssurface_from_...`.
* Changed `compas.geometry.curves.curve.Curve.__new__` to prevent instantiation of `Curve` directly.
* Changed `compas.geometry.curves.nurbs.new_nurbscurve_from_...` to `nurbscurve_from_...`.
* Changed `compas.geometry.curves.nurbs.NurbsCurve.__new__` to prevent instantiation of `NurbsCurve` directly.
* Changed `compas_rhino.geometry.curves.new_nurbscurve_from_...` to `nurbscurve_from_...`.
* Fixed `compas_ghpython` Grasshopper components not included in published pakcage.
* Changed `compas.colors.Color.coerce` to take color as is, if it is already an instance of `compas.colors.Color`.
* Changed `compas_rhino.conversions.surfaces.surface_to_compas` to work only with surface geometry.
* Changed `compas_rhino.conversions.curves.curve_to_compas_line` to work only with geometry.
* Changed `compas_rhino.conversions.curves.curve_to_compas_circle` to work only with geometry.
* Changed `compas_rhino.conversions.curves.curve_to_compas_ellipse` to work only with geometry.
* Changed `compas_rhino.conversions.curves.curve_to_compas_polyline` to work only with geometry.
* Changed `compas_rhino.objects.get_point_coordinates` to deprecated (removed in v2.3).
* Changed `compas_rhino.objects.get_line_coordinates` to deprecated (removed in v2.3).
* Changed `compas_rhino.objects.get_polyline_coordinates` to deprecated (removed in v2.3).
* Changed `compas_rhino.objects.get_polygon_coordinates` to deprecated (removed in v2.3).
* Fixed a bug in `worldtransformation` of `compas.scene.SceneObject` to include the object's own frame.

### Removed

* Removed pluggable `compas.geometry.surfaces.surface.new_surface`.
* Removed pluggable `compas.geometry.surfaces.surface.new_surface_from_plane`.
* Removed `compas.geometry.surfaces.surface.Surface.from_plane`.
* Removed `compas.geometry.surfaces.surface.ConicalSurface.__new__`.
* Removed `compas.geometry.surfaces.surface.CylindricalSurface.__new__`.
* Removed `compas.geometry.surfaces.surface.PlanarSurface.__new__`.
* Removed `compas.geometry.surfaces.surface.SphericalSurface.__new__`.
* Removed `compas.geometry.surfaces.surface.ToroidalSurface.__new__`.
* Removed `compas.geometry.surfaces.nurbs.NurbsSurface.__init__`.
* Removed `compas_rhino.geometry.surfaces.new_surface`.
* Removed `compas_rhino.geometry.surfaces.new_nurbssurface`.
* Removed `compas_rhino.geometry.surfaces.nurbs.NurbsSurface.__from_data__`.
* Removed `compas_rhino.geometry.surfaces.surface.Surface.from_corners`.
* Removed `compas_rhino.geometry.surfaces.surface.Surface.from_cylinder`.
* Removed `compas_rhino.geometry.surfaces.surface.Surface.from_frame`.
* Removed `compas_rhino.geometry.surfaces.surface.Surface.from_sphere`.
* Removed `compas_rhino.geometry.surfaces.surface.Surface.from_torus`.
* Removed `compas.geometry.curves.arc.Arc.__new__`.
* Removed `compas.geometry.curves.bezier.Bezier.__new__`.
* Removed `compas.geometry.curves.conic.Conic.__new__`.
* Removed `compas.geometry.curves.polyline.Polyline.__new__`.
* Removed `compas.geometry.curves.curve.new_curve`.
* Removed `compas.geometry.curves.curve.new_nurbscurve`.
* Removed `compas_rhino.geometry.curves.new_curve`.
* Removed `compas_rhino.geometry.curves.new_nurbscurve`.
* Removed `compas_rhino.conversions.surfaces.data_to_rhino_surface`.
* Removed `compas_rhino.conversions.surfaces.surface_to_compas_data`.
* Removed `compas_rhino.conversions.surfaces.surface_to_compas_quadmesh`.
* Removed `compas_rhino.conversions.curves.curve_to_compas_data`.

## [2.2.1] 2024-06-25

### Added

### Changed

* Fixed error in `compas_ghpython` causing `Scene` to fail in Grasshopper.

### Removed

## [2.2.0] 2024-06-24

### Added

* Added `maxiter` parameter to `compas.geometry.icp_numpy`.
* Added `resolution_u` and `resolution_v` to `compas.geometry.Shape` to control discretisation resolution.
* Added `vertices`, `edges`, `faces`, `triangles` to `compas.geometry.Shape`.
* Added `points`, `lines`, `polygons` to `compas.geometry.Shape`.
* Added abstract `compute_vertices`, `compute_edges`, `compute_faces`, `compute_triangles` to `compas.geometry.Shape`.
* Added implementation of `compute_vertices`, `compute_edges`, `compute_faces` to `compas.geometry.Box`.
* Added implementation of `compute_vertices`, `compute_edges`, `compute_faces` to `compas.geometry.Capsule`.
* Added implementation of `compute_vertices`, `compute_edges`, `compute_faces` to `compas.geometry.Cone`.
* Added implementation of `compute_vertices`, `compute_edges`, `compute_faces` to `compas.geometry.Cylinder`.
* Added implementation of `compute_vertices`, `compute_edges`, `compute_faces` to `compas.geometry.Sphere`.
* Added implementation of `compute_vertices`, `compute_edges`, `compute_faces` to `compas.geometry.Torus`.
* Added `compas_blender.scene.ShapeObject`.
* Added `compas.geometry.vector.__radd__`.
* Added `compas.geometry.vector.__rsub__`.
* Added `compas.geometry.vector.__rmul__`.
* Added `compas.geometry.vector.__rtruediv__`.
* Added `VolMesh.cell_lines`, `VolMesh.cell_polygons`.
* Added `VolMesh.vertex_edges`.
* Added `VolMesh.from_meshes`.
* Added `VolMesh.from_polyhedrons`.

### Changed

* Changed `compas_ghpython/utilities/drawing.py` to remove `System` dependency.
* Fixed bug in `compas.geometry.ic_numpy`, which was caused by returning only the last transformation of the iteration process.
* Changed `compas.geometry.Geometry.scaled` to use `compas.geometry.Geometry.scale` on a copy.
* Changed `compas.geometry.Geometry.translated` to use `compas.geometry.Geometry.translate` on a copy.
* Changed `compas.geometry.Geometry.rotated` to use `compas.geometry.Geometry.rotate` on a copy.
* Changed `VolMesh._plane` back to point to a cell for every triplet of vertices.
* Fixed `VolMesh.add_halfface`, `VolMesh.add_cell`, `VolMesh.vertex_halffaces`, `VolMesh.vertex_cells`, `VolMesh.edge_halffaces`, `VolMesh.halfface_cell`, `VolMesh.halfface_opposite_cell`, `VolMesh.halfface_opposite_halfface`, `VolMesh.cell_neighbors`.
* Changed ordering of `Volmesh.edges()` to be deterministic.
* Changed ordering and direction of `Volmesh.vertex_edges()` to be deterministic.
* Changed check for empty vertices and faces to use `is None` to add support for `numpy` arrays.
* Changed order of `u` and `v` of `compas.geometry.SphericalSurface` to the match the excpected parametrisation.
* Changed `compas.geometry.Shape.to_vertices_and_faces` to use `Shape.vertices` and `Shape.faces` or `Shape.triangles`.
* Changed default of `compas.scene.descriptors.color.ColorAttribute` to `None` to support native coloring in CAD contexts.
* Changed `compas.colors.ColorDict.__data__` and `compas.colors.ColorDict.__from_data__` to properly support serialisation.
* Moved `compas_blender.utilities.drawing` to `compas_blender.drawing` with backward compatible imports and deprecation warning.
* Moved `compas_ghpython.utilities.drawing` to `compas_ghpython.drawing` with backward compatible imports and deprecation warning.
* Moved `compas_rhino.utilities.drawing` to `compas_rhino.drawing` with backward compatible imports and deprecation warning.
* Changed `draw_nodes` and `draw_edges` of `compas_blender.scene.GraphObject`, `compas_ghpython.scene.GraphObject`, and `compas_rhino.scene.GraphObject` to use only attributes instead of parameters.
* Changed `draw_vertices`, `draw_edges` and `draw_faces` of `compas_blender.scene.MeshObject`, `compas_ghpython.scene.MeshObject`, and `compas_rhino.scene.MeshObject` to use only attributes instead of parameters.
* Changed `draw_vertices`, `draw_edges` and `draw_faces` of `compas_blender.scene.VolMeshObject`, `compas_ghpython.scene.VolMeshObject`, and `compas_rhino.scene.VolMeshObject` to use only attributes instead of parameters.
* Changed registration of `Capsule`, `Cone`, `Cylinder`, `Sphere`, `Torus` to `ShapeObject` in `compas_blender.scene`.
* Updated `compas.geometry.vector.__mul__` to allow element-wise multiplication with another vector.
* Updated `compas.geometry.vector.__truediv__` to allow element-wise division with another vector.
* Fixed bug in registration `shapely` boolean plugins.
* Temporarily restrict `numpy` to versions lower than `2.x`.

### Removed

* Removed `System` dependency in `compas_ghpython/utilities/drawing.py`.
* Removed GH plugin for `compas.scene.clear` since it clashed with the Rhino version.

## [2.1.1] 2024-05-14

### Added

* Added `compas.geometry.Line.point_from_start` and `compas.geometry.Line.point_from_end`.
* Added `compas.geometry.Line.flip` and `compas.geometry.Line.flipped`.
* Added an `compas.geometry.Frame.interpolate_frame(s)` method
* Added `compas.colors.Color.contrast`.
* Added `compas.geometry.Brep.from_plane`.
* Added `compas.tolerance.Tolerance.angulardeflection`.
* Added `compas.tolerance.Tolerance.update_from_dict`.
* Added `compas.scene.SceneObject.scene` attribute.
* Added `compas.datastructures.CellNetwork.is_faces_closed`
* Added `compas.datastructures.CellNetwork.delete_edge`
* Added `compas.datastructures.CellNetwork.delete_cell`
* Added `compas.datastructures.CellNetwork.delete_face`
* Added `compas.datastructures.CellNetwork.cells_to_graph`
* Added `compas.datastructures.CellNetwork.face_plane`
* Added `compas.datastructures.CellNetwork.cell_volume`
* Added `compas.datastructures.CellNetwork.cell_neighbors`

### Changed

* Changed and update the `compas_view2` examples into `compas_viewer`.
* Changed and updated the `compas_view2` examples into `compas_viewer`.
* Changed `compas.scene.Scene` to inherent from `compas.datastructrues.Tree`.
* Changed `compas.scene.SceneObject` to inherent from `compas.datastructrues.TreeNode`.
* Changed `compas.geoemetry._core.predicates_3` bug fix in `is_coplanar` while loop when there are 4 points.
* Changed to implementation of `Mesh.unify_cycles` to use the corresponding function of `compas.topology.orientation`.
* Fixed bug in `compas.topology.orientation.unify_cycles`.
* Fixed bug in `Mesh.thickened`.
* Fixed various bugs in `compas.geometry.Quaternion`.
* Changed repo config to `pyproject.toml`.
* Fixed broken import in `copas.geometry.trimesh_smoothing_numpy`.
* Changed `RhinoBrep.trimmed` to return single result or raise `BrepTrimmingError` instead of returning a list.
* Changed order of imports according to `isort` and changed line length to `179`.
* Changed use of `compas.geometry.allclose` to `compas.tolerance.TOL.is_allclose`.
* Changed use of `compas.geometry.close` to `compas.tolerance.TOL.is_close`.
* Changed imports of itertools to `compas.itertools` instead of `compas.utilities`.
* Changed `compas.tolerance.Tolerance` to a singleton, to ensure having only library-wide tolerance values.
* Updated `compas_rhino.conversions.point_to_compas` to allow for `Rhino.Geometry.Point` as input.
* Changed `compas.datastructures.Tree.print_hierarchy` to `compas.datastructures.Tree.__str__`.
* Changed `compas.scene.SceneObject.__init__` to accept `item` as kwarg.
* Fixed `compas.geometry.bbox_numpy.minimum_volume_box` to avoid `numpy.linalg.LinAlgError`.

### Removed

* Removed `compas.scene.SceneObjectNode`, functionalities merged into `compas.scene.SceneObject`.
* Removed `compas.scene.SceneTree`, functionalities merged into `compas.scene.Scene`.
* Removed default implementation of `compas.geometry.trimesh_geodistance` since nonexistent.
* Removed `compas.utilities.geometric_key` and replaced it by `compas.tolerance.TOL.geometric_key`.
* Removed `compas.utilities.geometric_key_xy` and replaced it by `compas.tolerance.TOL.geometric_key_xy`.
* Removed indexed attribute access from all geometry classes except `Point`, `Vector`, `Line`, `Polygon`, `Polyline`.
* Removed `compas.datastructures.Tree.print_hierarchy`.

## [2.1.0] 2024-03-01

### Added

* Added optional argument `cap_ends` to `Brep.from_extrusion()`.
* Added implementation in `RhinoBrep.from_extrusion()`.
* Added `max_depth` to `compas.datastructures.Tree.print_hierarchy()`.
* Added `compas.datastructures.Tree.to_graph()`.

### Changed

* Changed `compas.datastructures.TreeNode` to skip serialising `attributes`, `name` and `children` if being empty.
* Changed `compas.datastructures.TreeNode.__repr__` to omit `name` if `None`.
* Fix bug in `compas_rhino.geometry.NurbsCurve.from_parameters` and `compas_rhino.geometry.NurbsCurve.from_points` related to the value of the parameter `degree`.
* Changed `compas.scene.descriptors.ColorDictAttribute` to accept a `compas.colors.ColorDict` as value.
* Changed `compas_rhino.scene.RhinoMeshObject.draw` to preprocess vertex and face color dicts into lists.
* Changed `compas_rhino.conversions.vertices_and_faces_to_rhino` to handle vertex color information correctly.
* Changed `compas_rhino.conversions.average_color` return type `compas.colors.Color` instead of tuple.

### Removed

## [2.0.4] 2024-02-12

### Added

### Changed

* Fixed bug in `compas_rhino.scene`.

### Removed

## [2.0.3] 2024-02-09

### Added

* Added `compas.linalg`.
* Added `compas.matrices`.
* Added `compas.itertools`.
* Added `compas_rhino.scene.helpers`.
* Added `compas.scene.SceneObject.contrastcolor`.

### Changed

* Fixed bug in `compas.geometry.oriented_bounding_box_numpy` to support points in plane.
* Changed `compas_rhino.scene.RhinoSceneObject` to pass on positional arguments.
* Changed `compas_rhino.scene.RhinoBoxObject.draw` to use attributes only.
* Changed `compas_rhino.scene.RhinoBrepObject.draw` to use attributes only.
* Changed `compas_rhino.scene.RhinoCapsuleObject.draw` to use attributes only.
* Changed `compas_rhino.scene.RhinoCircleObject.draw` to use attributes only.
* Changed `compas_rhino.scene.RhinoConeObject.draw` to use attributes only.
* Changed `compas_rhino.scene.RhinoCurveObject.draw` to use attributes only.
* Changed `compas_rhino.scene.RhinoCylinderObject.draw` to use attributes only.
* Changed `compas_rhino.scene.RhinoEllipseObject.draw` to use attributes only.
* Changed `compas_rhino.scene.RhinoFrameObject.draw` to use attributes only.
* Changed `compas_rhino.scene.RhinoGraphObject.draw` to use attributes only.
* Changed `compas_rhino.scene.RhinoLineObject.draw` to use attributes only.
* Changed `compas_rhino.scene.RhinoMeshObject.draw` to use attributes only.
* Changed `compas_rhino.scene.RhinoPlaneObject.draw` to use attributes only.
* Changed `compas_rhino.scene.RhinoPointObject.draw` to use attributes only.
* Changed `compas_rhino.scene.RhinoPolygonObject.draw` to use attributes only.
* Changed `compas_rhino.scene.RhinoPolyhedronObject.draw` to use attributes only.
* Changed `compas_rhino.scene.RhinoPolylineObject.draw` to use attributes only.
* Changed `compas_rhino.scene.RhinoSphereObject.draw` to use attributes only.
* Changed `compas_rhino.scene.RhinoSurfaceObject.draw` to use attributes only.
* Changed `compas_rhino.scene.RhinoTorusObject.draw` to use attributes only.
* Changed `compas_rhino.scene.RhinoVectorObject.draw` to use attributes only.
* Changed `compas_rhino.scene.RhinoVolMeshObject.draw` to use attributes only.

### Removed

* Removed `compas.geometry.linalg`.
* Removed `compas.topology.matrices`.
* Removed `compas.utilities.itertools`.

## [2.0.2] 2024-02-06

### Added

* Added Blender paths for Windows.
* Added `compas_rhino.print_python_path`.
* Added `compas_blender.print_python_path`.

### Changed

* Fixed bug in `compas.tolerange.Tolerance.format_number()` related to IronPython environment.

### Removed


## [2.0.1] 2024-02-01

### Added

* Added pluggable `compas.geometry.surfaces.nurbs.new_nurbssurface_from_native`.
* Added `compas.geometry.NurbsSurface.from_native`.
* Added plugin `compas_rhino.geometry.surfaces.new_nurbssurface_from_plane`.

### Changed

* Fixed bug in `compas_blender.clear`.
* Fixed bug in `compas_rhino.conversions.surface_to_compas`.
* Fixed bug in `compas_rhino.conversions.surface_to_compas_mesh`.
* Fixed bug in `compas_rhino.conversions.surface_to_compas_quadmesh`.
* Fixed bug in plugin `compas_rhino.geometry.curves.new_nurbscurve_from_native`.
* Fixed bug in plugin `compas_rhino.geometry.surfaces.new_nurbssurface_from_native`.

### Removed

* Removed plugin `compas_rhino.geometry.surfaces.new_surface_from_plane`.


## [2.0.0] 2024-01-31

### Added

* Added `group` attribute to `compas_rhino.scene.RhinoSceneObject`.
* Added `_guid_mesh`, `_guids_vertices`, `_guids_edges`, `_guids_faces`, `_guids_vertexlabels`, `_guids_edgelables`, `_guids_facelabels`, `_guids_vertexnormals`, `_guids_facenormals`, `_guids_spheres`, `_guids_pipes`, `disjoint` attributes to `compas_rhino.scene.MeshObject`.
* Added `_guids_nodes`, `_guids_edges`, `_guids_nodelabels`, `_guids_edgelables`, `_guids_spheres`, `_guids_pipes` attributes to `compas_rhino.scene.GraphObject`.
* Added `_guids_vertices`, `_guids_edges`, `_guids_faces`, `_guids_cells`, `_guids_vertexlabels`, `_guids_edgelables`, `_guids_facelabels`, `_guids_celllabels`, `disjoint` attributes to `compas_rhino.scene.MeshObject`.
* Added test for `compas.scene.Scene` serialisation.

### Changed

* Changed `compas.scene.Mesh`'s `show_vertices`, `show_edges`, `show_faces` to optionally accept a sequence of keys.
* Changed `compas.scene.Graph`'s `show_nodes`, `show_edges` to optionally accept a sequence of keys.
* Changed `compas.scene.VolMesh`'s `show_vertices`, `show_edges`, `show_faces`, `show_cells` to optionally accept a sequence of keys.
* Fixed missing implementation of `Sphere.base`.
* Fixed bug in `intersection_sphere_sphere`.

### Removed

* Removed kwargs from `compas_rhino.scene.MeshObject.draw`.
* Removed kwargs from `compas_rhino.scene.GraphObject.draw`.
* Removed kwargs from `compas_rhino.scene.VolMeshObject.draw`.

## [2.0.0-beta.4] 2024-01-26

### Added

* Added `compas_rhino.objects`.
* Added `compas_rhino.layers`.
* Added `compas_rhino.install_with_pip`.
* Added `before_draw` pluggable to `compas.scene.Scene.draw`.
* Added `after_draw` pluggable to `compas.scene.Scene.draw`.
* Added description in tutorial about `compas.scene.context`.
* Added `compas_blender.data`.
* Added `compas_blender.collections`.
* Added `compas_blender.objects`.
* Added `compas_rhino.ui`.
* Added `compas_rhino.unload_modules`.
* Added `compas_ghpython.unload_modules`.
* Added `compas_ghpython.sets`.
* Added `compas_ghpython.timer`.
* Added `scale` and `scaled` to `compas.datastructures.Datastructure`.
* Added `rotate` and `rotated` to `compas.datastructures.Datastructure`.
* Added `translate` and `translated` to `compas.datastructures.Datastructure`.

### Changed

* Changed `compas.tolerance.Tolerance` into singleton.
* Changed `compas_rhino.geometry.curves.nursb.RhinoNurbsCurve` to use private data API.
* Changed `compas_rhino.geometry.surfaces.nursb.RhinoNurbsSurface` to use private data API.
* Changed `compas.scene.Scene.redraw` to `draw`.
* Fixed `register_scene_objects` not called when there is a context given in kwargs of `SceneObject`.

### Removed

* Removed `compas_blender.geometry.curves`.
* Removed `compas_rhino.utilities.objects`.
* Removed `compas_rhino.utilities.layers`.
* Removed `compas_rhino.utilities.constructors`.
* Removed `compas_rhino.utilities.document`.
* Removed `compas_rhino.utilities.geometry`.
* Removed `compas_rhino.utilities.misc`.
* Removed `compas_blender.utilities.data`.
* Removed `compas_blender.utilities.collections`.
* Removed `compas_blender.utilities.objects`.
* Removed `compas_ghpython.utilities.sets`.
* Removed `compas_ghpython.utilities.timer`.

## [2.0.0-beta.3] 2024-01-19

### Added

* Added `compas.dtastructures.Network` as alias of `compas.datastructures.Graph`.
* Added `compas.data.Data.name` and included it in serialisation in case `compas.data.Data._name is not None`.

### Changed

* Merged `compas.datastructures.Halfedge` into `compas.datastructures.Mesh`.
* Merged `compas.datastructures.Network` into `compas.datastructures.Graph`.
* Merged `compas.datastructures.Halfface` into `compas.datastructures.VolMesh`.
* Fixed `RhinoBrep` doesn't get capped after trimming.
* Changed `compas.data.Data.data` to `compas.data.Data.__data__`.
* Changed `compas.data.Data.dtype` to `compas.data.Data.__dtype__`.
* Changed `compas.data.Data.from_data` to `compas.data.Data.__from_data__`.
* Changed `compas.geometry.triangulation_earclip` face vertex index reversion when the polygon is flipped.

### Removed

* Removed `compas.datastructures.Network`.
* Removed `compas.datastructures.Halfedge`.
* Removed `compas.datastructures.Halfface`.
* Removed `compas.data.Data.attributes`.
* Removed `compas.data.Datastructure.attributes`.
* Removed `attributes` from `compas.datastructures.Assembly.data`.
* Removed `attributes` from `compas.datastructures.CellNetwork.data`.
* Removed `attributes` from `compas.datastructures.Graph.data`.
* Removed `attributes` from `compas.datastructures.Mesh.data`.
* Removed `attributes` from `compas.datastructures.Tree.data`.
* Removed `attributes` from `compas.datastructures.VolMesh.data`.
* Removed `compas.data.Data.to_data`.
* Removed `compas.rpc.XFunc`.

## [2.0.0-beta.2] 2024-01-12

### Added

* Added `viewerinstance` in `compas.scene.Scene` to support viewers context detection.
* Added `compas_rhino8` as starting point for Rhino8 support.
* Added `compas.scene.SceneObjectNode`.
* Added `compas.scene.SceneTree`.
* Added `compas.scene.SceneObject.node`.
* Added `compas.scene.SceneObject.frame`.
* Added `compas.scene.SceneObject.worldtransformation`.
* Added `compas.scene.SceneObject.parent`.
* Added `compas.scene.SceneObject.children`.
* Added `compas.scene.SceneObject.add()`.
* Added tutorial for `compas.datastructures.Tree`.
* Added Serialisation capability to `compas.scene.Scene`.
* Added `show` flag to `compas.scene.SceneObject`.
* Added `show_points` flag to `compas.scene.GeometryObject`.
* Added `show_lines` flag to `compas.scene.GeometryObject`.
* Added `show_surfaces` flag to `compas.scene.GeometryObject`.
* Added `show_vertices` flag to `compas.scene.MeshObject`.
* Added `show_edges` flag to `compas.scene.MeshObject`.
* Added `show_faces` flag to `compas.scene.MeshObject`.
* Added `show_nodes` flag to `compas.scene.NetworkObject`.
* Added `show_edges` flag to `compas.scene.NetworkObject`.
* Added `show_vertices` flag to `compas.scene.VolMeshObject`.
* Added `show_edges` flag to `compas.scene.VolMeshObject`.
* Added `show_faces` flag to `compas.scene.VolMeshObject`.
* Added `show_cells` flag to `compas.scene.VolMeshObject`.
* Added `compas.data.Data.to_jsonstring` and `compas.data.Data.from_jsonstring`.
* Added `compas.data.Data.attributes`.
* Added optional param `working_directory` to `compas.rpc.Proxy` to be able to start services defined in random locations.
* Added `compas.datastructures.Datastructure.transform` and `compas.datastructures.Datastructure.transformed`.
* Added `compas.datastructures.Datastructure.transform_numpy` and `compas.datastructures.Datastructure.transformed_numpy`.
* Added `compas.datastructures.Halfedge.flip_cycles`.
* Added `compas.datastructures.Halfedge.is_connected`, `compas.datastructures.Halfedge.connected_vertices`, `compas.datastructures.Halfedge.connected_faces`.
* Added `compas.datastructures.Mesh.join`.
* Added `compas.datastructures.Mesh.weld` and `compas.datastructures.Mesh.remove_duplicate_vertices`.
* Added `compas.datastructures.Mesh.quads_to_triangles`.
* Added `compas.datastructures.Mesh.unify_cycles`.
* Added `compas.datastructures.Mesh.aabb` and `compas.datastructures.Mesh.obb`.
* Added `compas.datastructures.Mesh.offset` and `compas.datastructures.Mesh.thickened`.
* Added `compas.datastructures.Mesh.exploded`.
* Added `compas.datastructures.Mesh.adjacency_matrix`, `compas.datastructures.Mesh.connectivity_matrix`, `compas.datastructures.Mesh.degree_matrix`, `compas.datastructures.Mesh.laplacian_matrix`.
* Added `compas.topology.vertex_adjacency_from_edges`, `compas.topology.vertex_adjacency_from_faces`, `compas.topology.edges_from_faces`, `compas.topology.faces_from_edges`.
* Added `compas.datastructures.Network.split_edge`, `compas.datastructures.Network.join_edges`.
* Added `compas.datastructures.Network.smooth`.
* Added `compas.datastructures.Network.is_crossed`, `compas.datastructures.Network.is_xy`, `compas.datastructures.Network.is_planar`, `compas.datastructures.Network.is_planar_embedding`, `compas.datastructures.Network.count_crossings`, `compas.datastructures.Network.find_crossings`, `compas.datastructures.Network.embed_in_plane`.
* Added `compas.datastructures.Network.find_cycles`.
* Added `compas.datastructures.Network.shortest_path`.
* Added `compas.datastructures.Network.transform`.
* Added `compas.datastructures.Graph.is_connected`.
* Added `compas.datastructures.Graph.adjacency_matrix`, `compas.datastructures.Graph.connectivity_matrix`, `compas.datastructures.Graph.degree_matrix`, `compas.datastructures.Graph.laplacian_matrix`.

### Changed

* Changed the `__str__` of `compas.geometry.Point` and `compas.geometry.Vector` to use a limited number of decimals (determined by `Tolerance.PRECISION`). Note: `__repr__` will instead maintain full precision.
* Changed `docs` Workflow to only be triggered on review approval in pull requests.
* Changed `draw` implementations of `compas.scene.SceneObject` to always use the `worldtransformation` of the `SceneObject`.
* Fixed typo in name `Rhino.Geometry.MeshingParameters` in `compas_rhino.geometry.RhinoBrep.to_meshes()`.
* Fixed `TypeErrorException` when serializing a `Mesh` which has been converted from Rhino.
* Fixed color conversions in `compas_rhion.conversions.mesh_to_compas`.
* Changed `SceneObject` registration to allow for `None` context.
* Changed `compas.data.Data.name` to be stored in `compas.data.Data.attributes`.
* Changed `compas.data.Data.__jsondump__` to include `compas.data.Data.attributes` if the dict is not empty.
* Changed `compas.data.Data.__jsonload__` to update `compas.data.Data.attributes` if the attribute dict is provided.
* Changed `compas.datastructures.Graph` to take additional `**kwargs`, instead of only `name=None` specifically.
* Changed `compas.datastructures.Network` to take additional `**kwargs`, instead of only `name=None` specifically.
* Changed `compas.datastructures.Halfedge` to take additional `**kwargs`, instead of only `name=None` specifically.
* Changed `compas.datastructures.Mesh` to take additional `**kwargs`, instead of only `name=None` specifically.
* Moved registration of `ping` and `remote_shutdown` of the RPC server to `compas.rpc.Server.__init__()`.
* Moved `FileWatcherService` to `compas.rpc.services.watcher` so it can be reused.
* Changed `compas.datastructures.Mesh.subdivide` to `compas.datastructures.Mesh.subdivided`.
* Moved `compas.numerical.pca_numpy` to `compas.geometry.pca_numpy`.
* Moved `compas.numerical.scalafield_contours` to `compas.geometry.scalarfield_contours`.
* Moved `compas.numerical.matrices` to `compas.topology.matrices`.
* Moved `compas.numerical.linalg` to `compas.geometry.linalg`.
* Changed `watchdog` dependency to be only required for platforms other than `emscripten`.
* Changed `compas.geometry.earclip_polygon` algorithm because the current one does not handle several cases.

### Removed

* Removed `compas_rhino.forms`. Forms will be moved to `compas_ui`.
* Removed `compas.scene.NoSceneObjectContextError`.
* Removed `compas.datastructures.Datastructure.attributes` and `compas.datastructures.Datastructure.name` (moved to `compas.data.Data`).
* Removed `attributes` from `compas.datastructures.Graph.data`.
* Removed `attributes` from `compas.datastructures.Network.data`.
* Removed `attributes` from `compas.datastructures.Halfedge.data`.
* Removed `attributes` from `compas.datastructures.Mesh.data`.
* Removed `compas.datastructures.mesh_bounding_box` and `compas.datastructures.mesh_bounding_box_xy`.
* Removed `compas.datastructures.mesh_oriented_bounding_box_numpy` and `compas.datastructures.mesh_oriented_bounding_box_xy_numpy`.
* Removed `compas.datastructures.mesh_delete_duplicate_vertices`.
* Removed `compas.datastructures.mesh_is_connected` and `compas.datastructures.mesh_connected_components`.
* Removed `compas.datastructures.mesh_isolines_numpy` and `compas.datastructures.mesh_contours_numpy`.
* Removed `compas.datastructures.trimesh_gaussian_curvature`.
* Removed `compas.datastructures.trimesh_descent`.
* Removed `compas.datastructures.mesh_disconnected_vertices`, `compas.datastructures.mesh_disconnected_faces` and `compas.datastructures.mesh_explode`.
* Removed `compas.datastructures.mesh_geodesic_distances_numpy`.
* Removed `compas.datastructures.trimesh_face_circle`.
* Removed `compas.datastructures.mesh_weld`, `compas.datastructures.meshes_join`, `compas.datastructures.meshes_join_and_weld`.
* Removed `compas.datastructures.mesh_offset` and `compas.datastructures.mesh_thicken`.
* Removed `compas.datastructures.mesh_face_adjacency` and `compas.datastructures.mesh_unify_cycles`.
* Removed `compas.datastructures.mesh_transform`, `compas.datastructures.mesh_transformed`, `compas.datastructures.mesh_transform_numpy`, `compas.datastructures.mesh_transformed_numpy`.
* Removed `compas.datastructures.mesh_quads_to_triangles`.
* Removed `compas.datastructures.volmesh_bounding_box`.
* Removed `compas.datastructures.volmesh_transform` and `compas.datastructures.volmesh_transformed`.
* Removed `compas.topology.unify_cycles_numpy` and `compas.topology.face_adjacency_numpy`.
* Removed `compas.topology.unify_cycles_rhino` and `compas.topology.face_adjacency_rhino`.
* Removed `compas.datastructures.network_is_connected`.
* Removed `compas.datastructures.network_complement`.
* Removed `compas.datastructures.network_disconnected_nodes`, `compas.datastructures.network_disconnected_edges`, `compas.datastructures.network_explode`.
* Removed `compas.datastructures.network_adjacency_matrix`, `compas.datastructures.network_connectivity_matrix`, `compas.datastructures.network_degree_matrix`, `compas.datastructures.network_laplacian_matrix`.
* Removed `compas.datastructures.network_transform`, `compas.datastructures.network_transformed`.
* Removed `compas.datastructures.network_shortest_path`.
* Removed `compas.numerical`.

## [2.0.0-beta.1] 2023-12-20

### Added

* Added `compas.geometry.Box.to_brep()`.
* Added `compas.geometry.Cone.to_brep()`.
* Added `compas.geometry.Cylinder.to_brep()`.
* Added `compas.geometry.Sphere.to_brep()`.
* Added `compas.geometry.Torus.to_brep()`.
* Added `compas.brep.Brep.from_iges()`.
* Added `compas.brep.Brep.to_iges()`.
* Added `compas.tolerance`.
* Added `compas.tolerance.Tolerance`.
* Added `compas.tolerance.Tolerance.ABSOLUTE` and `compas.tolerance.Tolerance.absolute`.
* Added `compas.tolerance.Tolerance.RELATIVE` and `compas.tolerance.Tolerance.relative`.
* Added `compas.tolerance.Tolerance.ANGULAR` and `compas.tolerance.Tolerance.angular`.
* Added `compas.tolerance.Tolerance.APPROXIMATION` and `compas.tolerance.Tolerance.approximation`.
* Added `compas.tolerance.Tolerance.PRECISION` and `compas.tolerance.Tolerance.precision`.
* Added `compas.tolerance.Tolerance.LINEARDEFLECTION` and `compas.tolerance.Tolerance.lineardeflection`.
* Added `compas.tolerance.Tolerance.is_zero`.
* Added `compas.tolerance.Tolerance.is_positive`.
* Added `compas.tolerance.Tolerance.is_negative`.
* Added `compas.tolerance.Tolerance.is_between`.
* Added `compas.tolerance.Tolerance.is_angle_zero`.
* Added `compas.tolerance.Tolerance.is_close`.
* Added `compas.tolerance.Tolerance.is_allclose`.
* Added `compas.tolerance.Tolerance.is_angles_close`.
* Added `compas.tolerance.Tolerance.geometric_key`.
* Added `compas.tolerance.Tolerance.format_number`.
* Added `compas.tolerance.Tolerance.precision_from_tolerance`.
* Added `compas.scene.Scene`.
* Added `compas.json_loadz()` and `compas.json_dumpz()` to support ZIP compressed JSON files.
* Added `compas.datastructures.assembly.delete_part()`.
* Added `compas.datastructures.assembly.delete_connection()`.
* Added `compas.geometry.Brep.from_breps()`.
* Added `compas.geometry.Brep.from_planes()`.
* Added `compas.geometry.Brep.to_iges()`.
* Added `compas.geometry.Brep.to_meshes()`.
* Added `compas.geometry.Brep.to_polygons()`.
* Added `compas.geometry.Brep.to_stl()`.
* Added `compas.geometry.Brep.heal()`.
* Added `compas.geometry.Brep.edge_faces()`.
* Added `compas.geometry.Brep.edge_loop()`.
* Added `compas.geometry.Brep.fillet()`.
* Added `compas.geometry.Brep.filleted()`.
* Added `compas.geometry.BrepFilletError`.
* Added `compas.geometry.Brep.is_shell`.
* Added `compas.geometry.Brep.contains()`.
* Added `compas.geometry.BrepFace.adjacent_faces()`.
* Added `compas_rhino.geometry.RhinoBrep.is_manifold`.
* Added `compas_rhino.geometry.RhinoBrep.contains()`.
* Added `compas_rhino.geometry.RhinoBrepFace.adjacent_faces()`.
* Added `compas_rhino.geometry.RhinoBrepFace.as_brep()`.
* Added `compas.geometry.BrepEdge.orientation`.
* Added `compas.geometry.BrepEdge.type`.
* Added `compas.geometry.BrepEdge.length`.
* Added `compas.geometry.BrepFace.type`.
* Added `compas.geometry.BrepFace.add_loop()`.
* Added `compas.geometry.BrepFace.add_loops()`.
* Added `compas.geometry.BrepFace.to_polygon()` with generic implementation.
* Added `compas.geometry.BrepFace.try_get_nurbssurface()`.
* Added `compas_rhino.geometry.RhinoBrepFace.area`.
* Added `compas_rhino.geometry.RhinoBrepFace.centroid`.
* Added `compas_rhino.geometry.RhinoBrepFace.edges`.
* Added `compas_rhino.geometry.RhinoBrepFace.is_cone`.
* Added `compas_rhino.geometry.RhinoBrepFace.is_cylinder`.
* Added `compas_rhino.geometry.RhinoBrepFace.is_torus`.
* Added `compas_rhino.geometry.RhinoBrepFace.is_sphere`.
* Added `compas_rhino.geometry.RhinoBrepFace.nurbssurface`.
* Added `compas_rhino.geometry.RhinoBrepFace.vertices`.
* Added `compas_rhino.geometry.RhinoBrepLoop.trims`.
* Added `compas_rhino.geometry.RhinoBrepEdge.length`.
* Added `compas_rhino.geometry.RhinoBrepEdge.centroid`.
* Added `compas.geometry.BrepFace.native_face`.
* Added `compas.geometry.BrepEdge.native_edge`.
* Added `compas.geometry.BrepLoop.native_loop`.
* Added `compas.geometry.BrepTrim.native_trim`.
* Added `compas.geometry.BrepVertex.native_vertex`.
* Added `compas_rhino.geometry.RhinoBrepFace.native_face`.
* Added `compas_rhino.geometry.RhinoBrepEdge.native_edge`.
* Added `compas_rhino.geometry.RhinoBrepLoop.native_loop`.
* Added `compas_rhino.geometry.RhinoBrepTrim.native_trim`.
* Added `compas_rhino.geometry.RhinoBrepVertex.native_vertex`.
* Added `color`, `opacity` attributes to `compas.scene.SceneObject`.
* Added `pointcolor`, `linecolor`, `surfacecolor`, `pointsize`, `linewidth` attributes to `compas.scene.GeometryObject`.
* Added `compas_rhino.geometry.brep.RhinoBrep.to_meshes()`.
* Added `compas_blender.`
* Added `compas.geometry.Brep.trimmed()`.
* Added `compas.geometry.RhinoBrep.slice()`.

### Changed

* Changed `compas.geometry.NurbsSurface.u_space` to `space_u`.
* Changed `compas.geometry.NurbsSurface.v_space` to `space_v`.
* Changed `compas.geometry.NurbsSurface.u_isocurve` to `isocurve_u`.
* Changed `compas.geometry.NurbsSurface.v_isocurve` to `isocurve_v`.
* Changed `compas.brep.Brep.from_step_file` to `from_step`.
* Moved `compas.brep` to `compas.geometry.brep`.
* Updated `compas-actions.docs` workflow to `v3`.
* `Artists` classes are renamed to `SceneObject` classes and now under `compas.scene`, `compas_rhino.scene`, `compas_ghpython.scene`, `compas_blender.scene`.
* Context related functions like `register`, `build`, `redraw` and `clear` are moved to `compas.scene.context` from `compas.scene.SceneObject`.
* Changed plugin selection to fall back to a default implementation if possible.
* Fixed `AttributeError` `_edges` in `compas_rhino.geometry.RhinoBrepLoop.edges`.
* Fixed `compas_rhino.geometry.RhinoBrep` serialization.
* Naming convention for `ColorDictAttributes` in `compas.scene.MeshObject`, `compas.scene.NetworkObject` and `compas.scene.VolmeshObject` is changed e.g. from `vertex_color` to `vertexcolor`.
* The building of correct type of `SceneObject` is moved backed to `__new__` of `SceneObject` itself.
* Changed `compas_blender.install` to use symlinks.
* Moved `URDF` parsing from `compas.files` to the `compas_robots` extension (`compas_robots.files.URDF`).
* Changed signature of `compas.geometry.Brep.slice()`

### Removed

* Removed `compas_rhino.geometry.RhinoBrepFace.data.setter`.
* Removed `compas_rhino.geometry.RhinoBrepEdge.data.setter`.
* Removed `compas_rhino.geometry.RhinoBrepLoop.data.setter`.
* Removed `compas_rhino.geometry.RhinoBrepTrim.data.setter`.
* Removed `compas_rhino.geometry.RhinoBrepVertex.data.setter`.
* Removed `compas.PRECISION`.
* Removed `compas.set_precision`.

## [2.0.0-alpha.2] 2023-11-07

### Added

* Added `Frame.axes`
* Added `compas.datastructures.TreeNode` and `compas.datastructures.Tree` classes.
* Added `EllipseArtist` to `compas_rhino` and `compas_ghpython`.
* Added `compas.scene.Scene`.

### Changed

* Changed `Network.is_planar` to rely on `NetworkX` instead `planarity` for planarity checking.
* Removed `planarity` from requirements.
* Fixed argument order at `compas.geometry.cone.circle`.
* Pinned `jsonschema` version to >=4.17, <4.18 to avoid Rust toolchain
* Fixed `box_to_compas` in `compas_rhino.conversions` to correctly take in the center of the box as the center point of the frame.
* Removed `cython` from requirements.
* Made X and Y axis optional in the constructor of `Frame`.
* Moved `compas.geometry.brep` to `compas.brep`.
* Changed `networkx` version to `>=3.0` to ensure support for `is_planar`.
* Moved `compas.geometry.curves.nurbs_.py` and `compas.geometry.surfaces.nurbs_.py` to `compas_nurbs`.
* Fixed `mesh_to_compas` returning an empty `Mesh` when colors and/or face normals are missing.

### Removed


## [2.0.0-alpha.1] 2023-09-20

### Added

* Added `create_id` to `compas_ghpython.utilities`. (moved from `compas_fab`)
* Added representation for features in `compas.datastructures.Part`.
* Added `split` and `split_by_length` to `compas.geometry.Polyline`.
* Added `compas.rpc.XFunc`.
* Added attribute `compas.color.Color.DATASCHEMA`.
* Added attribute `compas.data.Data.DATASCHEMA`.
* Added attribute `compas.datastructures.Graph.DATASCHEMA`.
* Added attribute `compas.datastructures.Halfedge.DATASCHEMA`.
* Added attribute `compas.datastructures.Halfface.DATASCHEMA`.
* Added attribute `compas.geometry.Arc.DATASCHEMA`.
* Added attribute `compas.geometry.Bezier.DATASCHEMA`.
* Added attribute `compas.geometry.Box.DATASCHEMA`.
* Added attribute `compas.geometry.Capsule.DATASCHEMA`.
* Added attribute `compas.geometry.Circle.DATASCHEMA`.
* Added attribute `compas.geometry.Cone.DATASCHEMA`.
* Added attribute `compas.geometry.Cylinder.DATASCHEMA`.
* Added attribute `compas.geometry.Ellipse.DATASCHEMA`.
* Added attribute `compas.geometry.Frame.DATASCHEMA`.
* Added attribute `compas.geometry.Line.DATASCHEMA`.
* Added attribute `compas.geometry.NurbsCurve.DATASCHEMA`.
* Added attribute `compas.geometry.NurbsSurface.DATASCHEMA`.
* Added attribute `compas.geometry.Plane.DATASCHEMA`.
* Added attribute `compas.geometry.Point.DATASCHEMA`.
* Added attribute `compas.geometry.Pointcloud.DATASCHEMA`.
* Added attribute `compas.geometry.Polygon.DATASCHEMA`.
* Added attribute `compas.geometry.Polyhedron.DATASCHEMA`.
* Added attribute `compas.geometry.Polyline.DATASCHEMA`.
* Added attribute `compas.geometry.Sphere.DATASCHEMA`.
* Added attribute `compas.geometry.Torus.DATASCHEMA`.
* Added attribute `compas.geometry.Quaternion.DATASCHEMA`.
* Added attribute `compas.geometry.Vector.DATASCHEMA`.
* Added implementation of property `compas.color.Color.data`.
* Added `compas.data.Data.validate_data`.
* Added `compas.data.Data.__jsondump__`.
* Added `compas.data.Data.__jsonload__`.
* Added `compas.data.schema.dataclass_dataschema`.
* Added `compas.data.schema.dataclass_typeschema`.
* Added `compas.data.schema.dataclass_jsonschema`.
* Added `compas.data.schema.compas_jsonschema`.
* Added `compas.data.schema.compas_dataclasses`.
* Added `compas.datastructures.Graph.to_jsondata`.
* Added `compas.datastructures.Graph.from_jsondata`.
* Added `compas.datastructures.Halfedge.halfedge_loop_vertices`.
* Added `compas.datastructures.Halfedge.halfedge_strip_faces`.
* Added `compas.datastructures.Mesh.vertex_point`.
* Added `compas.datastructures.Mesh.vertices_points`.
* Added `compas.datastructures.Mesh.set_vertex_point`.
* Added `compas.datastructures.Mesh.edge_start`.
* Added `compas.datastructures.Mesh.edge_end`.
* Added `compas.datastructures.Mesh.edge_line`.
* Added `compas.datastructures.Mesh.face_points`.
* Added `compas.datastructures.Mesh.face_polygon`.
* Added `compas.datastructures.Mesh.face_circle`.
* Added `compas.datastructures.Mesh.face_frame`.
* Added `compas.datastructures.Graph.node_index` and `compas.datastructures.Graph.index_node`.
* Added `compas.datastructures.Graph.edge_index` and `compas.datastructures.Graph.index_edge`.
* Added `compas.datastructures.Halfedge.vertex_index` and `compas.datastructures.Halfedge.index_vertex`.
* Added `compas.geometry.Hyperbola`.
* Added `compas.geometry.Parabola`.
* Added `compas.geometry.PlanarSurface`.
* Added `compas.geometry.CylindricalSurface`.
* Added `compas.geometry.SphericalSurface`.
* Added `compas.geometry.ConicalSurface`.
* Added `compas.geometry.ToroidalSurface`.
* Added `compas.geometry.trimesh_descent_numpy`.
* Added `compas.geometry.trimesh_gradient_numpy`.
* Added `compas.geometry.boolean_union_polygon_polygon` pluggable.
* Added `compas.geometry.boolean_intersection_polygon_polygon` pluggable.
* Added `compas.geometry.boolean_difference_polygon_polygon` pluggable.
* Added `compas.geometry.boolean_symmetric_difference_polygon_polygon` pluggable.
* Added `compas.geometry.boolean_union_polygon_polygon` Shapely-based plugin.
* Added `compas.geometry.boolean_intersection_polygon_polygon` Shapely-based plugin.
* Added `compas.geometry.boolean_difference_polygon_polygon` Shapely-based plugin.
* Added `compas.geometry.boolean_symmetric_difference_polygon_polygon` Shapely-based plugin.
* Added `compas.geometry.Pointcloud.from_ply`.
* Added `compas.geometry.Curve.to_points`.
* Added `compas.geometry.Curve.to_polyline`.
* Added `compas.geometry.Curve.to_polygon`.
* Added `compas.geometry.Surface.to_vertices_and_faces`.
* Added `compas.geometry.Surface.to_triangles`.
* Added `compas.geometry.Surface.to_quads`.
* Added `compas.geometry.Surface.to_mesh`.
* Added `compas.geometry.Curve.point_at`.
* Added `compas.geometry.Curve.tangent_at`.
* Added `compas.geometry.Curve.normal_at`.
* Added `compas.geometry.Surface.point_at`.
* Added `compas.geometry.Surface.normal_at`.
* Added `compas.geometry.Surface.frame_at`.
* Added `compas.geometry.Polyline.parameter_at`.
* Added `compas.geometry.Polyline.divide_at_corners`.
* Added `mesh_to_rhino` to `compas_rhino.conversions`.
* Added `vertices_and_faces_to_rhino` to `compas_rhino.conversions`.
* Added `polyhedron_to_rhino` to `compas_rhino.conversions`.
* Added `from_mesh` plugin to `compas_rhino.geometry.RhinoBrep`.
* Added `compas.geometry.Plane.worldYZ` and `compas.geometry.Plane.worldZX`.
* Added `compas.datastructures.CellNetwork`.
* Added `compas_rhino.conversions.brep_to_compas_box`.
* Added `compas_rhino.conversions.brep_to_compas_cone`.
* Added `compas_rhino.conversions.brep_to_compas_cylinder`.
* Added `compas_rhino.conversions.brep_to_compas_sphere`.
* Added `compas_rhino.conversions.brep_to_rhino`.
* Added `compas_rhino.conversions.capsule_to_rhino_brep`.
* Added `compas_rhino.conversions.cone_to_rhino_brep`.
* Added `compas_rhino.conversions.curve_to_rhino`.
* Added `compas_rhino.conversions.cylinder_to_rhino_brep`.
* Added `compas_rhino.conversions.extrusion_to_compas_box`.
* Added `compas_rhino.conversions.extrusion_to_rhino_cylinder`.
* Added `compas_rhino.conversions.extrusion_to_rhino_torus`.
* Added `compas_rhino.conversions.polyline_to_rhino_curve`.
* Added `compas_rhino.conversions.surface_to_compas`.
* Added `compas_rhino.conversions.surface_to_compas_mesh`.
* Added `compas_rhino.conversions.surface_to_compas_quadmesh`.
* Added `compas_rhino.conversions.surface_to_rhino`.
* Added `compas_rhino.conversions.torus_to_rhino_brep`.
* Added `compas_rhino.artists._helpers.attributes`.
* Added `compas_rhino.artists._helpers.ngon`.
* Added `compas.geometry.find_span`.
* Added `compas.geometry.construct_knotvector`.
* Added `compas.geometry.knotvector_to_knots_and_mults`.
* Added `compas.geometry.knots_and_mults_to_knotvector`.
* Added `compas.geometry.compute_basisfuncs`.
* Added `compas.geometry.compute_basisfuncsderivs`.
* Added `compas.geometry.DefaultNurbsCurve` as try-last, Python-only plugin for `compas.geometry.NurbsCurve`.
* Added `compas.geometry.DefaultNurbsSurface` as try-last, Python-only plugin for `compas.geometry.NurbsSurface`.
* Added color count to constructor functions of `compas.colors.ColorMap`.

### Changed

* Temporarily skip testing for python 3.7 due to a bug related to MacOS 13.
* Fixed bug that caused a new-line at the end of the `compas.HERE` constant in IronPython for Mac.
* Fixed unbound method usage of `.cross()` on `Plane`, `Vector` and `Frame`.
* Fixed Grasshopper `draw_polylines` method to return `PolylineCurve` instead of `Polyline` because the latter shows as only points.
* Fixed bug in the `is_polygon_in_polygon_xy` that was not correctly generating all the edges of the second polygon before checking for intersections.
* Fixed `area_polygon` that was, in some cases, returning a negative area.
* Fixed uninstall post-process.
* Fixed support for `System.Decimal` data type on json serialization.
* Fixed `offset_polygon` raising a TypeError when inputing a Polygon instead of a list of Points.
* Simplified `compas.datastructures.Part` for more generic usage.
* Changed `GLTFMesh.from_mesh` to read texture coordinates, vertex normals and colors if available and add to `GLTFMesh`
* Fixed bug in `VolMeshArtist.draw_cells` for Rhino, Blender and Grasshopper.
* Changed edge parameter of `compas.datastructures.Halfedge.edge_faces` to 1 edge identifier (tuple of vertices) instead of two serparate vertex identifiers.
* Changed edge parameter of `compas.datastructures.Halfedge.halfedge_face` to 1 edge identifier (tuple of vertices) instead of two serparate vertex identifiers.
* Changed edge parameter of `compas.datastructures.Halfedge.is_edge_on_boundary` to 1 edge identifier (tuple of vertices) instead of two serparate vertex identifiers.
* Changed edge parameter of `compas.datastructures.Halfedge.halfedge_after` to 1 edge identifier (tuple of vertices) instead of two serparate vertex identifiers.
* Changed edge parameter of `compas.datastructures.Halfedge.halfedge_before` to 1 edge identifier (tuple of vertices) instead of two serparate vertex identifiers.
* Changed edge parameter of `compas.datastructures.trimesh_edge_cotangent` to 1 edge identifier (tuple of vertices) instead of two serparate vertex identifiers.
* Changed edge parameter of `compas.datastructures.trimesh_edge_cotangents` to 1 edge identifier (tuple of vertices) instead of two serparate vertex identifiers.
* Changed edge parameter of `compas.datastructures.Mesh.edge_coordinates` to 1 edge identifier (tuple of vertices) instead of two serparate vertex identifiers.
* Changed edge parameter of `compas.datastructures.Mesh.edge_length` to 1 edge identifier (tuple of vertices) instead of two serparate vertex identifiers.
* Changed edge parameter of `compas.datastructures.Mesh.edge_vector` to 1 edge identifier (tuple of vertices) instead of two serparate vertex identifiers.
* Changed edge parameter of `compas.datastructures.Mesh.edge_point` to 1 edge identifier (tuple of vertices) instead of two serparate vertex identifiers.
* Changed edge parameter of `compas.datastructures.Mesh.edge_midpoint` to 1 edge identifier (tuple of vertices) instead of two serparate vertex identifiers.
* Changed edge parameter of `compas.datastructures.Mesh.edge_direction` to 1 edge identifier (tuple of vertices) instead of two serparate vertex identifiers.
* Changed edge parameter of `compas.datastructures.is_collapse_legal` to 1 edge identifier (tuple of vertices) instead of two serparate vertex identifiers.
* Changed edge parameter of `compas.datastructures.mesh_collapse_edge` to 1 edge identifier (tuple of vertices) instead of two serparate vertex identifiers.
* Changed edge parameter of `compas.datastructures.trimesh_collapse_edge` to 1 edge identifier (tuple of vertices) instead of two serparate vertex identifiers.
* Changed edge parameter of `compas.datastructures.mesh_insert_vertex_on_edge` to 1 edge identifier (tuple of vertices) instead of two serparate vertex identifiers.
* Changed edge parameter of `compas.datastructures.mesh_split_edge` to 1 edge identifier (tuple of vertices) instead of two serparate vertex identifiers.
* Changed edge parameter of `compas.datastructures.trimesh_split_edge` to 1 edge identifier (tuple of vertices) instead of two serparate vertex identifiers.
* Changed edge parameter of `compas.datastructures.trimesh_swap_edge` to 1 edge identifier (tuple of vertices) instead of two serparate vertex identifiers.
* Changed `compas.datastructures.Mesh.vertex_laplacian` to return `compas.geometry.Vector`.
* Changed `compas.datastructures.Mesh.neighborhood_centroid` to return `compas.geometry.Point`.
* Changed `compas.datastructures.Mesh.vertex_normal` to return `compas.geometry.Vector`.
* Changed `compas.datastructures.Mesh.edge_vector` to return `compas.geometry.Vector`.
* Changed `compas.datastructures.Mesh.edge_direction` to return `compas.geometry.Vector`.
* Changed `compas.datastructures.Mesh.edge_point` to return `compas.geometry.Point`.
* Changed `compas.datastructures.Mesh.edge_midpoint` to return `compas.geometry.Point`.
* Changed `compas.datastructures.Mesh.face_normal` to return `compas.geometry.Vector`.
* Changed `compas.datastructures.Mesh.face_centroid` to return `compas.geometry.Point`.
* Changed `compas.datastructures.Mesh.face_center` to return `compas.geometry.Point`.
* Changed `compas.datastructures.Mesh.face_plane` to return `compas.geometry.Plane`.
* Changed JSON validation to Draft202012.
* Changed `compas.data.Data.to_json` to include `compact=False` parameter.
* Changed `compas.data.Data.to_jsonstring` to include `compact=False` parameter.
* Changed `compas.data.json_dump` to include `compact=False` parameter.
* Changed `compas.data.json_dumps` to include `compact=False` parameter.
* Changed `compas.data.DataEncoder` and `compas.data.DataDecoder` to support `to_jsondata` and `from_jsondata`.
* Moved all API level docstrings from the `__init__.py` to the correspoding `.rst` file in the docs.
* Fixed `AttributeError` in Plotter's `PolylineArtist` and `SegementArtist`.
* Fixed wrong key type when de-serializing `Graph` with integer keys leading to node not found.
* Changed base class for `compas.geometry.Transformation` to `compas.data.Data`.
* Moved all core transformation functions to `compas.geometry._core`.
* Changed base class of `compas.geometry.Arc` to `compas.geometry.Curve.`
* Changed base class of `compas.geometry.Bezier` to `compas.geometry.Curve.`
* Changed base class of `compas.geometry.Circle` to `compas.geometry.Curve.`
* Changed base class of `compas.geometry.Ellipse` to `compas.geometry.Curve.`
* Changed base class of `compas.geometry.Line` to `compas.geometry.Curve.`
* Changed base class of `compas.geometry.Polyline` to `compas.geometry.Curve.`
* Changed `compas.geometry.oriented_bounding_box_numpy` to minimize volume.
* Fixed data interface `compas.datastructures.Assembly` and `compas.datastructures.Part`.
* Changed data property of `compas.datastructures.Graph` to contain only JSON compatible data.
* Changed data property of `compas.datastructures.Halfedge` to contain only JSON compatible data.
* Changed data property of `compas.datastructures.Halfface` to contain only JSON compatible data.
* Changed `__repr__` of `compas.geometry.Point` and `compas.geometry.Vector` to not use limited precision (`compas.PRECISION`) to ensure proper object reconstruction through `eval(repr(point))`.
* Changed `compas.datastructures.Graph.delete_edge` to delete invalid (u, u) edges and not delete edges in opposite directions (v, u)
* Fixed bug in `compas.datastructures.Mesh.insert_vertex`.
* Fixed bug in `compas.geometry.angle_vectors_signed`.
* Fixed bug in `compas.geometry.Polyline.split_at_corners` where angles were sometimes wrongly calculated.
* Changed `compas.artists.MeshArtist` default colors.
* Fixed bug in `compas.geometry.curves.Polyline` shorten and extend methods.
* Changed internal _plane storage of the `compas.datastructures.Halfface` from `_plane[u][v][w]` to `_plane[u][v][fkey]`
* Fixed `SyntaxError` when importing COMPAS in GHPython.

### Removed

* Removed all `__all__` beyond second level package.
* Removed deprecated `compas.utilities.coercing`.
* Removed deprecated `compas.utilities.encoders`.
* Removed deprecated `compas.utilities.xfunc`.
* Removed `compas.datastructures.Halfedge.get_any_vertex`.
* Removed `compas.datastructures.Halfedge.get_any_vertices`.
* Removed `compas.datastructures.Halfedge.get_any_face`.
* Removed "schemas" folder and all contained `.json` files from `compas.data`.
* Removed `compas.data.Data.jsondefinititions`.
* Removed `compas.data.Data.jsonvalidator`.
* Removed `compas.data.Data.validate_json`.
* Removed `compas.data.Data.validate_jsondata`.
* Removed `compas.data.Data.validate_jsonstring`.
* Removed `compas.data.Data.__getstate__`.
* Removed `compas.data.Data.__setstate__`.
* Removed setter of property `compas.data.Data.data` and similar setters in all data classes.
* Removed properties `compas.data.Data.DATASCHEMA` and `compas.data.Data.JSONSCHEMANAME`.
* Removed properties `compas.datastructures.Graph.DATASCHEMA` and `compas.datastructures.Graph.JSONSCHEMANAME`.
* Removed properties `compas.datastructures.Halfedge.DATASCHEMA` and `compas.datastructures.Halfedge.JSONSCHEMANAME`.
* Removed properties `compas.datastructures.Halfface.DATASCHEMA` and `compas.datastructures.Halfface.JSONSCHEMANAME`.
* Removed properties `compas.geometry.Arc.DATASCHEMA` and `compas.geometry.Arc.JSONSCHEMANAME`.
* Removed properties `compas.geometry.Bezier.DATASCHEMA` and `compas.geometry.Bezier.JSONSCHEMANAME`.
* Removed properties `compas.geometry.Box.DATASCHEMA` and `compas.geometry.Box.JSONSCHEMANAME`.
* Removed properties `compas.geometry.Capsule.DATASCHEMA` and `compas.geometry.Capsule.JSONSCHEMANAME`.
* Removed properties `compas.geometry.Circle.DATASCHEMA` and `compas.geometry.Circle.JSONSCHEMANAME`.
* Removed properties `compas.geometry.Cone.DATASCHEMA` and `compas.geometry.Cone.JSONSCHEMANAME`.
* Removed properties `compas.geometry.Cylinder.DATASCHEMA` and `compas.geometry.Cylinder.JSONSCHEMANAME`.
* Removed properties `compas.geometry.Ellipse.DATASCHEMA` and `compas.geometry.Ellipse.JSONSCHEMANAME`.
* Removed properties `compas.geometry.Frame.DATASCHEMA` and `compas.geometry.Frame.JSONSCHEMANAME`.
* Removed properties `compas.geometry.Line.DATASCHEMA` and `compas.geometry.Line.JSONSCHEMANAME`.
* Removed properties `compas.geometry.NurbsCurve.DATASCHEMA` and `compas.geometry.NurbsCurve.JSONSCHEMANAME`.
* Removed properties `compas.geometry.NurbsSurface.DATASCHEMA` and `compas.geometry.NurbsSurface.JSONSCHEMANAME`.
* Removed properties `compas.geometry.Plane.DATASCHEMA` and `compas.geometry.Plane.JSONSCHEMANAME`.
* Removed properties `compas.geometry.Point.DATASCHEMA` and `compas.geometry.Point.JSONSCHEMANAME`.
* Removed properties `compas.geometry.Pointcloud.DATASCHEMA` and `compas.geometry.Pointcloud.JSONSCHEMANAME`.
* Removed properties `compas.geometry.Polygon.DATASCHEMA` and `compas.geometry.Polygon.JSONSCHEMANAME`.
* Removed properties `compas.geometry.Polyhedron.DATASCHEMA` and `compas.geometry.Polyhedron.JSONSCHEMANAME`.
* Removed properties `compas.geometry.Polyline.DATASCHEMA` and `compas.geometry.Polyline.JSONSCHEMANAME`.
* Removed properties `compas.geometry.Sphere.DATASCHEMA` and `compas.geometry.Sphere.JSONSCHEMANAME`.
* Removed properties `compas.geometry.Torus.DATASCHEMA` and `compas.geometry.Torus.JSONSCHEMANAME`.
* Removed properties `compas.geometry.Quaternion.DATASCHEMA` and `compas.geometry.Quaternion.JSONSCHEMANAME`.
* Removed properties `compas.geometry.Vector.DATASCHEMA` and `compas.geometry.Vector.JSONSCHEMANAME`.
* Removed `compas.datastructures.Graph.key_index`and `compas.datastructures.Graph.index_key`.
* Removed `compas.datastructures.Graph.uv_index`and `compas.datastructures.Graph.index_uv`.
* Removed `compas.datastructures.Halfedge.key_index` and `compas.datastructures.Halfedge.index_key`.
* Removed `compas.numerical.dr` and `compas.numerical.dr_numpy` (moved to separate `compas_dr`).
* Removed `compas.numerical.fd_numpy` to (moved to separate `compas_fd`).
* Removed `compas.numerical.topop_numpy` (moved to separate `compas_topopt`).
* Removed `compas.numerical.mma` and `compas.numerical.lma`.
* Removed `compas.numerical.descent`, `compas.numerical.devo`, and `compas.numerical.ga`.
* Removed `compas.numerical.utilities`.
* Removed class attribute `CONTEXT` from `compas.artists.Artist`.
* Removed class attribute `AVAILABLE_CONTEXTS` form `compas.artists.Artist`.
* Removed `compas.geometry.Primitive`.
* Removed classmethod `compas.color.Color.from_data`.
* Removed `validate_data` from `compas.data.validators`.
* Removed `json_validate` from `compas.data.json`.
* Removed `compas_rhino.conversions.Box`.
* Removed `compas_rhino.conversions.Circle`.
* Removed `compas_rhino.conversions.Cone`.
* Removed `compas_rhino.conversions.Curve`.
* Removed `compas_rhino.conversions.Cylinder`.
* Removed `compas_rhino.conversions.Ellipse`.
* Removed `compas_rhino.conversions.Line`.
* Removed `compas_rhino.conversions.Mesh`.
* Removed `compas_rhino.conversions.Plane`.
* Removed `compas_rhino.conversions.Point`.
* Removed `compas_rhino.conversions.Polyline`.
* Removed `compas_rhino.conversions.Vector`.
* Removed `compas_rhino.artists.NetworkArtist.draw_nodelabels`.
* Removed `compas_rhino.artists.NetworkArtist.draw_edgelabels`.
* Removed `compas_rhino.artists.MeshArtist.draw_vertexlabels`.
* Removed `compas_rhino.artists.MeshArtist.draw_edgelabels`.
* Removed `compas_rhino.artists.MeshArtist.draw_facelabels`.
* Removed `compas_rhino.artists.VolMeshArtist.draw_vertexlabels`.
* Removed `compas_rhino.artists.VolMeshArtist.draw_edgelabels`.
* Removed `compas_rhino.artists.VolMeshArtist.draw_facelabels`.
* Removed `compas_rhino.artists.VolMeshArtist.draw_celllabels`.
* Removed `compas.robots`, replaced with `compas_robots` package.
* Removed `compas.artists.robotmodelartist`.
* Removed `compas_blender.artists.robotmodelartist`.
* Removed `compas_ghpython.artists.robotmodelartist`.
* Removed `compas_rhino.artists.robotmodelartist`.

## [1.17.5] 2023-02-16

### Added

* Added conversion function `frame_to_rhino_plane` to `compas_rhino.conversions`.
* Added `RhinoSurface.from_frame` to `compas_rhino.geometry`.
* Added representation for trims with `compas.geometry.BrepTrim`.
* Added `Arc` to `compas.geometry`.
* Added `Arc` conversion functions to `compas_rhino.conversions`.
* Added `from_sphere` alternative constructor to `RhinoBrep`.
* Added support for singular trims to `RhinoBrep`.

### Changed

* Patched [CVE-2007-4559](https://github.com/advisories/GHSA-gw9q-c7gh-j9vm) vulnerability.
* Updated workflows to v2.
* Fixed attribute error in `compas_rhino.conversions.ellipse_to_compas`.
* Changed deepcopy of `RhinoBrep` to use the native `Rhino.Geometry` mechanism.
* The normal of the cutting plane is no longer flipped in `compas_rhino.geometry.RhinoBrep`.
* Planar holes caused by `RhinoBrep.trim` are now automatically capped.
* Fixed `Polygon` constructor to not modify the input list of points.
* Fixed serialization of sphere and cylinder Breps in `RhinoBrep`.
* Fixed serialization of some trimmed shapes in `RhinoBrep`.
* Freeze black version to 22.12.0.
* Fixed `is_point_in_circle_xy` second argument to access the origin of the plane of the circle.
* Changed `compas.datastructures.Graph.data` to contain unprocessed `node` and `edge` dicts.
* Changed `compas.datastructures.Halfedge.data` to contain unprocessed `vertex`, `face`, `facedata`, and `edgedata` dicts.
* Changed `compas.datastructures.Halfface.data` to contain unprocessed `vertex`, `cell`, `edge_data`, `face_data`, and `cell_data` dicts.
* Changed `compas.geometry.Arc.data` to contain unprocessed COMPAS geometry objects, instead of their data dicts.
* Changed `compas.geometry.Bezier.data` to contain unprocessed COMPAS geometry objects, instead of their data dicts.
* Changed `compas.geometry.Box.data` to contain unprocessed COMPAS geometry objects, instead of their data dicts.
* Changed `compas.geometry.Capsule.data` to contain unprocessed COMPAS geometry objects, instead of their data dicts.
* Changed `compas.geometry.Circle.data` to contain unprocessed COMPAS geometry objects, instead of their data dicts.
* Changed `compas.geometry.Cone.data` to contain unprocessed COMPAS geometry objects, instead of their data dicts.
* Changed `compas.geometry.Cylinder.data` to contain unprocessed COMPAS geometry objects, instead of their data dicts.
* Changed `compas.geometry.Ellipse.data` to contain unprocessed COMPAS geometry objects, instead of their data dicts.
* Changed `compas.geometry.Frame.data` to contain unprocessed COMPAS geometry objects, instead of their data dicts.
* Changed `compas.geometry.Line.data` to contain unprocessed COMPAS geometry objects, instead of their data dicts.
* Changed `compas.geometry.NurbsCurve.data` to contain unprocessed COMPAS geometry objects, instead of their data dicts.
* Changed `compas.geometry.NurbsSurface.data` to contain unprocessed COMPAS geometry objects, instead of their data dicts.
* Changed `compas.geometry.Plane.data` to contain unprocessed COMPAS geometry objects, instead of their data dicts.
* Changed `compas.geometry.Pointcloud.data` to contain unprocessed COMPAS geometry objects, instead of their data dicts.
* Changed `compas.geometry.Polygon.data` to contain unprocessed COMPAS geometry objects, instead of their data dicts.
* Changed `compas.geometry.Polyhedron.data` to contain unprocessed COMPAS geometry objects, instead of their data dicts.
* Changed `compas.geometry.Polyline.data` to contain unprocessed COMPAS geometry objects, instead of their data dicts.
* Changed `compas.geometry.Sphere.data` to contain unprocessed COMPAS geometry objects, instead of their data dicts.
* Changed `compas.geometry.Torus.data` to contain unprocessed COMPAS geometry objects, instead of their data dicts.
* Changed `compas.geometry.Quaternion.data` to contain unprocessed COMPAS geometry objects, instead of their data dicts.

### Removed

## [1.17.4] 2022-12-06

### Added

* Added option for per-vertex color specification to `compas_rhino.utilities.drawing.draw_mesh`.

### Changed

* Fixed strange point values in RhinoNurbsCurve caused by conversion `ControlPoint` to COMPAS instead of `ControlPoint.Location`.
* Fixed flipped order of NURBS point count values when creating RhinoNurbsSurface from parameters.
* Changed serialization format and reconstruction procedure of `RhinoBrep`.

### Removed

* Removed Python 3.6 from build workflows as it reached end-of-life at the end of 2021.

## [1.17.3] 2022-11-09

### Added

* Added `compas_rhino.INSTALLATION_ARGUMENTS`.

### Changed

* Fixed bug in Rhino installation due to redefinition of command line arguments in `compas_ghpython.components.get_version_from_args`.

### Removed

## [1.17.2] 2022-11-07

### Added

### Changed

* Changed `compas._os._polyfill_symlinks` to use junction (/J) instead of symbolic link (/D).

### Removed

## [1.17.1] 2022-11-06

### Added

* Added `compas_rhino.geometry.RhinoCurve.offset`.
* Added `compas.geometry.Surface.from_plane`.
* Added `compas.geometry.surfaces.surface.new_surface_from_plane` pluggable.
* Added `compas_rhino.geometry.surfaces.new_surface_from_plane` plugin.
* Added `compas_rhino.geometry.RhinoSurface.intersections_with_curve`.

### Changed

* Fixed bug in `compas_rhino.geometry.RhinoCurve.frame_at`.
* Changed implementation of `compas.datastructures.mesh_planarize_faces` to include edge midpoints.

### Removed

## [1.17.0] 2022-10-07

### Added

* Added gltf extensions: `KHR_materials_transmission`, `KHR_materials_specular`, `KHR_materials_ior`, `KHR_materials_clearcoat`, `KHR_Texture_Transform`, `KHR_materials_pbrSpecularGlossiness`
* Added `GLTFContent.check_extensions_texture_recursively`
* Added `GLTFContent.get_node_by_name`, `GLTFContent.get_material_index_by_name`
* Added `GLTFContent.add_material`, `GLTFContent.add_texture`, `GLTFContent.add_image`
* Added pluggable `Brep` support with `compas.geometry.brep`.
* Added Rhino `Brep` plugin in `compas_rhino.geometry.brep`.
* Added boolean operations to the `compas_rhino` `Brep` backend.
* Added boolean operation operator overloads in `compas.geometry.Brep`
* Added `format` task using `black` formatter.
* Added a `test_intersection_circle_circle_xy` in the `test_intersections`
* Added split operation to `compas_rhino.geometry.Brep`.
* Added a `RhinoArtist` in `compas_rhino`.
* Added a `RhinoArtist` in `compas_ghpython`.

### Changed

* Based all gltf data classes on `BaseGLTFDataClass`
* Fixed `Color.__get___` AttributeError.
* Fixed  `RhinoSurface.curvature_at` not returning a Vector, but a Rhino SurfaceCurvature class object
* Fixed `cylinder_to_rhino` conversion to match `compas.geometry.Cylinder` location.
* Changed identification of cylinder brep face to non-zero in `compas_rhino.conversions.cylinder.Cylinder`.
* Changed linter to `black`.
* Automatically trigger `invoke format` during `invoke release`.
* Fixed bug in `intersections.intersection_circle_circle_xy` where the Circle's Plane was accessed instead of the centre.
* Fixed bug in `_core.tangent` where the Circle's Plane was accessed instead of the centre.
* Fixed the `test_tangent` to work with a properly defined circle
* `RhinoBrep` serialization works now with surface types other than NURBS.
* Fixed bug in finding halfedge before a given halfedge if that halfedge is on the boundary (`Mesh.halfedge_before`).
* Renamed `Brep.from_brep` to `Brep.from_native`.

### Removed

## [1.16.0] 2022-06-20

### Added

* Added `Polyline.extend`, `Polyline.extended`, `Polyline.shorten`,  `Polyline.shortened`.
* Added `Data.sha256` for computing a hash value of data objects, for example for comparisons during version control.
* Added optional `path` parameter to `compas.rpc.Proxy` to allow for non-package calls.
* Added Grasshopper component to call RPC functions.
* Added alternative installation procedure for Blender on Windows.
* Added `Mesh.to_lines` method and tests.
* Added `Data.guid` to JSON serialization.
* Added `Data.guid` to pickle state.
* Added `Assembly.find_by_key` to locate parts by key.
* Added `clear_edges` and `clear_nodes` to `NetworkArtist` for ghpython.
* Added `ToString` method to `Data` to ensure that Rhino/Grasshopper correctly casts objects to string.

### Changed

* Set `jinja >= 3.0` to dev dependencies to fix docs build error.
* Fixed removing of collections for `compas_plotters`.
* Fixed bug in `compas_plotters.plotter.Plotter.add_from_list`.
* Fixed bug in `compas.robots.Configuration`.
* Rebuild part index after deserialization in `Assembly`.
* Fixed bug in `compas.artists.colordict.ColorDict`.
* Change `Mesh.mesh_dual` with option of including the boundary.
* Fixed type error in `compas_rhino.conversions.box_to_rhino`.
* Moved from `autopep8` to `black`
* Fixed bug in `compas.utilities.linspace` for number series with high precision start and stop values.
* Fixed uncentered viewbox in `Plotter.zoom_extents()`
* Changed `RobotModelArtists.atteched_tool_models` to dictionary to support multiple tools.
* Locked `sphinx` to 4.5.
* Changed `GLTFExporter` such that generated gltfs can be viewed with webxr
* Fixed source directory path in `compas_ghpython.uninstall` plugin.
* Fixed bug in `compas_ghpython.components`that ignored input list of `.ghuser` objects to uninstall.
* Fixed conversion bug of transformed `Box` in `compas_rhino.conversions`

### Removed

* Removed unused `compas_rhino.objects` (moved to `compas_ui`).
* Removed unused `compas_rhino.ui` (moved to `compas_ui`).

## [1.15.1] 2022-03-28

### Added

* Added optional `triangulated` flag to `Mesh.to_vertices_and_faces`.
* Added geometry information of active meshes to the serialization/deserialization of robot model's `MeshDescriptor`.
* Added Grasshopper component to draw any COMPAS object.
* Added new icons to Grasshopper components and default to icon style.

### Changed

* Fixed bug in `normal_polygon` in `compas.geometry`.
* Fixed bug in Blender mesh conversion.
* Changed Rhino plugin installer to check for and install required plugin packages.
* Refactor robot model artists to use the same `Mesh.to_vertices_and_faces` everywhere.
* Fix debug print on Blender artist.

### Removed

## [1.15.0] 2022-03-22

### Added

* Added descriptor support to `compas.colors.Color`.
* Added descriptor protocol metaclass to `compas.artists.Artist`.
* Added `compas.artists.colordict.ColorDict` descriptor.
* Added `allclose` to doctest fixtures.
* Added `compas.colors.Color.coerce` to construct a color out og hex, RGB1, and RGB255 inputs.
* Added `compas.datastructures.Network.from_pointcloud`.
* Added `compas.datastructures.VolMesh.from_meshgrid`.
* Added `vertices_where`, `vertices_where_predicate`, `edges_where`, `edges_where_predicate` to `compas.datastructures.HalfFace`.
* Added `faces_where`, `faces_where_predicate`, `cells_where`, `cells_where_predicate` to `compas.datastructures.HalfFace`.
* Added `VolMeshArtist` to registered Blender artists.
* Added `3.1` to supported versions for Blender installer.
* Added `compas.artist.NoArtistContextError`.

### Changed

* Changed `compas.geometry.surfaces.nurbs.from_fill` to accept up to 4 curves as input.
* Changed `compas_rhino.artists.MeshArtist.draw` to draw the mesh only.
* Changed `compas_blender.artists.MeshArtist.draw` to draw the mesh only.
* Changed `compas_ghpython.artists.MeshArtist.draw` to draw the mesh only.
* Changed `compas_rhino.artists.MeshArtist.draw_vertexlabels` to use the colors of the vertex color dict.
* Changed `compas_rhino.artists.MeshArtist.draw_edgelabels` to use the colors of the edge color dict.
* Changed `compas_rhino.artists.MeshArtist.draw_facelabels` to use the colors of the face color dict.
* Changed `compas_blender.artists.MeshArtist.draw_vertexlabels` to use the colors of the vertex color dict.
* Changed `compas_blender.artists.MeshArtist.draw_edgelabels` to use the colors of the edge color dict.
* Changed `compas_blender.artists.MeshArtist.draw_facelabels` to use the colors of the face color dict.
* Changed `compas_ghpython.artists.MeshArtist.draw_vertexlabels` to use the colors of the vertex color dict.
* Changed `compas_ghpython.artists.MeshArtist.draw_edgelabels` to use the colors of the edge color dict.
* Changed `compas_ghpython.artists.MeshArtist.draw_facelabels` to use the colors of the face color dict.
* Fixed `compas_blender.uninstall`.
* Changed `planarity` to optional requirement on all platforms.
* Changed `numba` to optional requirement on all platforms.
* Changed raw github content path for `compas.get`.
* Changed `compas.datastructures.Graph.nodes_where` to accept conditions as kwargs.
* Changed `compas.datastructures.Graph.edges_where` to accept conditions as kwargs.
* Changed `compas.datastructures.Halfedge.vertices_where` to accept conditions as kwargs.
* Changed `compas.datastructures.Halfedge.edges_where` to accept conditions as kwargs.
* Changed `compas.datastructures.Halfedge.faces_where` to accept conditions as kwargs.
* Changed `compas.datastructures.Halfface.vertices_where` to accept conditions as kwargs.
* Changed `compas.datastructures.Halfface.edges_where` to accept conditions as kwargs.
* Changed `compas.datastructures.Halfface.faces_where` to accept conditions as kwargs.
* Changed `compas.datastructures.Halfface.cells_where` to accept conditions as kwargs.
* Fixed `compas_blender.artists.VolMeshArtist.draw` and `compas_blender.artists.VolMeshArtist.draw_cells`.
* Fixed `compas_ghpython.artists.VolMeshArtist.draw` and `compas_ghpython.artists.VolMeshArtist.draw_cells`.
* Fixed `compas_rhino.artists.VolMeshArtist.draw` and `compas_rhino.artists.VolMeshArtist.draw_cells`.
* Improved error messages when artist instance cannot be created.
* Fixed exception when calculating geometry of `compas.datastructures.Part` without features.
* Fixed bug in `compas_rhino.conversions.RhinoCurve.to_compas`.
* Fixed bug in `compas_rhino.conversions.RhinoSurface.to_compas`.

### Removed

* Removed `compas.numerical.drx`.

## [1.14.1] 2022-02-16

### Added

* Added doc test step in CI/CD.

### Changed

* Fixed symlink expansion for directories relative to the COMPAS installation folder, eg. `compas.DATA` when used from IronPython.
* Fixed the result of `compas.__version__` on dev installs to properly include git hash.
* Move `data` files inside the folder included in the source distribution (ie. non-dev installs).
* Fixed IronPython detection on ipy 2.7.12 and higher.

### Removed

## [1.14.0] 2022-02-06

### Added

* Added `compas.colors.Color`.
* Added `compas.colors.ColorMap`.
* Added `compas_blender.conversions.BlenderGeometry`.
* Added `compas_blender.conversions.BlenderCurve`.
* Added `compas_blender.conversions.BlenderMesh`.
* Added option to return strip faces from `compas.datastructure.Halfedge.edge_strip`.
* Added `compas.geometry.Bezier.transform`.
* Added `compas.geometry.Curve` as base class for curves.
* Added `compas.geometry.Surface` as base class for surfaces.
* Added `compas_rhino.geometry.RhinoCurve` as Rhino plugin for basic curves.
* Added `compas_rhino.geometry.RhinoSurface` as Rhino plugin for basic surfaces.
* Added pluggable `compas.geometry.curves.curve.new_curve`.
* Added pluggable `compas.geometry.surfaces.surface.new_surface`.
* Added `compas.artists.CurveArtist`.
* Added `compas.artists.SurfaceArtist`.
* Added `compas_rhino.artists.CurveArtist`.
* Added `compas_rhino.artists.SurfaceArtist`.
* Added `compas_ghpython.artists.CurveArtist`.
* Added `compas_ghpython.artists.SurfaceArtist`.
* Added `compas_blender.artists.CurveArtist`.
* Added `compas_blender.artists.SurfaceArtist`.
* Added `compas_rhino.utilities.draw_curves`.
* Added `compas_rhino.utilities.draw_surfaces`.
* Added `compas_blender.utilities.draw_curves`.
* Added `compas_blender.utilities.draw_surfaces`.
* Added `rgba` and `rgba255` properties to `compas.colors.Color`.
* Added `from_name` method to `compas.colors.Color`.
* Added Python 3.10 support.
* Added `RobotModel.ur5` for the sake of example.

### Changed

* Fixed bug in `mesh_slice_plane()` , `Mesh.slice_plane()`.
* Changed `compas_rhino.geometry.RhinoNurbsSurface.closest_point` to fix bug of rhino_curve to rhino_surface, plus return tuple instead.
* Changed `compas_plotters.plotter.Plotter` to normal class instead of singleton.
* Moved functionality of `compas.utilities.coercion` to `compas.data`.
* Fixed bug in `compas.geometry.NurbsSurface.to_triangles()`.
* Renamed docs site folders `latest` to `stable` and `dev` to `latest`.
* Rebased `compas.geometry.NurbsCurve` on `compas.geometry.Curve`.
* Rebased `compas.geometry.NurbsSurface` on `compas.geometry.Surface`.
* Rebased `compas_rhino.geometry.RhinoNurbsCurve` on `compas.geometry.NurbsCurve` and `compas_rhino.geometry.RhinoCurve`.
* Rebased `compas_rhino.geometry.RhinoNurbsSurface` on `compas.geometry.NurbsSurface` and `compas_rhino.geometry.RhinoSurface`.
* Fixed error message for unsupported joint types.
* Fixed support for non-standard URDF attributes on limit and mesh geometry.
* Fixed data serialization for URDF materials without color.
* Removed geometric primitives (`Origin`, `Box`, `Sphere`, `Cylinder` and `Capsule`) from `compas.robots` and replaced them with the core ones from `compas.geometry`. The old names are still available but deprecated.
* Deprecated the `load_mesh` method of `compas.robots.AbstractMeshLoader` and its sub-classes in favor of `load_meshes`.
* Fixed bug in `compas_rhino.conversions.RhinoGeometry.transform`.

### Removed

* Removed `compas.geometry.Collection`.
* Removed `compas.geometry.CollectionNumpy`.
* Removed `compas.geometry.PointCollection`.
* Removed `compas.geometry.PointCollectionNumpy`.
* Removed `compas.interop`.
* Removed `numba`; `compas.numerical.drx` will be moved to a dedicated extension package.
* Removed `ezdxf` (unused).
* Removed `laspy` (unused).
* Removed `compas_rhino.artists.MeshArtist.draw_mesh`.
* Removed `compas_blender.artists.MeshArtist.draw_mesh`.

## [1.13.3] 2021-12-17

### Added

* Added `compas_plotters.artists.NetworkArtist.draw_nodelabels`.
* Added `compas_plotters.artists.NetworkArtist.draw_edgelabels`.
* Added `compas_plotters.Plotter.fontsize`.
* Added `INSTALLED_VERSION` variable to `compas_rhino.install` to interally inform rhino version context post-installation steps.
* Added `compas_rhino.geometry.RhinoNurbsSurface`.
* Added `compas_rhino.geometry.surfaces.new_nurbssurface` plugin.
* Added `compas_rhino.geometry.surfaces.new_nurbssurface_from_parameters` plugin.
* Added `compas_rhino.geometry.surfaces.new_nurbssurface_from_points` plugin.
* Added `compas_rhino.geometry.surfaces.new_nurbssurface_from_fill` plugin.
* Added `compas_rhino.geometry.surfaces.new_nurbssurface_from_step` plugin.
* Added `compas_rhino.conversions.RhinoSurface.to_compas`.

### Changed

* Fixed bug in inheritance of `compas_plotters.artists.NetworkArtist`.
* Changed `compas_plotters.artists.MeshArtist.draw_edges` to ignore edge direction for assignment of edge colors and widths.
* Changed `compas_plotters.artists.MeshArtist.draw_vertexlabels` to use `compas_plotters.Plotter.fontsize`.
* Changed `compas_plotters.artists.MeshArtist.draw_edgelabels` to use `compas_plotters.Plotter.fontsize`.
* Changed `compas_plotters.artists.MeshArtist.draw_facelabels` to use `compas_plotters.Plotter.fontsize`.
* Fixed bug in `compas_rhino.conversions.plane_to_compas_frame`.
* Changed implementation of `compas.geometry.NurbsSurface.xyz`.
* Fixed bug in `compas.geometry.NurbsSurface.to_mesh`.
* Changed `compas_rhino.geometry.RhinoNurbsSurface.from_points` to use transposed points.
* Fixed bug in `compas_rhino.conversions.RhinoSurface.to_compas_mesh`.

### Removed

## [1.13.2] 2021-12-11

### Added

* Added `compas_ghpython.fetch_ghio_lib` to simplify the loading of Grasshopper's IO library for extension developers.

### Changed

### Removed

## [1.13.1] 2021-12-11

### Added

### Changed

* Fixed bug in `Grasshopper` plugin path on Windows.
* Fixed bug in `Grasshopper` `UserObjects` uninstall.

### Removed

## [1.13.0] 2021-12-10

### Added

* Added `compas_rhino.DEFAULT_VERSION`.
* Added `clean` option to `compas_rhino.install` to remove existing symlinks if they cannot be imported from the current environment.
* Added basic implementation of `compas.datastructures.Assembly`.
* Added `compas.is_grasshopper`.
* Added `compas.GH`.
* Added `compas.artists.Artist.CONTEXT`.
* Added `compas.artists.Artist.AVAILABLE_CONTEXTS`.
* Added `compas.artists.artist.register_artists` pluggable.

### Changed

* Updated `pr-checks` workflow for checking Changelog entry.
* Fixed return value of attributes of empty `compas_rhino.geometry.RhinoNurbsCurve`.
* Fixed error in parameter list of `compas_rhino.geometry.curves.new_nurbscurve`.
* Fixed error in parameter list of `compas_rhino.geometry.curves.new_nurbscurve_from_interpolation`.
* Fixed error in parameter list of `compas_rhino.geometry.curves.new_nurbscurve_from_step`.
* Changed `compas_rhino.install` to remove broken symlinks.
* Changed `compas_rhino.install` to reinstall broken symlinks if they can be imported from the current environment.
* Changed `compas_rhino.uninstall` to remove broken symlinks.
* Changed `compas_rhino.install_plugin` to remove broken symlinks.
* Changed default Rhino version for installation to `7.0`.
* Fixed bug in `compas_ghpython` related to importing `Grasshopper` prematurely.
* Changed `compas.artists.Artist.ITEM_ARTIST` to context-based dict.
* Changed `compas_rhino.__init__.py` functions.
* Changed `compas_ghpython.__init__.py` functions.
* Renamed `compas_ghpython.get_grasshopper_plugin_path` to `compas_ghpython.get_grasshopper_managedplugin_path`.

### Removed

* Removed `compas.artists.artist.new_artist` pluggable.

## [1.12.2] 2021-11-30

### Added

### Changed

* Moved import of `subprocess` to top of file `compas._os.py`.

### Removed

## [1.12.1] 2021-11-29

### Added

### Changed

* Fixed bug in `compas_rhino.conversions.RhinoPoint.from_geometry`.
* Changed `compas_rhino.install` to remove broken symlinks.
* Changed `compas_rhino.install` to reinstall broken symlinks if they can be imported from the current environment.
* Changed `compas_rhino.uninstall` to remove broken symlinks.
* Changed `compas_rhino.install_plugin` to remove broken symlinks.

### Removed

## [1.12.0] 2021-11-17

### Added

* Added `CircleArtist`, `LineArtist`, `PointArtist`, `PolygonArtist`, `PolylineArtist`, and `VectorArtist` to `compas_blender`.
* Added `draw_circles` and `draw_planes` to `compas_blender`.
* Added `compas_rhino.geometry.curves` plugins for `compas.geometry.curves` pluggables.
* Added `compas_rhino.geometry.RhinoNurbsCurve`.
* Added `to_compas_quadmesh` to `compas_rhino.conversions.RhinoSurface`.

### Changed

* Replaced implementation of `RGBColour` and `Float` with deprecation warning in `compas.utilities.descriptors`.
* Moved all Rhino geometry and objects wrappers to `compas_rhino.conversions`.
* Fixed bug in `compas_rhino.conversions.RhinoSurface.from_geometry`.
* Changed `compas_rhino.conversions.RhinoLine.from_geometry` to accept line curves.
* Fixed bug in `compas_rhino.geometry.RhinoNurbsCurve.closest_point`.
* Modify `to_compas_mesh` in `compas_rhino.conversions.RhinoSurface` to use brep loops.

### Removed

## [1.11.1] 2021-11-09

### Added

### Changed

* Changed `compas_rhino.uninstall` to also remove broken symlinks if no specific packages are provided for un-installation.
* Changed `compas_rhino.install` to also remove broken symlinks.

### Removed

## [1.11.0] 2021-11-08

### Added

* Added halfedge loops in `compas.datastructures.Halfedge.halfedge_loop`.
* Added halfedge strips in `compas.datastructures.Halfedge.halfedge_strip`.
* Added `compas.datastructures.mesh_split_strip` and `compas.datastructures.Mesh.split_strip`.
* Added boundingbox to `compas_rhino.conduits.BaseConduit`

### Changed

* Fixed bug in combination of `compas_rhino.artists.MeshArtist.draw_mesh` and `compas_rhino.utilities.drawing.draw_mesh`.
* Fixed bug in continuous loops in `compas.datastructures.Halfedge.edge_loop`.
* Fixed bug in continuous strips in `compas.datastructures.Halfedge.edge_strip`.
* Changed abstract method `compas.artists.MeshArtist.draw_mesh` to implemented method in `compas_plotters.artists.MeshArtist.draw_mesh`.

### Removed

## [1.10.0] 2021-11-04

### Added

* Added `compas.geometry.Curve` and `compas.geometry.NurbsCurve`.
* Added `compas.geometry.Surface` and `compas.geometry.NurbsSurface`.
* Added pluggables for `compas.geometry.NurbsCurve.__new__`, `compas.geometry.NurbsCurve.from_parameters`, `compas.geometry.NurbsCurve.from_points`, `compas.geometry.NurbsCurve.from_interpolation`, `compas.geometry.NurbsCurve.from_step`.
* Added pluggables for `compas.geometry.NurbsSurface.__new__`, `compas.geometry.NurbsSurface.from_parameters`, `compas.geometry.NurbsSurface.from_points`, `compas.geometry.NurbsSurface.from_fill`, `compas.geometry.NurbsSurface.from_step`.
* Added missing implementations for abstract clear methods of `compas_rhino.artists.volmeshartist`.
* Added `compas_rhino.geometry.RhinoBox`, `compas_rhino.geometry.RhinoCircle`, `compas_rhino.geometry.RhinoCone`, `compas_rhino.geometry.RhinoCurve`, `compas_rhino.geometry.RhinoCylinder`, `compas_rhino.geometry.RhinoEllipse`, `compas_rhino.geometry.RhinoLine`, `compas_rhino.geometry.RhinoMesh`, `compas_rhino.geometry.RhinoPlane`, `compas_rhino.geometry.RhinoPoint`, `compas_rhino.geometry.RhinoPolyline`, `compas_rhino.geometry.RhinoSphere`, `compas_rhino.geometry.RhinoSurface`, `compas_rhino.geometry.RhinoVector` as wrappers for working with Rhino geometry through geometry conversions or coercion of doc objects.
* Added `compas_rhino.conversions` from COMPAS geometry to Rhino geometry and vice versa, for primitives, shapes, curves, surfaces, meshes.
* Added `compas_rhino.coercion` from Rhino doc objects to Rhino geometry compatible with COMPAS geometry.

### Changed

* Fixed bug in directions of `compas.datastructures.Mesh.from_meshgrid`.
* Fixed bug in Rhino mesh face drawing.
* Fixed bug related to legacy uninstall on Rhino for Mac.

### Removed

## [1.9.3] 2021-11-02

### Added

### Changed

* Changed default path for Rhino 7 legacy install cleanup to Rhino7.app in `compas_rhino.__init__.py`.
* Changed z-coordinate of `compas.datastructures.Mesh.from_meshgrid` to `0.0` instead of `0`.

### Removed

## [1.9.2] 2021-11-02

### Added

* Added `draw_mesh` method to `compas_ghpython.artists.MeshArtist` to match all other mesh artists.

### Changed

* Changed new artist registration to check if subclass.
* Fixed `RobotModelArtist` for blender: missing abstract method impl and handle init order.

### Removed

## [1.9.1] 2021-10-22

### Added

* Added `Plane.offset`.
* Added `is_mesh_closed` property to `compas.datastructures.mesh_slice_plane`.

### Changed

* Fixed backward compatibility problem with artists by adding back `Artist.build` and `Artist.build_as`.
* Fixed backward compatibility problem with artists by adding `compas_rhino.artists.BaseArtist` alias for `compas_rhino.artists.RhinoArtist`.

### Removed

## [1.9.0] 2021-10-21

### Added

* Added `draw_vertexlabels`, `draw_edgelabels`, `draw_facelabels`, `draw_vertexnormals`, and `draw_facenormals` to `compas_blender.artists.MeshArtist`.
* Added optional `triangulated` flag to `to_vertices_and_faces` of all shapes.
* Added `compas.geometry.Geometry` base class.
* Added `__add__`, `__sub__`, `__and__` to `compas.geometry.Shape` for boolean operations using binary operators.
* Added `is_closed` to `compas.geometry.Polyhedron`.
* Added `Plane.offset`.
* Added `compas.artists.Artist`.
* Added pluggable `compas.artists.new_artist`.
* Added plugin `compas_rhino.artists.new_artist_rhino`.
* Added plugin `compas_blender.artists.new_artist_blender`.
* Added `compas.artist.DataArtistNotRegistered`.
* Added `draw_node_labels` and `draw_edgelabels` to `compas_blender.artists.NetworkArtist`.
* Added `compas_blender.artists.RobotModelArtist.clear`.
* Added `compas_blender.geometry.booleans` as plugin for boolean pluggables.
* Added version-based installation for Blender.
* Added several shape artists to `compas_ghpython`: `BoxArtist`, `CapsuleArtist`, `ConeArtist`, `CylinderArtist`, `PolygonArtist`, `PolyhedronArtist`, `SphereArtist`, `TorusArtist` and `VectorArtist`.
* Added support for CLR generic dictionaries to the `compas.data` decoders.
* Added `Graph.node_sample`, `Graph.edge_sample`.
* Added `Halfedge.vertex_sample`, `Halfedge.edge_sample`, `Halfedge.face_sample`.
* Added `Halfface.vertex_sample`, `Halfface.edge_sample`, `Halfface.face_sample`, `Halfface.cell_sample`.
* Added `Mesh.from_meshgrid`.

### Changed

* Fixed bug in `compas_blender.draw_texts`.
* Changed `compas_rhino.artists.BaseArtist` to `compas_rhino.artists.RhinoArtist`.
* Changed `compas_blender.artists.BaseArtist` to `compas_blender.artists.BlenderArtist`.
* Changed default resolution for shape discretisation to 16 for both u and v where relevant.
* Changed base class of `compas.geometry.Primitive` and `compas.geometry.Shape` to `compas.geometry.Geometry`.
* `compas_blender.artists.RobotModelArtist.collection` can be assigned as a Blender collection or a name.
* Generalized the parameter `color` of `compas_blender.draw_texts` and various label drawing methods.
* Changed `compas.IPY` to `compas.RHINO` in `orientation_rhino`.
* Changed `planarity` to `requires_extra` for pip installations.
* Fixed bug in handling of ngonal meshes in `compas_ghpython` artists / drawing functions.

### Removed

## [1.8.1] 2021-09-08

### Added

### Changed

### Removed

## [1.8.0] 2021-09-08

### Added

* Added pluggable function `trimesh_slice` in `compas_rhino`.
* Added equality comparison for pointclouds.
* Added `compas.data.is_sequence_of_uint`.
* Added general plotter for geometry objects and data structures based on the artist registration mechanism.
* Added support for multimesh files to OBJ reader/writer.
* Added support for attaching and detaching meshes in `compas.robots.RobotModelArtist` and drawing them.
* Added `reshape` in `compas.utilities`.
* Added `compas.geometry.NurbsCurve`.
* Added `compas.geometry.NurbsSurface`.
* Added `compas_rhino.conversions`.
* Added `compas_rhino.geometry.RhinoBox`.
* Added `compas_rhino.geometry.RhinoCone`.
* Added `compas_rhino.geometry.RhinoCylinder`.
* Added `compas_rhino.geometry.RhinoPolyline`.
* Added `compas_rhino.geometry.RhinoSphere`.
* Added basic implementation of `compas.datastructures.Assembly`.
* Added `meshes` method to artists of `compas.robots.RobotModel`.
* Added `FrameArtist` class to `compas_blender`.

### Changed

* `compas.robots.Axis` is now normalized upon initialization.
* Fixed a bug in `compas.numerical.dr_numpy` when using numpy array as inputs.
* Allowed for varying repository file structures in `compas.robots.GithubPackageMeshLoader`.
* Fixed data schema of `compas.geometry.Polyline`, `compas.geometry.Polygon`, `compas.geometry.Pointcloud`.
* Fixed `Configuration.from_data` to be backward-compatible with JSON data generated before `compas 1.3.0`.
* Changed `compas_rhino.drawing.draw_breps` to assume provided polygon is closed and automatically add missing corner to polycurve constructor.
* Changed conversion of edges and faces to uniques keys for the data dicts to use the string representation of a sorted tuple of identifiers.
* Added `dtype` to JSON decoding error message.
* Moved `compas.datastructures.mesh.core.halfedge.HalfEdge` to `compas.datastructures.halfedge.halfedge.HalfEdge`
* Moved `compas.datastructures.network.core.graph.Graph` to `compas.datastructures.graph.graph.Graph`.

### Removed

* Removed `compas.datastructures.mesh.core.mesh.BaseMesh`.
* Removed `compas.datastructures.BaseNetwork`.

## [1.7.1] 2021-06-14

### Added

### Changed

* Fixed bundling of ghuser components.

### Removed

## [1.7.0] 2021-06-14

### Added

### Changed

* `compas.robots.Axis` is now normalized upon initialization.
* Fixed a bug in `compas.numerical.dr_numpy` when using numpy array as inputs.
* Allowed for varying repository file structures in `compas.robots.GithubPackageMeshLoader`.
* Remove default implementation of `__str__` for data objects.

### Fixed

* Fixed `Configuration.from_data` to be backward-compatible with JSON data generated before `compas 1.3.0`.

### Removed

## [1.7.1] 2021-06-14

### Added

### Changed

* Fixed bundling of ghuser components.

### Removed

## [1.7.0] 2021-06-14

### Added

* Added pluggable function `trimesh_gaussian_curvature` in `compas_rhino`.
* Added pluggable function `trimesh_mean_curvature` in `compas_rhino`.
* Added pluggable function `trimesh_principal_curvature` in `compas_rhino`.
* Added `copy` and `deepcopy` functionality to `compas.robots.Configuration`.
* Added `compas.data.is_sequence_of_int` and `compas.data.is_sequence_of_float`.
* Added `compas.data.Data.JSONSCHEMANAME`.
* Added `kwargs` to all child classes of `compas.data.Data`.
* Added grasshopper component for drawing a frame.
* Added `draw_origin` and `draw_axes`.
* Added `compas.PY2`.

### Changed

* Allow str or int as joint type in `compas.robots.Joint` constructor.
* Moved json schemas to `compas.data`.
* Nested json schemas.
* `compas_ghpython.artists.FrameArtist.draw` now draws a Rhino Plane.
* Fixed bugs in `compas.geometry.bestfit_circle_numpy`.
* Changed directory where ghuser components are installed.
* Added ghuser components directory to those removed by the `clean` task.
* Clean up the ghuser directory before building ghuser components.
* Exposed function `draw_breps` in `compas_rhino.utilities`; example added.
* Added `join` flag to function `draw_breps` in `compas_rhino.utilities`
* Fixed bug in `compas.geometry.distance.closest_point_on_segment_xy`.
* Fixed bug in Rhino implementations of `trimesh` curvature functions.

### Removed

## [1.6.3] 2021-05-26

### Added

* Added `compas.topology.astar_lightest_path`.
* Added JSONSCHEMA definitions for primitives and transformations.
* Added schema implementation to primitives and transformations.
* Added JSONSCHEMA implementation to primitives and transformations.
* Added `compas.data.is_int3`, `compas.data.is_float3`, `compas_data.is_float4x4`.

### Changed

* Extended `compas.topology.astar_shortest_path` to work on `compas.datastructures.Mesh` and `compas.datastructures.Network`.
* Fixed `compas.data.Data.to_jsonstring`.
* Changed `compas.data.Data.data.setter` to raise `NotImplementedError`.
* Changed annotations of `compas_blender.artists.BaseArtist`.
* Fixed `__repr__` for primitives, shapes, transformations.

### Removed

* Removed duplicate cases from `compas.data.DataEncoder`.

## [1.6.2] 2021-05-12

### Added

### Changed

### Removed

## [1.6.1] 2021-05-12

### Added

### Changed

### Removed

## [1.6.0] 2021-05-12

### Added

* Added infrastructure for building Grasshopper components for compas packages.
* Added first Grasshopper component: COMPAS Info.
* Added Grasshopper components for JSON serialization.
* Added `compas_rhino.utilities.set_object_attributes`.
* Added `from_jsonstring` and `to_jsonstring`.
* Added Grasshopper component documentation.

### Changed

* Moved json dump and load to data package.
* Changed parameters and return value of `compas_rhino.utilities.get_object_attributes`.
* Removed `doctest` execution code from src.
* Removed `if __name__ == '__main__'` section from src.
* Optimized the conversion of Rhino Meshes to COMPAS meshes.
* Fix issue with GH User symlink created as directory symlink on some cases.

### Removed

## [1.5.0] 2021-04-20

### Added

* Added support for file-like objects, path strings and URLs to most of the methods previously accepting only file paths, eg. `compas.datastructures.Datastructure`, `compas.json_dump`, `compas.json_load`, etc.
* Added `pretty` parameter to `compas.json_dump` and `compas.json_dumps`.
* Added `compas.data.Data` as base object for all data objects (geometry, data structures, ...).

### Changed

* Moved `compas.utilities.DataEncoder` to `compas.data`.
* Moved `compas.utilities.DataDecoder` to `compas.data`.
* Changed base object of `compas.datastructures.Datastructure` to `compas.data.Data`.
* Changed base object of `compas.geometry.Primitive` to `compas.data.Data`.
* Renamed `Base` to `Data` for all data based classes.
* Fixed calculation of triangle normals.
* Fixed calculation of triangle areas.

### Removed

## [1.4.0] 2021-04-09

### Added

* Added Python 3.9 support.
* Added crease handling to catmull-clark subdivision scheme.
* Added `compas_ghpython.get_grasshopper_userobjects_path` to retrieve User Objects target folder.
* Added direction option for mesh thickening.
* Added check for closed meshes.
* Added 'loop' and 'frames' to schemes of `compas.datastructures.mesh.subdivision.mesh_subdivide`.

### Changed

* Fixed box scaling.
* Fixed a bug in `Polyline.divide_polyline_by_length` related to a floating point rounding error.
* Fixed bug in `RobotModel.zero_configuration`.
* Fixed bug in `compas.geometry.normals`.
* Fixed bug in `compas.datastructures.mesh.subdivision.mesh_subdivide_frames`.

### Removed

## [1.3.0] 2021-03-26

### Added

* Added a `invert` and `inverted` method `compas.geometry.Vector`.
* Added unetary `__neg__` operator for `compas.geometry.Vector`.
* Added `compas.robots.Configuration`, moved from `compas_fab`.

### Changed

* Fixed rhino packages installation to remove duplicates

### Removed

## [1.2.1] 2021-03-19

### Added

### Changed

### Removed

* Fixed API removals from 1.0.0 -> 1.2.0

## [1.2.0] 2021-03-18

### Added

* Added `divide_polyline`, `divide_polyline_by_length`, `Polyline.split_at_corners` and `Polyline.tangent_at_point_on_polyline`.
* Added the magic method `__str__` to `compas.geoemetry.Transformation`.
* Added `redraw` flag to the `compas_rhino` methods `delete_object`, `delete_objects` and `purge_objects`.
* Added the `__eq__` method for `compas.geometry.Circle` and `compas.geometry.Line`.
* Added support for Pylance through static API definitions.
* Added `halfedge_strip` method to `compas.datastructures.HalfEdge`.

### Changed

* Fixed bug where mimic joints were considered configurable.
* Fixed bug where `!=` gave incorrect results in Rhino for some compas objects.
* Fixed bug where `compas_rhino.BaseArtist.redraw` did not trigger a redraw.
* Fixed minor bugs in `compas.geometry.Polyline` and `compas.geometry.Polygon`.
* Fixed very minor bugs in `compas.geometry.Frame` and `compas.geometry.Quaternion`.
* Fixed bug in `compas_rhino.objects.MeshObject.modify`.
* Fixed bug in `compas_rhino.objects.MeshObject.modify_vertices`.
* Fixed bug in `compas_rhino.objects.MeshObject.modify_edges`.
* Fixed bug in `compas_rhino.objects.MeshObject.modify_faces`.
* Fixed bug in `compas_rhino.objects.VolMeshObject.modify`.
* Fixed bug in `compas_rhino.objects.VolMeshObject.modify_vertices`.
* Fixed bug in `compas_rhino.objects.VolMeshObject.modify_edges`.
* Fixed bug in `compas_rhino.objects.VolMeshObject.modify_faces`.
* Fixed bug in `compas_rhino.objects.NetworkObject.modify`.
* Fixed bug in `compas_rhino.objects.NetworkObject.modify_vertices`.
* Fixed bug in `compas_rhino.objects.NetworkObject.modify_edges`.
* Changed `compas_rhino.objects.inspect` to `compas_rhino.objects.inspectors`.
* Changed `compas_rhino.objects.select` to `compas_rhino.objects._select`.
* Changed `compas_rhino.objects.modify` to `compas_rhino.objects._modify`.

### Removed

## [1.1.0] 2021-02-12

### Added

* Added `RobotModel.remove_link`, `RobotModel.remove_joint`, `RobotModel.to_urdf_string`, and `RobotModel.ensure_geometry`.
* Added Blender Python-example to the documentation section: Tutorials -> Robots
* Added `compas_blender.unload_modules`.
* Added `after_rhino_install` and `after_rhino_uninstall` pluggable interfaces to extend the install/uninstall with arbitrary steps.

### Changed

* Fixed bug in parameter list of function `mesh_bounding_box` bound as method `Mesh.bounding_box`.
* Fixed bug in `RobotModel/RobotModelArtist.update` which raised an error when the geometry had not been loaded.
* Changed exception type when subdivide scheme argument is incorrect on `mesh_subdivide`.
* The `compas_rhino.artist.RobotModelArtist` functions `draw_visual` and `draw_collision` now return list of newly created Rhino object guids.
* Added ability of `RobotModel.add_link` to accept primitives in addition to meshes.
* Fixed bug regarding the computation of `Joint.current_origin`.
* Fixed bug regarding a repeated call to `RobotModel.add_joint`.
* Fixed bug in `compas_blender.RobotModelArtist.update`.
* Fixed bug in `compas.datastructures.mesh_slice_plane`.
* Fixed bug where initialising a `compas_blender.artists.Robotmodelartist` would create a new collection for each mesh and then also not put the mesh iton the created collection.
* Changed the initialisation of `compas_blender.artists.Robotmodelartist` to include a `collection`-parameter instead of a `layer`-parameter to be more consistent with Blender's nomenclature.
* Used a utility function from `compas_blender.utilities` to create the collection if none exists instead of using a new call to a bpy-method.

### Removed

## [1.0.0] 2021-01-18

### Added

* Added `compas.datastructures.mesh.trimesh_samplepoints_numpy`.

### Changed

* Fix Rhino7 Mac installation path
* Separate `compas.robots.Joint.origin` into the static parent-relative `origin` and the dynamic world-relative `current_origin`.
* Separate `compas.robots.Joint.axis` into the static parent-relative `axis` and the dynamic world-relative `current_axis`.
* Fixed support to convert back and forth between `compas.datastructures.Graph` and NetworkX `DiGraph`.

### Removed

## [0.19.3] 2020-12-17

### Added

### Changed

* Fix bug in `compas.datastructures.Network.neighborhood`.

### Removed

## [0.19.2] 2020-12-17

### Added

### Changed

* Changed `compas._os.prepare_environment` to prepend environment paths (fixes problem with RPC on windows).

### Removed

## [0.19.1] 2020-12-10

### Added

### Changed

* Fix bug in `compas.datastructures.AttributesView`.

### Removed

## [0.19.0] 2020-12-09

### Added

* Added `is_osx`.

### Changed

* Fix default namespace handling in URDF documents.
* Allow custom/unknown attributes in URDF `Dynamics` element.
* Moved os functions from `compas` to `compas._os`.
* Fixed bug in `is_linux`.
* Changed `is_windows` to work for CPython and IronPython.
* Changed `compas._os` functions to use `is_windows`, `is_mono`, `is_osx`.
* Changed IronPython checks to `compas.IPY` instead of `compas.is_ironpython`.
* Fixed data serialization in `compas.datastructures.HalfFace`.

### Removed

* Removed all implementations of `draw_collection`.

## [0.18.1] 2020-12-01

### Added

* Added URDF and XML writers.
* Added `compas.robots.RobotModel.to_urdf_file`.
* Added `compas.files.URDF.from_robot`.

### Changed

* Changed implementation of `Mesh.vertices_on_boundaries` to account for special cases.
* Changed `Mesh.edges_on_boundaries` corresponding to `Mesh.vertices_on_boundaries`.
* Changed `Mesh.faces_on_boundaries` corresponding to `Mesh.vertices_on_boundaries`.
* Changed `Mesh.vertices_on_boundary` to return vertices of longest boundary.
* Changed `Mesh.edges_on_boundary` to return edges of longest boundary.
* Changed `Mesh.faces_on_boundary` to return faces of longest boundary.
* Fixed default value for `compas.robots.Axis`.
* Changed surface to mesh conversion to include cleanup and filter functions, and use the outer loop of all brep faces.

### Removed

## [0.18.0] 2020-11-24

### Added

* Added `remap_values` to `compas_utilities`.
* Added `compas.datastructures.mesh_slice_plane`.
* Added `compas.json_dump`, `compas.json_dumps`, `compas.json_load`, `compas.json_loads`.

### Changed

* Fixed bug in `compas.datastructures.Network.delete_node`.
* Fixed bug in `compas.datastructures.Network.delete_edge`.
* Fixed bug in select functions for individual objects in `compas_rhino.utilities`.
* Fixed bug in `compas.datastructures.mesh_merge_faces`.
* changed base of `compas.geometry.Transformation` to `compas.base.Base`.

### Removed

* Removed `compas.datastructures.mesh_cut_by_plane`.

## [0.17.3] 2020-11-20

### Added

### Changed

* Fixed bug in `compas.geometry.is_coplanar`.
* Fixed bug in `compas.datastructures.mesh_merg_faces`.
* Fixed bug in `compas.robots.RobotModel.add_link`.
* Fixed bug in `compas.datastructures.Volmesh.cell_to_mesh`.

### Removed

## [0.17.2] 2020-11-04

### Added

### Changed

* Fixed bug in `__getstate__`, `__setstate__` of `compas.base.Base`.
* Fixed bug in `compas_rhino.artists.MeshArtist` and `compas_rhino.artists.NetworkArtist`.
* Changed length and force constraints of DR to optional parameters.
* Removed `ABCMeta` from the list of base classes of several objects in compas.

### Removed

## [0.17.1] 2020-10-28

### Added

* Added `compas_rhino.artists.BoxArtist.draw_collection`.
* Added option to show/hide vertices, edges, and faces in `compas_rhino.artists.CapsuleArtist.draw`.
* Added option to show/hide vertices, edges, and faces in `compas_rhino.artists.ConeArtist.draw`.
* Added option to show/hide vertices, edges, and faces in `compas_rhino.artists.CylinderArtist.draw`.
* Added option to show/hide vertices, edges, and faces in `compas_rhino.artists.PolyhedronArtist.draw`.
* Added option to show/hide vertices, edges, and faces in `compas_rhino.artists.SphereArtist.draw`.
* Added option to show/hide vertices, edges, and faces in `compas_rhino.artists.TorusArtist.draw`.
* Added option to show/hide vertices, edges, and faces in `compas_rhino.artists.PolygonArtist.draw`.
* Added option to show/hide vertices, edges, and faces in `compas_rhino.artists.PolylineArtist.draw`.
* Added option to show/hide vertices, edges, and faces in `compas_rhino.artists.VectorArtist.draw`.

### Changed

* Changed implementation of `compas_rhino.artists.BoxArtist.draw`.
* Fixed bug in `compas.geometry.Capsule`.
* Fixed bug in `compas.geometry.Cone`.
* Changed `compas_rhino.draw_mesh` to support Ngons if available.
* Fixed bug in polyhedron data.

### Removed

* Removed `compas_rhino.artists.PointArtist.draw_collection`.
* Removed `compas_rhino.artists.CircleArtist.draw_collection`.
* Removed `compas_rhino.artists.LineArtist.draw_collection`.

## [0.16.9] 2020-10-21

### Added

* Added binary STL writer.
* Added constructor `from_euler_angles` to `compas.geometry.Transformation`.
* Added method for adding objects from a list to `compas_plotters.GeometryPlotter`.
* Added `compas_rhino.artists.BoxArtist`.
* Added `compas_rhino.artists.CapsuleArtist`.
* Added `compas.geometry.Polyhedron.from_halfspaces` and `compas.geometry.Polyhedron.from_planes`.
* Added `compas.geometry.is_point_behind_plane` and `compas.geometry.is_point_in_polyhedron`.
* Added `centroid` and `bounding_box` properties to `compas.geometry.Pointcloud`.
* Added `edges` property to `compas.geometry.Box`.
* Added `edges` property to `compas.geometry.Polyhedron`.
* Added `compas.datastructures.network_smooth_centroid`.

### Changed

* Fixed bug in handling of keys in edge attribute functions of `compas.datastructures.Halfedge`.
* Fixed bug in `compas.geometry.Polygon.lines`.
* Fixed bug in `compas.geometry.Polyline.lines`.
* Changed `compas.geometry.Shape.to_vertices_and_faces` to `abstractmethod`.
* Fixed bug in magic methods of `compas.geometry.Box`.
* Fixed bug in `compas.geometry.Box.contains`.
* Fixed bug in `delete_vertex` and `delete_face` in `compas.datastructures.Halfedge`.
* Fixed bug in `delete_node` of `compas.datastructures.Graph`.
* Fixed bug in `summary` method of `compas.datastructures.Graph` and `compas.datastructures.Halfedge`.

### Removed

## [0.16.8] 2020-10-14

### Added

* Added `RobotModelArtist` to `compas_rhino`, `compas_ghpython` and `compas_blender`.
* Added `ToolModel`.
* Added `compas.geometry.Pointcloud`.
* Added `compas.utilities.grouper`.
* Added `PolygonArtist`, `PolylineArtist` to `GeometryPlotter`.

### Changed

* `Mesh` takes name of `Shape` in `Mesh.from_shape`.
* Fixed `zoom_extents` of `GeometryPlotter`.

### Removed

* Removed `SegmentArtist` from `compas_plotters`.

## [0.16.7] 2020-10-06

### Added

* Added functionality to the RPC service to automatically reload modules if a change is detected.

### Changed

### Removed

## [0.16.6] 2020-09-30

### Added

* Added `compas_plotters.geometryplotter.GeometryPlotter` for COMPAS geometry objects.

### Changed

* Changed `compas.base.Base.dtype` to property.
* Changed JSON schema to draft 7.
* Changed version processing to `distutils.version.LooseVersion`.

### Removed

## [0.16.5] 2020-09-26

### Added

* Added tests for halfedge data schemas.

### Changed

* Fixed RGB color processing in `compas.utilities.color_to_colordict`.
* Fixed Blender object and dat amanagement to avoid `malloc` problems.
* Updated Blender data structure artists.
* Changed Blender unused data clearing to also clear collections.
* Fixed JSON data validation of base COMPAS object.

### Removed

## [0.16.4] 2020-09-24

### Added

### Changed

* Fixed bug in `compas.geometry.Box.vertices`.
* `compas.scene.SceneObject` will now track a list of drawn Objects/GUIDs.

### Removed

## [0.16.3] 2020-09-23

### Added

* Added abstract `DATASCHEMA` to `compas.base.Base`.
* Added abstract `JSONSCHEMA` to `compas.base.Base`.
* Added `validate_data` to `compas.base.Base`.
* Added `validate_json` to `compas.base.Base`.
* Added implementation of `DATASCHEMA` to `compas.datastructures.Halfedge`.
* Added implementation of `JSONSCHEMA` to `compas.datastructures.Halfedge`.
* Added `NodeAttributeView`.
* Added implementation of `DATASCHEMA` to `compas.datastructures.Graph`.
* Added implementation of `JSONSCHEMA` to `compas.datastructures.Graph`.
* Added `compas.rpc.Proxy.restart_server`.
* Added `compas_rhino.objects.NetworkObject`.
* Added constructors `from_matrix` and `from_rotation` to `compas.geometry.Quaternion`.
* Added `draw_collection` methods to Grasshopper artists.

### Changed

* Updated naming conventions in `compas.datastructures.HalfFace` and `compas.datastructures.VolMesh`
* Moved `compas.datastructures.Datastructure` to `compas.datastructures.datastructure`.
* Changed base class of `compas.datastructures.Datastructure` to `compas.base.Base`.
* Changed `from_json` to `to_json` of meshes to use encoders and decoders.
* Moved `MutableMapping` to `compas.datastructures._mutablemapping`.
* Moved attribute views to `compas.datastructure.attributes`.

### Removed

* Removed `from_json`, `to_json`, `to_data`, `copy`, `transformed` from primitives, defaulting to the base implementation in `compas.geometry.Primitive`.
* Removed `from_json`, `to_json`, `to_data`, `copy`, `__str__`, from datastructures, defaulting to the base implementation in `compas.datastructure.Datastructure`.

## [0.16.2] 2020-08-06

### Added

* Added plugin system based on decorators: `compas.plugins.pluggable` & `compas.plugins.plugin`.
* Added `compas_rhino` implementation of the boolean operation pluggable interfaces (union/difference/intersection).
* Added `compas.datastructures.Mesh.transform_numpy`.
* Added `PluginNotInstalledError`.
* Added `compas.geometry.booleans`.
* Added tolerance parameter to angle functions.
* Added support for Rhino 7 in install/uninstall routines.
* Added install/uninstall for Rhino plugins (with support for Rhino 7).
* Added base class for all COMPAS objects `compas.base.Base`.
* Added base class for all Rhino objects representing COMPAS objects `compas_rhino.objects.Object`.
* Added mesh object representing COMPAS meshes in Rhino `compas_rhino.objects.MeshObject`.
* Added the methods `to_data` and `from_data` to `compas.robots.RobotModel`.

### Changed

* Restructure and reorganize volmesh datastructure
* Fixed scaling bug in `compas.geometry.Sphere`
* Fixed bug in `compas.datastructures.Mesh.add_vertex`.
* Fixed performance issue affecting IronPython when iterating over vertices and their attributes.
* Changed return value of drawing functions of `compas_rhino.artists.MeshArtist` to list of GUID.
* Changed return value of drawing functions of `compas_rhino.artists.NetworkArtist` to list of GUID.
* Moved "inspectors" to `compas_rhino.objects`.
* Moved "modifiers" to `compas_rhino.objects`.
* Connection attempts can now be set for `compas.Proxy.start_server` using the
  attribute `Proxy.max_conn_attempts`.
* `Scale.from_factors` can now be created from anchor frame.
* Changed vertex reading of PLY files to include all property information.

### Removed

* Removed CGAL based boolean implementations.
* Removed artist mixins from `compas_rhino`.
* Removed `clear_` functions from `compas_rhino.artists.MeshArtist`.
* Removed `clear_` functions from `compas_rhino.artists.NetworkArtist`.
* Removed `to_data`, `from_data` from `compas_rhino.artists`.
* Removed `compas_rhino.artists.BoxArtist` stub.
* Removed references to "edge" dict from `compas.datastructures.VolMesh`.

## [0.16.1] 2020-06-08

### Added

### Changed

* Fixed scaling bug in `compas.geometry.Sphere`

### Removed

## [0.16.0] 2020-06-05

### Added

* Added `compas_rhino.geometry.RhinoVector`.
* Added basic mesh cutting (`compas.datastructures.Mesh.cut()`).
* Added `compas.datastructures.Mesh.join(other)`.
* Added `compas.geometry.argmin` and `compas.geometry.argmax`.
* Added STL witer.
* Added `compas.datastructures.Mesh.to_stl`.
* Added `unweld` option to obj writing.

### Changed

* Fixed bug in `FaceAttributeView.__get_item__`: access to default was tried before attrs.
* Fixed bug in `EdgeAttributeView.__get_item__`: access to default was tried before attrs.
* Changed `VertexAttributeView.__get_item__` to follow access logic of `FaceAttributeView`.
* Fixed bug in `draw_edges` in `compas_rhino`'s `EdgeArtist`.
* Fixed bug in `draw_edges` in `compas_ghpython`'s `EdgeArtist`.
* Fixed bug in ``compas_rhino.geometry.RhinoSurface.brep_to_compas``.
* Fixed bug in ``compas.geometry.Box.from_bounding_box``
* Fixed bug in ``compas.geometry.Box.from_width_height_depth``
* Fixed inconsistencies in ``compas.geometry._transformations``.
* Renamed ``compas.geometry.Frame.to_local_coords`` to ``compas.geometry.Frame.to_local_coordinates``
* Renamed ``compas.geometry.Frame.to_world_coords`` to ``compas.geometry.Frame.to_world_coordinates``
* Renamed ``compas.geometry.Transformation.change_basis`` to ``compas.geometry.Transformation.from_change_of_basis``
* Renamed ``compas.geometry.matrix_change_basis`` to ``compas.geometry.matrix_from_change_of_basis``
* Renamed ``compas.geometry.Projection.orthogonal`` to ``compas.geometry.Projection.from_plane`` and changed input params
* Renamed ``compas.geometry.Projection.parallel`` to ``compas.geometry.Projection.from_plane_and_direction`` and changed input params
* Renamed ``compas.geometry.Projection.perspective`` to ``compas.geometry.Projection.from_plane_and_point`` and changed input params
* Changed constructor of all ``compas.geometry.Transformation`` and derivatives. Preferred way of creating any ``compas.geometry.Transformation`` is with the classmethods ``from_*``
* Changed params (point, normal) into plane for ``compas.geometry.matrix_from_parallel_projection``, ``compas.geometry.matrix_from_orthogonal_projection`` and ``compas.geometry.matrix_from_perspective_projection``

### Removed

## [0.15.6] 2020-04-27

### Added

* Extended glTF support.
* Added classmethod `from_geometry` to `RhinoMesh`
* Added `intersection_sphere_line`
* Added `intersection_plane_circle`
* Added `tangent_points_to_circle_xy`
* Added basic OBJ file writing.
* Added `Mesh.to_obj`.

### Changed

* Fixed bug in `Box.from_bounding_box`.
* Updated Blender installation docs for latest release.
* Fixed `robot.forward_kinematics()` when requested for base link.
* Fixed bug in `to_compas` conversion of Rhino meshes.
* Fixed bug where `compas.geometry.Primitive` derived classes cannot be serialized by jsonpickle.

### Removed

## [0.15.5] 2020-03-29

### Added

* Added classmethod `from_geometry` to `RhinoMesh`.
* Added conversion to polygons to `BaseMesh`.
* Re-added length, divide, space methods of `RhinoCurve`.
* Added basic OFF file writing.
* Added basic PLY file writing.
* Added `Mesh.to_ply`.
* Added `Mesh.to_off`.

### Changed

* Fixed object naming in artists of `compas_ghpython`.
* Resizing of Rhino property form.
* Fixed orientation of `RhinoSurface` discretisation.
* Check for existence of object in Rhino purge functions.
* Fixed bug in mesh boundary functions.

### Removed

## [0.15.4] 2020-03-05

### Added

* Added algorithm for pulling points onto mesh.
* Added base ellipse class to geometry primitives.
* Added circle artist to plotters.
* Added mesh artist to plotters.
* Added ellipse artist to plotters.
* Added support for robot mimicking joints.

### Changed

* Fixed bugs in `compas_rhino.artists.NetworkArtist`.
* Add conda executable path to `compas_bootstrapper.py`.

### Removed

## [0.15.3] 2020-02-26

### Added

* Added optional class parameter to `RhinoMesh.to_compas`.
* Added max int key to serialization of graph.

### Changed

* Changed name of base mesh implementation to `BaseMesh`.
* Changed name of base network implementation to `BaseNetwork`.
* Fixed bug in face finding function.

### Removed

* Removed optional requirements from setup file.
* Removed parameters from default polyhedron constructor.

## [0.15.2] 2020-02-20

### Added

### Changed

### Removed

## [0.15.1] 2020-02-16

### Added

* Added glTF support.
* Added graph and halfedge data structures.
* Added Rhino line geometry.
* Added Rhino plane geometry.

### Changed

* Fixed `compas_hpc` import problem.
* Split up topology part from geometry part for network and mesh.
* Split up network and mesh naming conventions.
* Reworked network face cycle finding.
* Updated mesh from lines.
* Updated network plotter in correspondence with network.
* Integrated mixin functionality and removed mixins.
* Meshes are now initially hidden in `compas_blender.artists.RobotModelArtist`.
* `compas_blender.artists.RobotModelArtist.draw_visual` and `compas_blender.artists.RobotModelArtist.draw_collision` now show those meshes.
* Renamed the method `draw_geometry` of `compas.robots.base_artist.RobotModelBaseArtist` to `create_geometry`.

### Removed

* Removed parallelization from network algorithms.
* Removed numba based dr implementations.

## [0.15.0] 2020-01-24

### Added

* Added `to_compas` to `compas_rhino.geometry.RhinoPoint`.
* Added `to_compas` to `compas_rhino.geometry.RhinoLine`.
* Added `to_compas` to `compas_rhino.geometry.RhinoCurve`.
* Added `to_compas` to `compas_rhino.geometry.RhinoMesh`.
* Added `brep_to_compas` to `compas_rhino.geometry.RhinoSurface`.
* Added `uv_to_compas` to `compas_rhino.geometry.RhinoSurface`.
* Added `heightfield_to_compas` to `compas_rhino.geometry.RhinoSurface`.
* Added `compas.datastructures.mesh_pull_points_numpy`.

### Changed

* Moved `compas_rhino.conduits` into `compas_rhino.artists`.
* Fixed bug in `compas.datastructures.Mesh.edges_where`.
* Fixed bug in `compas.datastructures.Mesh.faces_where`.
* Fixed bug in `compas.datastructures.Mesh.edge_attributes`.
* Fixed bug in `compas.datastructures.Mesh.face_attributes`.
* Fixed bug in `compas.datastructures.Mesh.edges`.
* Fixed bug in `compas.datastructures.Mesh.faces`.
* Fixed bug in `compas.datastructures.Mesh.offset`.

### Removed

* Removed deprecated `compas.geometry.xforms`.
* Removed deprecated `compas_rhino.helpers`.
* Removed `compas_rhino.constructors`.

## [0.14.0] 2020-01-21

### Added

* Added `compas.datastructures.mesh.Mesh.any_vertex`.
* Added `compas.datastructures.mesh.Mesh.any_face`.
* Added `compas.datastructures.mesh.Mesh.any_edge`.
* Added `compas.datastructures.mesh.Mesh.vertex_attribute`.
* Added `compas.datastructures.mesh.Mesh.vertex_attributes`.
* Added `compas.datastructures.mesh.Mesh.vertices_attribute`.
* Added `compas.datastructures.mesh.Mesh.vertices_attributes`.
* Added `compas.datastructures.mesh.Mesh.edge_attribute`.
* Added `compas.datastructures.mesh.Mesh.edge_attributes`.
* Added `compas.datastructures.mesh.Mesh.edges_attribute`.
* Added `compas.datastructures.mesh.Mesh.edges_attributes`.
* Added `compas.datastructures.mesh.Mesh.face_attribute`.
* Added `compas.datastructures.mesh.Mesh.face_attributes`.
* Added `compas.datastructures.mesh.Mesh.faces_attribute`.
* Added `compas.datastructures.mesh.Mesh.faces_attributes`.
* Added mutable attribute view for mesh vertex/face/edge attributes.

### Changed

* Default Mesh vertex, face, edge attributes are no longer copied and stored explicitly per vertex, face, edge, repesctively.
* Updating default attributes now only changes the corresponding default attribute dict.
* Updated `mesh_quads_to_triangles` to copy only customised face attributes onto newly created faces.
* Fixed bug in `compas.geometry.is_point_in_circle`.
* Fixed bug in `compas.geometry.is_polygon_convex`.
* Fixed bug in `compas.geometry.Polygon.is_convex`.
* Renamed `compas.datastructures.Mesh.has_vertex` to `compas.datastructures.Mesh.is_vertex`.
* Renamed `compas.datastructures.Mesh.has_face` to `compas.datastructures.Mesh.is_face`.
* Split `compas.datastructures.Mesh.has_edge` into `compas.datastructures.Mesh.is_edge` and `compas.datastructures.Mesh.is_halfedge`.

### Removed

* Removed `compas.datastructures.mesh.Mesh.get_any_vertex`.
* Removed `compas.datastructures.mesh.Mesh.get_any_face`.
* Removed `compas.datastructures.mesh.Mesh.get_any_edge`.
* Removed `compas.datastructures.mesh.Mesh.get_vertex_attribute`.
* Removed `compas.datastructures.mesh.Mesh.get_vertex_attributes`.
* Removed `compas.datastructures.mesh.Mesh.get_vertices_attribute`.
* Removed `compas.datastructures.mesh.Mesh.get_vertices_attributes`.
* Removed `compas.datastructures.mesh.Mesh.get_edge_attribute`.
* Removed `compas.datastructures.mesh.Mesh.get_edge_attributes`.
* Removed `compas.datastructures.mesh.Mesh.get_edges_attribute`.
* Removed `compas.datastructures.mesh.Mesh.get_edges_attributes`.
* Removed `compas.datastructures.mesh.Mesh.get_face_attribute`.
* Removed `compas.datastructures.mesh.Mesh.get_face_attributes`.
* Removed `compas.datastructures.mesh.Mesh.get_faces_attribute`.
* Removed `compas.datastructures.mesh.Mesh.get_faces_attributes`.
* Removed `compas.datastructures.mesh.Mesh.set_vertex_attribute`.
* Removed `compas.datastructures.mesh.Mesh.set_vertex_attributes`.
* Removed `compas.datastructures.mesh.Mesh.set_vertices_attribute`.
* Removed `compas.datastructures.mesh.Mesh.set_vertices_attributes`.
* Removed `compas.datastructures.mesh.Mesh.set_edge_attribute`.
* Removed `compas.datastructures.mesh.Mesh.set_edge_attributes`.
* Removed `compas.datastructures.mesh.Mesh.set_edges_attribute`.
* Removed `compas.datastructures.mesh.Mesh.set_edges_attributes`.
* Removed `compas.datastructures.mesh.Mesh.set_face_attribute`.
* Removed `compas.datastructures.mesh.Mesh.set_face_attributes`.
* Removed `compas.datastructures.mesh.Mesh.set_faces_attribute`.
* Removed `compas.datastructures.mesh.Mesh.set_faces_attributes`.
* Removed `print` statement from curvature module.

## [0.13.3] 2020-01-10

### Added

* `compas_rhino.artists.ShapeArtist` as base artist for all shape artists.
* Added `layer`, `name`, `color` attributes to `compas_rhino.artists.PrimitiveArtist`.
* Added `layer`, `name` attributes to `compas_rhino.artists.ShapeArtist`.
* Added `layer`, `name` attributes to `compas_rhino.artists.MeshArtist`.
* Added `clear_layer` method to `compas_rhino.artists.PrimitiveArtist`.
* Added `clear_layer` method to `compas_rhino.artists.ShapeArtist`.
* Added `clear_layer` method to `compas_rhino.artists.MeshArtist`.

### Changed

* Renamed `compas.utilities.maps.geometric_key2` to `geometric_key_xy`.
* Fixed bug in mirror functions.
* Fixed mirroring tests.
* Moved `BaseMesh`, `matrices`, `operations` to `compas.datastructures.mesh.core`.
* Added `transform` and `transformed` (and others) to `Mesh`.

### Removed

* `compas_rhino.artists.BoxArtist`
* Removed `layer` attribute from `compas_rhino.artists.Artist`.
* Removed `clear_layer` method from `compas_rhino.artists.Artist`.

## [0.13.2] 2020-01-06

### Added

* File reading functions for ascii files in `compas.files` has moved from the individual reader classes to a new parent class, `BaseReader`.

### Changed

* Rebased `compas_rhino.artists.MeshArtist` on new-style artist `compas_rhino.artists.Artist`.
* Renamed `compas_rhino.artists.MeshArtist.defaults` to `compas_rhino.artists.MeshArtist.settings`.
* Changed usage of (nonexisting) `compas_rhino.get_object` to `compas_rhino.get_objects`.
* Integrated vertex, face, edge mixins into `compas_rhino.artists.MeshArtist`.
* Integrated vertex, edge mixins into `compas_rhino.artists.NetworkArtist`.
* Rebased `compas_rhino.artists.VolMeshArtist` on `compas_rhino.artists.MeshArtist`.

### Removed

## [0.13.0] 2019-12-16

### Added

* Added DOI to bibtex entry.
* Added conversion for old mesh JSON data.

### Changed

* Indirectly changed mesh serialization to JSON (by changing key conversion and moving conversion into JSON methods).
* Moved conversion of int keys of mesh data to strings for json serialization to from/to json.
* Moved from/to methods for mesh into mesh definition.
* Subdivision algorithms use fast mesh copy.

### Removed

* Support for non-integer vertex and face identifiers in mesh.

## [0.12.4] 2019-12-11

### Added

### Changed

### Removed

## [0.12.3] 2019-12-11

### Added

* Added `mesh_subdivide_frames` to `compas.datastructures.subdivision`

### Changed

### Removed

## [0.12.2] 2019-12-11

### Added

* Added `intersection_segment_polyline` to `compas.geometry.intersections`
* Added `intersection_segment_polyline_xy` to `compas.geometry.intersections`
* Added `from_sides_and_radius` to `compas.geometry.Polygon`

### Changed

* Reworked docstrings of methods in `compas.geometry.queries`
* Set default `tol` to `1e-6` in `compas.geometry.queries`

### Removed

## [[0.12.1] 2019-12-10] 2019-12-10

### Added

* Added inherited methods to class docs.
* Added data structure mixins to the docs.
* Added `data` and `from_data` to `compas.geometry.Polyhedron`
* Added explicit support for collections to `compas_blender`

### Changed

* Bottom face of cylinder shape should be flipped.
* Face reading mechanism of OFF reader.
* `compas.geometry.Box` is now centred at origin by default.

### Removed

* Removed `compas.remote` because it does not provide an advatage over `compas.rpc`.

## [[0.11.4] 2019-11-26] 2019-11-26

### Added

* Added `compas_rhino.etoforms.ImageForm`.
* Added `doc8` as dev requirement.

### Changed

* Changed `compas_rhino.install_plugin` to use only the plugin name, w/o the GUID.
* Changed `iterable_like` to prevent exhausting generators passed as targets.

### Removed

* Removed `compas_rhino.ui.Controller`.
* Removed `compas_rhino.ui.Button`.

## [[0.11.2] 2019-11-19] 2019-11-19

### Added

* Added factory methods for `compas_rhino.artists._Artist`

### Changed

* Set `compas_rhino.artists.FrameArtist` layer clear to false by default.
* Wrapped internals of RPC dispatch method in try-except to catch any import problems and report back on the client side.
* Stopping of HTTP server (`compas.remote`) is now handled properly through separate thread.
* Fixed mutable init parameters of `RobotModel`
* Fixed bug in `mesh_quads_to_triangles` that caused face data to be deleted even when not necessary.
* Switched to `compas.geometry.KDTree` as fallback for `scipy.spatial.cKDTree` instead of Rhino `RTree` because it currently fails.

### Removed

## [0.11.0] 2019-11-09

### Added

* Added `iterable_like` to `compas.utilities.itertools_`
* Added `compas.geometry.icp_numpy` for pointcloud alignment using ICP.
* Added RPC command-line utility: `$ compas_rpc {start|stop} [--port PORT]`
* Added `__version__` to `compas_plotters`.
* Added `compas_plotters` to `.bumpversion.cfg`.
* Added `Colormap` to `compas.utilities`.
* Added `is_line_line_colinear()` to `compas.geometry`
* Added link to Github wiki for devguide.
* Added pointcloud alignment example to docs.
* Show git hash on `compas.__version__` if installed from git.
* Added `autopep8` to dev requirements.
* Added methods `add_joint` and `add_link` to `RobotModel`
* Added support for geometric primitives to JSON data encoder and decoder.
* Added support for `data` to all geometric primitives.

### Changed

* Docs are only deployed to github pages for tagged commits.
* Fixing printing issue with `compas.geometry.Quarternion` in ironPython.
* Fixed a missing import in `compas.geometry.Polygon`.
* Removed unused imports in `compas.geometry.Polyline`.
* Adjusted `compas.geometry.Quarternion.conjugate()` to in-place change, added `compas.geometry.Quarternion.conjugated()` instead which returns a new quarternion object.
* Fixed `rotation` property of `Transformation`.
* Simplified plugin installation (use plugin name only, without GUID).
* Bind RPC server to `0.0.0.0` instead of `localhost`.
* Fixed different argument naming between Rhino5 and Rhino6 of `rs.LayerVisible()` in `compas_rhino.utilities.objects`.

### Removed

## [0.10.0] 2019-10-28

### Added

* Added method for computing the determinant of the matrix of a transformation `compas.geometry.Transformation.determinant`.
* Added method for transposing (the matrix of) a transformation in-place `compas.geometry.Transformation.transpose`.
* Added method creating a transposed copy of a transformation `compas.geometry.Transformation.transposed`.
* Added method for invertig (the matrix of) a transformation in-place `compas.geometry.Transformation.invert`.
* Added `compas.geometry.Transformation.inverted` as an alias for `compas.geometry.Transformation.inverse`.
* Added method creating a copy of a transformation instance with a given transformation concatenated `compas.geometry.Transformation.concatenated`.
* Added method `to_vertices_and_faces` to all the classes inheriting from `compas.geometry.Shape` to create a `Mesh` representation of them.

### Changed

* Changed `compas.geometry.Transformation.inverse` to return an inverted copy of the transformation.
* Changed `compas.geometry.Transformation.decompose` to `compas.geometry.Transformation.decomposed`.
* Changed `compas.geometry.Transformation.concatenate` to add another transformation to the transformation instance.

### Removed

## [0.9.1] 2019-10-28

### Added

* Added `compas.geometry.Point.transform_collection` and `compas.geometry.Point.transformed_collection`.
* Added `compas.geometry.Vector.transform_collection` and `compas.geometry.Vector.transformed_collection`.
* Added `compas.geometry.Line.transform_collection` and `compas.geometry.Line.transformed_collection`.
* Added support for new Python plugin location for Rhino 6.0 on Mac.
* Added `compas.geometry.bestfit_frame_numpy`

### Changed

* Fixed transformation of start and end point of `compas.geometry.Line` to update the point objects in place.
* Fixed return value of `compas.numerical.pca_numpy` to return mean not as nested list.

### Removed

## [0.9.0] 2019-10-21

### Added

* Added `matrix_change_basis`, `Transformation.change_basis`
* Added `matrix_from_frame_to_frame`
* Added non-numpy versions of `global_coords`, `local_coords`
* Added static method `Frame.local_to_local_coords`
* Added `__getitem__`, `__setitem__` and `__eq__` to `Quaternion`
* Added `Vector.scaled` and `Vector.unitized`
* Added `transform_frames` and respective helper functions `dehomogenize_and_unflatten_frames`, `homogenize_and_flatten_frames`
* Added `transform_frames_numpy` and respective helper functions `dehomogenize_and_unflatten_frames_numpy`, `homogenize_and_flatten_frames_numpy`

### Changed

* Renamed `global_coords_numpy` and `local_coords_numpy` to `local_to_world_coords_numpy` and `world_to_local_coords_numpy`.
* Changed parameters `origin` `uvw` of `local_to_world_coords_numpy` and `world_to_local_coords_numpy` to `frame`.
* Fixed some returns of `Frame` and `Rotation` to use `Vector` or `Quaternion`
* Renamed methods `Frame.represent_point/vector/frame_in_global_coordinates` and `Frame.represent_point/vector/frame_in_local_coordinates` to `Frame.to_local_coords` and `Frame.to_world_coords`.

### Removed

## [0.8.1] 2019-10-01

### Added

### Changed

* Fixed unguarded import of `numpy` based transformations in mesh package.

### Removed

## [0.8.0] 2019-10-01

### Added

* Added test section for `compas.geometry.transformations`
* Added `tol` parameter to `queries.is_colinear`
* Added compas rhino installer for Rhino Mac 6.0 `compas_rhino.__init__`.
* Added oriented bounding box for meshes `compas.datastructures.mesh_oriented_bounding_box_numpy`.
* Added full testing functions for `compas.datastructures.mesh`
* Added `draw_mesh` to `compas_ghpython.artists.MeshArtist`

### Changed

* Generate sphinx documentation from markdown files in repo root for top level sections.
* Merged `compas.geometry.xforms` into `compas.geometry.transformations`
* Fixed `AttributeError: 'Mesh' object has no attribute 'neighbors'`
* Fixed Key error with `Mesh.boundary()`
* Extended `offset_polygon` and `offset_polyline` to handle colinear segments
* Fixed unsorted mesh vertex coordinates `xyz` in `compas_viewers.viewer.MeshView`
* Changed stderr parameter from STDOUT to PIPE in `compas.rpc.Proxy` for Rhino Mac 6.0.
* Fixed import of `delaunay_from_points` in `Mesh.from_points`.
* More control over drawing of text labels in Rhino.
* Extension of `face_vertex_descendant` and `face_vertex_ancestor` in `Mesh`.
* Changed the name and meaning of the parameter `oriented` in the function `Mesh.edges_on_boundary`.
* Add `axis` and `origin` defaults to `compas.robots.Joint`
* Unified vertices and face import order for .obj files with python2 and 3
* Changed python interpreter selection (e.g. RPC calls) to fallback to `python` if `pythonw` is not present on the system
* Fixed `compas_ghpython.artists.MeshArtist` to support ngons.
* Deprecate the method `draw` of `compas_ghpython.artists.MeshArtist` in favor of `draw_mesh`.
* Fix icosahedron generation
* Examples in docs/rhino updated to work with current codebase
* Callbacks tutorial updated to work with current codebase
* Base geometric primitives on `compas.geometry.Primitive` and `compas.geometry.Shape`
* Separated `numpy` based tranformations into separate module.

### Removed

* Removed `compas_viewers` to separate repo.
* Removed `compas_hpc` to separate repo.

## [0.7.2] 2019-08-09

### Added

* Added `compas_rhino.geometry.RhinoGeometry` to the docs.
* Added `compas.remote.services`.
* Added `compas.remote.services.network.py` service for handling requests for a browser-based network viewer.
* Possibility to call forward_kinematics on `compas.robots.RobotModel`
* Added `compas.set_precision` function for the setting the global precision used by COMPAS as a floating point number.

### Changed

* Fix mesh genus in `compas.datastructures`.
* Fixed missing import in `compas_rhino.geometry`.
* Removed circular imports from `compas_rhino.geometry`.
* Fix duplicate hfkeys in `compas.datastructures.volmesh.halffaces_on_boundary`.
* Moved `compas.remote.service.py` to `compas.remote.services.default.py`.
* Removed processing of face keys from data getter and setter in `compas.datastructures.Network`.
* Using `SimpleHTTPRequestHandler` instead of `BaseHTTPRequestHandler` to provide basic support for serving files via `GET`.
* Mesh mapping on surface without creating new mesh to keep attributes in `compas_rhino.geometry.surface.py`.
* Moving functionality from `compas_fab.artists.BaseRobotArtist` to `compas.robots.RobotModel`
* Fix exception of null-area polygon of centroid polygon in `compas.geometry.average.py`.
* Fix loss of precision during mesh welding in `compas.datastructures.mesh_weld`.

### Removed

## [0.7.1] 2019-06-29

### Added

### Changed

* Include `compas_plotters` and `compas_viewers` in the build instructions.
* Moved import of `subprocess` to Windows-specific situations.
* Fixed document functions failing when document name is `None`.
* Downgraded `numpy` requirements.
* Loosened `scipy` requirements.
* Default Python to `pythonw`.

### Removed

## [0.7.0] 2019-06-27

### Added

* Added filter shorthand for selecting OBJ, JSON files in Rhino.
* Added `compas_plotters`
* Added `compas_viewers`
* Added `compas_rhino.draw_circles` and the equivalent Artist method
* Add class functions to `compas.datastructures.VolMesh`.
* Added `face_neighborhood` class function to `compas.datastructures.Mesh`.
* Added `get_face_attributes_all` to `compas.datastructures._mixins.attributes`.
* Added `get_faces_attributes_all` to `compas.datastructures._mixins.attributes`.
* Added `compas.remote` package for making HTTP based Remote Procedure Calls.

### Changed

* Restructure halffaces as lists in `compas.datastructures.VolMesh`.
* Correctly handle `python-net` module presence during IronPython imports.
* Switched to `compas.IPY` check instead of `try-except` for preventing non IronPython friendly imports.
* Changed installation of compas packages to Rhino to support non-admin user accounts on Windows.
* Copy facedata in `mesh_quads_to_triangles`
* Added non-imported service for `compas.remote` for starting the subprocess that runs the server.

### Removed

* Removed `compas.plotters`
* Removed `compas.viewers`

## [0.6.2] 2019-04-30

### Added

### Changed

* Based mesh drawing for Rhino on RhinoCommon rather than Rhinoscriptsyntax.
* Fixed mesh drawing for Rhino 6

### Removed

## [0.6.1] 2019-04-29

### Added

### Changed

* Fixed bug in RPC. The services cannot have a `pass` statement as class body.

### Removed

## [0.6.0] 2019-04-29

### Added

* Added `center` property getter to `compas.geometry.Cirle` primitive
* Add `astar_shortest_path` to `compas.topology.traversal`.

### Changed

* Updated configuration instructions for Blender.
* Changed naming convention for drawing functions from `xdraw_` to `draw_`.
* Changed mesh drawing in Rhino to use separate mesh vertices per face. This makes the mesh look more "as expected" in *Shaded* view.

### Removed

* Removed support for Python 3.5.x by setting the minimum requirements for Numpy and Scipy to `1.16` and `1.2`, respectively.

## [0.5.2] 2019-04-12

### Added

* Added `draw_polylines` to `compas_rhino.artists.Artist`.
* Added `color` argument to `compas_rhino.artists.MeshArtist.draw_mesh`.
* Added named colors to `compas.utilities.colors.py`.

### Changed

* Fix `mesh_uv_to_xyz` in `RhinoSurface`.
* Fix 'mesh_weld' and 'meshes_join_and_weld' against consecutive duplicates in face vertices.
* Fix setting of environment variables in `System.Diagnostics.Process`-based subprocess for `XFunc` and `RPC`.
* Fix `XFunc` on RhinoMac.
* Fix `trimesh_subdivide_loop` from `compas.datastructures`.
* Changed Numpy and Scipy version requirements to allow for Python 3.5.x.

### Removed

* Removed `mixing.py` from `compas.utilities`.
* Removed `singleton.py` from `compas.utilities`.
* Removed `xscript.py` from `compas.utilities`.
* Removed `sorting.py` from `compas.utilities`.
* Removed `names.py` from `compas.utilities`.
* Removed `xfunc.py` from `compas_rhino.utilities`, use `compas.utilities.XFunc` instead.

## [0.5.1] 2019-03-25

### Added

### Changed

* Fix `XFunc` and `RPC` environment activation.
* Fix exception on Rhino Mac.
* Fix missing import on `compas_rhino.geometry`.
* Fix `compas.geometry.offset_polygon`.
* Fix installation for Rhino, related to implicit import of `matplotlib`.

### Removed

## [0.5.0] 2019-03-15

### Added

* Add `Circle` and `Sphere` primitives to `compas.geometry`.
* Add functions to `Plane` and `Box` primitives.
* Add functions to `compas_rhino` curve: `length` and `is_closed`.
* Add functions to `compas_rhino` surface: `kinks`, `closest_point`, `closest_point_on_boundaries`, and functions for mapping/remapping between XYZ and UV(0) spaces based on surface's parametrization (`point_xyz_to_uv`, `point_uv_to_xyz`, `line_uv_to_xyz`, `polyline_uv_to_xyz`, `mesh_uv_to_xyz`)
* Add `is_scalable` to `compas.robots.Joint`.

### Changed

* Fix exception in `Plane.transform`.
* Fix installer to remove old symlinks.
* Fix RPC proxy server.

## [0.4.22] 2019-03-05

### Added

* Add pretty print option to JSON formatter.
* Add remeshing based on `triangle`.
* Add compatibility with ETO forms to `compas_rhino` edge modifiers.

## [0.4.21] 2019-03-04

### Changed

* Fix import in `compas_rhino` vertex modifiers.

## [0.4.20] 2019-03-04

### Removed

* Remove `download_image_from_remote` utility function.

## [0.4.12] 2019-03-04

### Changed

* Small fixes on Rhino forms support.

## [0.4.11] 2019-03-03

### Added

* New function to join network edges into polylines: `network_polylines`.
* New mesh functions: `mesh_offset`, `mesh_thicken`, `mesh_weld` and `meshes_join_and_weld`.
* New mesh functions: `face_skewness`, `face_aspect_ratio`, `face_curvature` and `vertex_curvature`.
* New functions to get disconnected elements of  `Mesh`: `mesh_disconnected_vertices`, `mesh_disconnected_faces`, `mesh_explode`.
* New functions to get disconnected elements of  `Network`: `network_disconnected_vertices`, `network_disconnected_edges`, `network_explode`.
* Add statistics utility functions: `average`, `variance`, `standard_deviation`.
* Add `binomial_coefficient` function.
* Add option to create `Network` and `Mesh` from dictionaries of vertices and faces.
* Add `face_adjacency_vertices` to `Mesh`
* Add optional prefix to the rhino name attribute processor
* Add `mesh_move_vertices` to `compas_rhino`.
* Add support for relative mesh references in URDF.

### Changed

* Fix mesh centroid and mesh normal calculation.
* Refactor of drawing functions in `compas_blender`.
* Fix material creation in `compas_blender`.
* New default for subdivision: `catmullclark`.

## [0.4.9] 2019-02-10

### Added

* New class methods for `Polyhedron`: `from_platonicsolid` and `from_vertices_and_faces`.
* Constrained and conforming Delaunay triangulations based on Triangle.
* Predicate-based filtering of vertices and edges.
* `mesh.geometry`for geometry-specific functions.
* `trimesh_face_circle` in `mesh.geometry`.

### Changed

* Fix exception in `angle_vectors_signed` if vectors aligned
* Fix exception in `Polyline.point`
* Update Rhino installation merging Win32 and Mac implementations and defaulting the bootstrapper to the active python even if no CONDA environment is active during install.

### Removed

* Bound mesh operations.

## [0.4.8] 2019-01-28

### Added

* Curve tangent at parameter.
* Box shape.
* Numpy-based mesh transformations.
* Option to share axes among plotters.<|MERGE_RESOLUTION|>--- conflicted
+++ resolved
@@ -16,11 +16,8 @@
 
 * Updated minimum library version to `2.14.1` in Rhino8 GH components.
 * Changed name of YAK package from `bluejay` to `compas`.
-<<<<<<< HEAD
+* Fixed broken `scaled()` method in `Sphere`, `Cylinder`, and `Capsule` classes by overriding to accept uniform scaling factor.
 * Fixed bug in `compas.geometry.PlanarSurface`.
-=======
-* Fixed broken `scaled()` method in `Sphere`, `Cylinder`, and `Capsule` classes by overriding to accept uniform scaling factor.
->>>>>>> 8fc7828b
 
 ### Removed
 
