# Changelog

All notable changes to this project will be documented in this file.

The format is based on [Keep a Changelog](https://keepachangelog.com/en/1.0.0/),
and this project adheres to [Semantic Versioning](https://semver.org/spec/v2.0.0.html).

## Unreleased

### Added

* Added `Group` to `compas.scene`.

### Changed

<<<<<<< HEAD
* Changed `SceneObject.frame` to read-only result of `Frame.from_transformation(SceneObject.worldtransformation)`, representing the local coordinate system of the scene object in world coordinates.
* Changed `SceneObject.worldtransformation` to the multiplication of all transformations from the scene object to the root of the scene tree, there will no longer be an additional transformation in relation to the object's frame.
=======
* Fixed call to `astar_shortest_path` in `Graph.shortest_path`.

### Removed
>>>>>>> a6a0dec6


## [2.10.0] 2025-03-03

### Added

* Added `flip` to `compas.geometry.Brep`.
* Added implementation of `flip` to `compas_rhino.geometry.RhinoBrep`.

### Changed

* Fixed unexpected behavior for method `Plane.is_parallel` for opposite normals.

### Removed


## [2.9.1] 2025-02-06

### Added

* Added method `frame_at` to `compas.geometry.BrepFace`.
* Added method `frame_at` to `compas_rhino.geometry.RhinoBrepFace`.
* Added property `is_reversed` to `compas.geometry.BrepFace`.
* Added property `is_reversed` to `compas_rhino.geometry.RhinoBrepFace`.

### Changed

* Fixed publish to YAK via CI workflow.
* Added selector for `test` and `prod` to CI workflow.
* Fixed `AttributeError` in `compas.data.DataEncoder.default` due to `np.float_` no longer being available in `numpy>=2`.

### Removed


## [2.9.0] 2025-02-04

### Added

* Added `DevTools` with support for automatic reloading of local python modules.
* Added implementation for `compas_rhino.geometry.RhinoBrep.from_step`.
* Added CPython implementations of GH components for Rhino8.
* Added import to new `yakerize` task from `compas_invocations2`.
* Added import to new `publish_yak` task from `compas_invocations2`.

### Changed

* Moved `unload_modules` to be a static method of `DevTools`. The `unload_modules` function is an alias to this. 
* Fixed unexpected behavior in `compas.geometry.bbox_numpy.minimum_area_rectangle_xy`.
* Changed `requirements.txt` to allow `numpy>=2`.
* Fixed bug in `compas.geometry.Polygon.points` setter by removing duplicate points if they exist.
* Fixed bug in `compas.geometry.Polygon.plane` by aligning the normal of the bestfit plane with the approximate normal of the polygon faces.
* Changed the order of face vertices in `compas.geometry.Surface.to_vertices_and_faces` to a counter clockwise cycling direction and outward facing normals for curved surfaces.
* Deprecated the `-v8.0` flag in `compas_rhino.install`. Install to Rhino8 by following: https://compas.dev/compas/latest/userguide/cad.rhino8.html.
* Fixed `Info` Grasshopper component for cpython to handle non-bootstrapped environments.

### Removed


## [2.8.1] 2025-01-15

### Added

### Changed

* Fixed `NotImplementedError` when calling `compas_rhino.conversions.surface_to_compas` on NURBS Surface.
* Fixed `NotImplementedError` when calling `compas_rhino.conversions.surface_to_compas` on Surface.
* Changed point comparison (`compas.geometry.Point.__eq__`) to use `TOL.is_allclose` instead of raw coordinate comparison.
* Changed vector comparison (`compas.geometry.Vector.__eq__`) to use `TOL.is_allclose` instead of raw coordinate comparison.
* Fixed bug in frame comparison (`compas.geometry.Frame.__eq__`).
* Fixed bug in `compas.geometry.oriented_bounding_box_numpy`.
* Fixed cannot copy `Line` using `deepcopy`.

### Removed


## [2.8.0] 2024-12-13

### Added

* Added implementation of `RhinoBrep.fillet()` and `RhinoBrep.filleted()` to `compas_rhino`.
* Added `Frame.invert` and `Frame.inverted`.
* Added `Frame.flip` and `Frame.flipped` as alias for invert and inverted.
* Added `Vector.flip` and `Vector.flipped` as alias for invert and inverted.

### Changed

* Fixed `native_edge` property of `RhinoBrepEdge`.
* Expose the parameters `radius` and `nmax` from `compas.topology._face_adjacency` to `compas.topology.face_adjacency` and further propagate them to `unify_cycles` and `Mesh.unify_cycles`.
* Modify `face_adjacency` to avoid using `compas.topology._face_adjacency` by default when there are more than 100 faces, unless one of the parameters `radius`, `nmax` is passed.
* Changed `unify_cycles` to use the first face in the list as root if no root is provided.

### Removed


## [2.7.0] 2024-11-28

### Added

* Added attribute `start_vertex` to `compas.geometry.BrepTrim`.
* Added attribute `end_vertex` to `compas.geometry.BrepTrim`.
* Added attribute `vertices` to `compas.geometry.BrepTrim`.
* Added attribute `start_vertex` to `compas_rhino.geometry.RhinoBrepTrim`.
* Added attribute `start_vertex` to `compas_rhino.geometry.RhinoBrepTrim`.
* Added attribute `vertices` to `compas_rhino.geometry.RhinoBrepTrim`.

### Changed

* Fixed `PluginNotInstalledError` when using `Brep.from_boolean_*` in Rhino.
* Added support for `Polyline` as input for `compas_rhino.Brep.from_extrusion`.

### Removed


## [2.6.1] 2024-11-09

### Added

### Changed

* Fixed bug in `compas_rhino.scene.RhinoMeshObject.clear()`.

### Removed


## [2.6.0] 2024-11-08

### Added

* Added key conversion map to `compas.colors.ColorDict` to avoid serialisation problems with tuple keys when used in combination with edges.
* Added `Scene.find_all_by_itemtype`.

### Changed

* Fixed bug in `VolMesh.delete_cell`.
* Fixed `NoneType` error when calling `compas.geometry.Sphere.edges`.
* Fixed bug in `VolMesh.vertex_halffaces`.
* Fixed bug in `VolMesh.vertex_cells`.
* Fixed bug in `VolMesh.is_halfface_on_boundary`.

### Removed

* Removed `VolMesh.halfface_adjacent_halfface` because of general nonsensicalness, and because it is (and probably always has been) completely broken.


## [2.5.0] 2024-10-25

### Added

* Added instructions for creating new data types to the dev guide.
* Added `compact=False`, `minimal=False` to `compas.data.Data.to_json()` to `compas.data.Data.to_jsonstring()`.
* Added `copy_guid=False` to `compas.data.Data.copy()`. If true, the copy has the same guid as the original.
* Added implementation of `Brep.from_loft()` to `compas_rhino`.

### Changed

* Fixed `RuntimeError` when using `compas_rhino.unload_modules` in CPython`.
* Fixed bug in `Box.scaled` causing a `TypeError` due to incorrect parameter forwarding.
* Changed argument names of `Box.scale()` to `x`, `y`, `z`, instead of `factor` and made `y` and `z` optional to keep positional arguments backwards compatible.
* Fixed import errors in `compas_rhino.conduits` for Rhino 8.
* Fixed doctest failures.
* Fixed bug in serialization when `compas.datastructures.attributes.AttributeView` is used.
* Fixed bug in the serialisation of empty scenes.
* Fixed bug in serialisation process due to `name` attribute appearing in json representation after copy even if not present before copy.

### Removed


## [2.4.3] 2024-10-04

### Added

### Changed

* Fixed support for `compas_gpython` in Rhino 8 Grasshopper CPython components.
* Changed installation instructions for Rhino 8 in the user guide.
* Fixed `Graph.from_edges` always returning `None`.

### Removed

* Removed deprecated module `compas_ghpython.utilities`. For drawing functions, use `compas_ghpython.drawing` directly.

## [2.4.2] 2024-09-17

### Added

* Added `compas.scene.Scene.find_by_name` to find the first scene object with the given name.
* Added `compas.scene.Scene.find_by_itemtype` to find the first scene object with a data item of the given type.

### Changed

* Fixed args for `SceneObject` on Grasshopper `Draw` component.
* Replaced use of `Rhino.Geometry.VertexColors.SetColors` with a for loop and `SetColor` in `compas_ghpyton` since the former requires a `System.Array`.
* Fixed `Mesh.face_circle`.

### Removed


## [2.4.1] 2024-08-25

### Added

### Changed

* Changed supported Blender versions to latest LTS versions (3.3, 3.6, 4.2).
* Fixed bug in `compas_rhino.conversions.cone_to_compas`.
* Fixed bug in `compas_rhino.conversions.cylinder_to_compas`.
* Fixed bug in `compas_rhino.scene.RhinoMeshObject.draw_vertexnormals` (scale not used).
* Fixed bug in `compas_rhino.scene.RhinoMeshObject.draw_facenormals` (scale not used).
* Changed scene object registration to stop printing messages.

### Removed

## [2.4.0] 2024-08-22

### Added

* Added `compas.scene.Scene.redraw`.
* Added `compas.scene.Scene.context_objects` representing all objects drawn in the visualisation context by the scene.
* Added `compas.scene.Scene.clear_context` with optional `guids` to clear some or all objects from the visualisation context.
* Added `clear_scene` and `clear_context` parameters to `compas.scene.Scene.clear` to differentiate between removing objects from the scene internally or removing corresponding objects from the viz context, or both (default).
* Added `compas_rhino.conversions.extrusion_to_compas_box` as direct conversion of extrusion breps.

### Changed

* Changed the `__str__` of `compas.geometry.Frame`, `compas.geometry.Plane`, `compas.geometry.Polygon`, `compas.geometry.Polyhedron`, `compas.geometry.Quaternion` to use a limited number of decimals (determined by `Tolerance.PRECISION`). Note: `__repr__` will instead maintain full precision.
* Changed the `__str__` of `compas.geometry.Pointcloud` to print total number of points instead of the long list of points. Note: `__repr__` will still print all the points with full precision.
* Fixed bug in `Pointcloud.from_box()`.
* Changed `compas.scene.MeshObject` to not use vertex coordinate caching because it is too fragile.
* Changed `compas_rhino.scene.RhinoMeshObject` to keep track of element-guid pairs in dicts.
* Changed `compas.scene.Scene._guids` to a default value of `[]`.
* Fixed bug due to missing import in `compas_rhino.scene.graphobject`.
* Changed `compas_rhino.scene.RhinoMeshObject.draw_vertexnormals` to use the same selection of vertices as `draw_vertices`.
* Changed `compas_rhino.scene.RhinoMeshObject.draw_vertexnormals` to use the corresponding vertex color if no color is specified.
* Changed `compas_rhino.scene.RhinoMeshObject.draw_facenormals` to use the same selection of vertices as `draw_faces`.
* Changed `compas_rhino.scene.RhinoMeshObject.draw_facenormals` to use the corresponding face color if no color is specified.

### Removed


## [2.3.0] 2024-07-06

### Added

* Added code coverage report uploads to codecov.io.
* Added `compas.geometry.surfaces.surface.Surface.from_native`.
* Added `compas.geometry.surfaces.nurbs.NurbsSurface.from_plane`.
* Added `compas.geometry.surfaces.nurbs.NurbsSurface.from_cylinder`.
* Added `compas.geometry.surfaces.nurbs.NurbsSurface.from_extrusion`.
* Added `compas.geometry.surfaces.nurbs.NurbsSurface.from_frame`.
* Added `compas.geometry.surfaces.nurbs.NurbsSurface.from_interpolation`.
* Added `compas.geometry.surfaces.nurbs.NurbsSurface.from_revolution`.
* Added `compas.geometry.surfaces.nurbs.NurbsSurface.from_sphere`.
* Added `compas.geometry.surfaces.nurbs.NurbsSurface.from_torus`.
* Added `compas_rhino.geometry.surfaces.surface_from_native`.
* Added `compas_rhino.geometry.surfaces.nurbssurface_from_native`.
* Added `compas_rhino.geometry.surfaces.nurbssurface_from_cylinder`.
* Added `compas_rhino.geometry.surfaces.nurbssurface_from_fill`.
* Added `compas_rhino.geometry.surfaces.nurbssurface_from_torus`.
* Added `compas_rhino.geometry.surfaces.nurbs.NurbsSurface.from_corners`.
* Added `compas_rhino.geometry.surfaces.nurbs.NurbsSurface.from_cylinder`.
* Added `compas_rhino.geometry.surfaces.nurbs.NurbsSurface.from_frame`.
* Added `compas_rhino.geometry.surfaces.nurbs.NurbsSurface.from_sphere`.
* Added `compas_rhino.geometry.surfaces.nurbs.NurbsSurface.from_torus`.
* Added `compas.geometry.curves.curve.Curve.from_native`.
* Added `compas_rhino.geometry.curves.curve.Curve.from_native`.
* Added `compas_rhino.geometry.curves.nurbs.NurbsCurve.from_native`.
* Added `compas_rhino.conversions.breps.brep_to_compas_mesh`.
* Added `compas_rhino.conversions.docobjects.brepobject_to_compas`.
* Added `compas_rhino.conversions.docobjects.curveobject_to_compas`.
* Added `compas_rhino.conversions.docobjects.meshobject_to_compas`.
* Added `compas_rhino.conversions.docobjects.pointobject_to_compas`.
* Added `compas.datastructures.HashTree` and `compas.datastructures.HashNode`.

### Changed

* Fixed bug in `compas.geometry.curves.curve.Curve.reversed` by adding missing parenthesis.
* Fixed all doctests so we can run `invoke test --doctest`.
* Changed `compas.geometry.surfaces.surface.Surface.__new__` to prevent instantiation of `Surface` directly.
* Changed `compas.geometry.surfaces.nurbs.NurbsSurface.__new__` to prevent instantiation of `NurbsSurface` directly.
* Fixed bug in `compas.geometry.surfaces.nurbs.NurbsSurface.__data__`.
* Changed `compas.geometry.surfaces.nurbs.new_nurbssurface_from_...` to `nurbssurface_from_...`.
* Changed `compas.geometry.curves.curve.Curve.__new__` to prevent instantiation of `Curve` directly.
* Changed `compas.geometry.curves.nurbs.new_nurbscurve_from_...` to `nurbscurve_from_...`.
* Changed `compas.geometry.curves.nurbs.NurbsCurve.__new__` to prevent instantiation of `NurbsCurve` directly.
* Changed `compas_rhino.geometry.curves.new_nurbscurve_from_...` to `nurbscurve_from_...`.
* Fixed `compas_ghpython` Grasshopper components not included in published pakcage.
* Changed `compas.colors.Color.coerce` to take color as is, if it is already an instance of `compas.colors.Color`.
* Changed `compas_rhino.conversions.surfaces.surface_to_compas` to work only with surface geometry.
* Changed `compas_rhino.conversions.curves.curve_to_compas_line` to work only with geometry.
* Changed `compas_rhino.conversions.curves.curve_to_compas_circle` to work only with geometry.
* Changed `compas_rhino.conversions.curves.curve_to_compas_ellipse` to work only with geometry.
* Changed `compas_rhino.conversions.curves.curve_to_compas_polyline` to work only with geometry.
* Changed `compas_rhino.objects.get_point_coordinates` to deprecated (removed in v2.3).
* Changed `compas_rhino.objects.get_line_coordinates` to deprecated (removed in v2.3).
* Changed `compas_rhino.objects.get_polyline_coordinates` to deprecated (removed in v2.3).
* Changed `compas_rhino.objects.get_polygon_coordinates` to deprecated (removed in v2.3).
* Fixed a bug in `worldtransformation` of `compas.scene.SceneObject` to include the object's own frame.

### Removed

* Removed pluggable `compas.geometry.surfaces.surface.new_surface`.
* Removed pluggable `compas.geometry.surfaces.surface.new_surface_from_plane`.
* Removed `compas.geometry.surfaces.surface.Surface.from_plane`.
* Removed `compas.geometry.surfaces.surface.ConicalSurface.__new__`.
* Removed `compas.geometry.surfaces.surface.CylindricalSurface.__new__`.
* Removed `compas.geometry.surfaces.surface.PlanarSurface.__new__`.
* Removed `compas.geometry.surfaces.surface.SphericalSurface.__new__`.
* Removed `compas.geometry.surfaces.surface.ToroidalSurface.__new__`.
* Removed `compas.geometry.surfaces.nurbs.NurbsSurface.__init__`.
* Removed `compas_rhino.geometry.surfaces.new_surface`.
* Removed `compas_rhino.geometry.surfaces.new_nurbssurface`.
* Removed `compas_rhino.geometry.surfaces.nurbs.NurbsSurface.__from_data__`.
* Removed `compas_rhino.geometry.surfaces.surface.Surface.from_corners`.
* Removed `compas_rhino.geometry.surfaces.surface.Surface.from_cylinder`.
* Removed `compas_rhino.geometry.surfaces.surface.Surface.from_frame`.
* Removed `compas_rhino.geometry.surfaces.surface.Surface.from_sphere`.
* Removed `compas_rhino.geometry.surfaces.surface.Surface.from_torus`.
* Removed `compas.geometry.curves.arc.Arc.__new__`.
* Removed `compas.geometry.curves.bezier.Bezier.__new__`.
* Removed `compas.geometry.curves.conic.Conic.__new__`.
* Removed `compas.geometry.curves.polyline.Polyline.__new__`.
* Removed `compas.geometry.curves.curve.new_curve`.
* Removed `compas.geometry.curves.curve.new_nurbscurve`.
* Removed `compas_rhino.geometry.curves.new_curve`.
* Removed `compas_rhino.geometry.curves.new_nurbscurve`.
* Removed `compas_rhino.conversions.surfaces.data_to_rhino_surface`.
* Removed `compas_rhino.conversions.surfaces.surface_to_compas_data`.
* Removed `compas_rhino.conversions.surfaces.surface_to_compas_quadmesh`.
* Removed `compas_rhino.conversions.curves.curve_to_compas_data`.

## [2.2.1] 2024-06-25

### Added

### Changed

* Fixed error in `compas_ghpython` causing `Scene` to fail in Grasshopper.

### Removed

## [2.2.0] 2024-06-24

### Added

* Added `maxiter` parameter to `compas.geometry.icp_numpy`.
* Added `resolution_u` and `resolution_v` to `compas.geometry.Shape` to control discretisation resolution.
* Added `vertices`, `edges`, `faces`, `triangles` to `compas.geometry.Shape`.
* Added `points`, `lines`, `polygons` to `compas.geometry.Shape`.
* Added abstract `compute_vertices`, `compute_edges`, `compute_faces`, `compute_triangles` to `compas.geometry.Shape`.
* Added implementation of `compute_vertices`, `compute_edges`, `compute_faces` to `compas.geometry.Box`.
* Added implementation of `compute_vertices`, `compute_edges`, `compute_faces` to `compas.geometry.Capsule`.
* Added implementation of `compute_vertices`, `compute_edges`, `compute_faces` to `compas.geometry.Cone`.
* Added implementation of `compute_vertices`, `compute_edges`, `compute_faces` to `compas.geometry.Cylinder`.
* Added implementation of `compute_vertices`, `compute_edges`, `compute_faces` to `compas.geometry.Sphere`.
* Added implementation of `compute_vertices`, `compute_edges`, `compute_faces` to `compas.geometry.Torus`.
* Added `compas_blender.scene.ShapeObject`.
* Added `compas.geometry.vector.__radd__`.
* Added `compas.geometry.vector.__rsub__`.
* Added `compas.geometry.vector.__rmul__`.
* Added `compas.geometry.vector.__rtruediv__`.
* Added `VolMesh.cell_lines`, `VolMesh.cell_polygons`.
* Added `VolMesh.vertex_edges`.
* Added `VolMesh.from_meshes`.
* Added `VolMesh.from_polyhedrons`.

### Changed

* Changed `compas_ghpython/utilities/drawing.py` to remove `System` dependency.
* Fixed bug in `compas.geometry.ic_numpy`, which was caused by returning only the last transformation of the iteration process.
* Changed `compas.geometry.Geometry.scaled` to use `compas.geometry.Geometry.scale` on a copy.
* Changed `compas.geometry.Geometry.translated` to use `compas.geometry.Geometry.translate` on a copy.
* Changed `compas.geometry.Geometry.rotated` to use `compas.geometry.Geometry.rotate` on a copy.
* Changed `VolMesh._plane` back to point to a cell for every triplet of vertices.
* Fixed `VolMesh.add_halfface`, `VolMesh.add_cell`, `VolMesh.vertex_halffaces`, `VolMesh.vertex_cells`, `VolMesh.edge_halffaces`, `VolMesh.halfface_cell`, `VolMesh.halfface_opposite_cell`, `VolMesh.halfface_opposite_halfface`, `VolMesh.cell_neighbors`.
* Changed ordering of `Volmesh.edges()` to be deterministic.
* Changed ordering and direction of `Volmesh.vertex_edges()` to be deterministic.
* Changed check for empty vertices and faces to use `is None` to add support for `numpy` arrays.
* Changed order of `u` and `v` of `compas.geometry.SphericalSurface` to the match the excpected parametrisation.
* Changed `compas.geometry.Shape.to_vertices_and_faces` to use `Shape.vertices` and `Shape.faces` or `Shape.triangles`.
* Changed default of `compas.scene.descriptors.color.ColorAttribute` to `None` to support native coloring in CAD contexts.
* Changed `compas.colors.ColorDict.__data__` and `compas.colors.ColorDict.__from_data__` to properly support serialisation.
* Moved `compas_blender.utilities.drawing` to `compas_blender.drawing` with backward compatible imports and deprecation warning.
* Moved `compas_ghpython.utilities.drawing` to `compas_ghpython.drawing` with backward compatible imports and deprecation warning.
* Moved `compas_rhino.utilities.drawing` to `compas_rhino.drawing` with backward compatible imports and deprecation warning.
* Changed `draw_nodes` and `draw_edges` of `compas_blender.scene.GraphObject`, `compas_ghpython.scene.GraphObject`, and `compas_rhino.scene.GraphObject` to use only attributes instead of parameters.
* Changed `draw_vertices`, `draw_edges` and `draw_faces` of `compas_blender.scene.MeshObject`, `compas_ghpython.scene.MeshObject`, and `compas_rhino.scene.MeshObject` to use only attributes instead of parameters.
* Changed `draw_vertices`, `draw_edges` and `draw_faces` of `compas_blender.scene.VolMeshObject`, `compas_ghpython.scene.VolMeshObject`, and `compas_rhino.scene.VolMeshObject` to use only attributes instead of parameters.
* Changed registration of `Capsule`, `Cone`, `Cylinder`, `Sphere`, `Torus` to `ShapeObject` in `compas_blender.scene`.
* Updated `compas.geometry.vector.__mul__` to allow element-wise multiplication with another vector.
* Updated `compas.geometry.vector.__truediv__` to allow element-wise division with another vector.
* Fixed bug in registration `shapely` boolean plugins.
* Temporarily restrict `numpy` to versions lower than `2.x`.

### Removed

* Removed `System` dependency in `compas_ghpython/utilities/drawing.py`.
* Removed GH plugin for `compas.scene.clear` since it clashed with the Rhino version.

## [2.1.1] 2024-05-14

### Added

* Added `compas.geometry.Line.point_from_start` and `compas.geometry.Line.point_from_end`.
* Added `compas.geometry.Line.flip` and `compas.geometry.Line.flipped`.
* Added an `compas.geometry.Frame.interpolate_frame(s)` method
* Added `compas.colors.Color.contrast`.
* Added `compas.geometry.Brep.from_plane`.
* Added `compas.tolerance.Tolerance.angulardeflection`.
* Added `compas.tolerance.Tolerance.update_from_dict`.
* Added `compas.scene.SceneObject.scene` attribute.
* Added `compas.datastructures.CellNetwork.is_faces_closed`
* Added `compas.datastructures.CellNetwork.delete_edge`
* Added `compas.datastructures.CellNetwork.delete_cell`
* Added `compas.datastructures.CellNetwork.delete_face`
* Added `compas.datastructures.CellNetwork.cells_to_graph`
* Added `compas.datastructures.CellNetwork.face_plane`
* Added `compas.datastructures.CellNetwork.cell_volume`
* Added `compas.datastructures.CellNetwork.cell_neighbors`

### Changed

* Changed and update the `compas_view2` examples into `compas_viewer`.
* Changed and updated the `compas_view2` examples into `compas_viewer`.
* Changed `compas.scene.Scene` to inherent from `compas.datastructrues.Tree`.
* Changed `compas.scene.SceneObject` to inherent from `compas.datastructrues.TreeNode`.
* Changed `compas.geoemetry._core.predicates_3` bug fix in `is_coplanar` while loop when there are 4 points.
* Changed to implementation of `Mesh.unify_cycles` to use the corresponding function of `compas.topology.orientation`.
* Fixed bug in `compas.topology.orientation.unify_cycles`.
* Fixed bug in `Mesh.thickened`.
* Fixed various bugs in `compas.geometry.Quaternion`.
* Changed repo config to `pyproject.toml`.
* Fixed broken import in `copas.geometry.trimesh_smoothing_numpy`.
* Changed `RhinoBrep.trimmed` to return single result or raise `BrepTrimmingError` instead of returning a list.
* Changed order of imports according to `isort` and changed line length to `179`.
* Changed use of `compas.geometry.allclose` to `compas.tolerance.TOL.is_allclose`.
* Changed use of `compas.geometry.close` to `compas.tolerance.TOL.is_close`.
* Changed imports of itertools to `compas.itertools` instead of `compas.utilities`.
* Changed `compas.tolerance.Tolerance` to a singleton, to ensure having only library-wide tolerance values.
* Updated `compas_rhino.conversions.point_to_compas` to allow for `Rhino.Geometry.Point` as input.
* Changed `compas.datastructures.Tree.print_hierarchy` to `compas.datastructures.Tree.__str__`.
* Changed `compas.scene.SceneObject.__init__` to accept `item` as kwarg.
* Fixed `compas.geometry.bbox_numpy.minimum_volume_box` to avoid `numpy.linalg.LinAlgError`.

### Removed

* Removed `compas.scene.SceneObjectNode`, functionalities merged into `compas.scene.SceneObject`.
* Removed `compas.scene.SceneTree`, functionalities merged into `compas.scene.Scene`.
* Removed default implementation of `compas.geometry.trimesh_geodistance` since nonexistent.
* Removed `compas.utilities.geometric_key` and replaced it by `compas.tolerance.TOL.geometric_key`.
* Removed `compas.utilities.geometric_key_xy` and replaced it by `compas.tolerance.TOL.geometric_key_xy`.
* Removed indexed attribute access from all geometry classes except `Point`, `Vector`, `Line`, `Polygon`, `Polyline`.
* Removed `compas.datastructures.Tree.print_hierarchy`.

## [2.1.0] 2024-03-01

### Added

* Added optional argument `cap_ends` to `Brep.from_extrusion()`.
* Added implementation in `RhinoBrep.from_extrusion()`.
* Added `max_depth` to `compas.datastructures.Tree.print_hierarchy()`.
* Added `compas.datastructures.Tree.to_graph()`.

### Changed

* Changed `compas.datastructures.TreeNode` to skip serialising `attributes`, `name` and `children` if being empty.
* Changed `compas.datastructures.TreeNode.__repr__` to omit `name` if `None`.
* Fix bug in `compas_rhino.geometry.NurbsCurve.from_parameters` and `compas_rhino.geometry.NurbsCurve.from_points` related to the value of the parameter `degree`.
* Changed `compas.scene.descriptors.ColorDictAttribute` to accept a `compas.colors.ColorDict` as value.
* Changed `compas_rhino.scene.RhinoMeshObject.draw` to preprocess vertex and face color dicts into lists.
* Changed `compas_rhino.conversions.vertices_and_faces_to_rhino` to handle vertex color information correctly.
* Changed `compas_rhino.conversions.average_color` return type `compas.colors.Color` instead of tuple.

### Removed

## [2.0.4] 2024-02-12

### Added

### Changed

* Fixed bug in `compas_rhino.scene`.

### Removed

## [2.0.3] 2024-02-09

### Added

* Added `compas.linalg`.
* Added `compas.matrices`.
* Added `compas.itertools`.
* Added `compas_rhino.scene.helpers`.
* Added `compas.scene.SceneObject.contrastcolor`.

### Changed

* Fixed bug in `compas.geometry.oriented_bounding_box_numpy` to support points in plane.
* Changed `compas_rhino.scene.RhinoSceneObject` to pass on positional arguments.
* Changed `compas_rhino.scene.RhinoBoxObject.draw` to use attributes only.
* Changed `compas_rhino.scene.RhinoBrepObject.draw` to use attributes only.
* Changed `compas_rhino.scene.RhinoCapsuleObject.draw` to use attributes only.
* Changed `compas_rhino.scene.RhinoCircleObject.draw` to use attributes only.
* Changed `compas_rhino.scene.RhinoConeObject.draw` to use attributes only.
* Changed `compas_rhino.scene.RhinoCurveObject.draw` to use attributes only.
* Changed `compas_rhino.scene.RhinoCylinderObject.draw` to use attributes only.
* Changed `compas_rhino.scene.RhinoEllipseObject.draw` to use attributes only.
* Changed `compas_rhino.scene.RhinoFrameObject.draw` to use attributes only.
* Changed `compas_rhino.scene.RhinoGraphObject.draw` to use attributes only.
* Changed `compas_rhino.scene.RhinoLineObject.draw` to use attributes only.
* Changed `compas_rhino.scene.RhinoMeshObject.draw` to use attributes only.
* Changed `compas_rhino.scene.RhinoPlaneObject.draw` to use attributes only.
* Changed `compas_rhino.scene.RhinoPointObject.draw` to use attributes only.
* Changed `compas_rhino.scene.RhinoPolygonObject.draw` to use attributes only.
* Changed `compas_rhino.scene.RhinoPolyhedronObject.draw` to use attributes only.
* Changed `compas_rhino.scene.RhinoPolylineObject.draw` to use attributes only.
* Changed `compas_rhino.scene.RhinoSphereObject.draw` to use attributes only.
* Changed `compas_rhino.scene.RhinoSurfaceObject.draw` to use attributes only.
* Changed `compas_rhino.scene.RhinoTorusObject.draw` to use attributes only.
* Changed `compas_rhino.scene.RhinoVectorObject.draw` to use attributes only.
* Changed `compas_rhino.scene.RhinoVolMeshObject.draw` to use attributes only.

### Removed

* Removed `compas.geometry.linalg`.
* Removed `compas.topology.matrices`.
* Removed `compas.utilities.itertools`.

## [2.0.2] 2024-02-06

### Added

* Added Blender paths for Windows.
* Added `compas_rhino.print_python_path`.
* Added `compas_blender.print_python_path`.

### Changed

* Fixed bug in `compas.tolerange.Tolerance.format_number()` related to IronPython environment.

### Removed


## [2.0.1] 2024-02-01

### Added

* Added pluggable `compas.geometry.surfaces.nurbs.new_nurbssurface_from_native`.
* Added `compas.geometry.NurbsSurface.from_native`.
* Added plugin `compas_rhino.geometry.surfaces.new_nurbssurface_from_plane`.

### Changed

* Fixed bug in `compas_blender.clear`.
* Fixed bug in `compas_rhino.conversions.surface_to_compas`.
* Fixed bug in `compas_rhino.conversions.surface_to_compas_mesh`.
* Fixed bug in `compas_rhino.conversions.surface_to_compas_quadmesh`.
* Fixed bug in plugin `compas_rhino.geometry.curves.new_nurbscurve_from_native`.
* Fixed bug in plugin `compas_rhino.geometry.surfaces.new_nurbssurface_from_native`.

### Removed

* Removed plugin `compas_rhino.geometry.surfaces.new_surface_from_plane`.


## [2.0.0] 2024-01-31

### Added

* Added `group` attribute to `compas_rhino.scene.RhinoSceneObject`.
* Added `_guid_mesh`, `_guids_vertices`, `_guids_edges`, `_guids_faces`, `_guids_vertexlabels`, `_guids_edgelables`, `_guids_facelabels`, `_guids_vertexnormals`, `_guids_facenormals`, `_guids_spheres`, `_guids_pipes`, `disjoint` attributes to `compas_rhino.scene.MeshObject`.
* Added `_guids_nodes`, `_guids_edges`, `_guids_nodelabels`, `_guids_edgelables`, `_guids_spheres`, `_guids_pipes` attributes to `compas_rhino.scene.GraphObject`.
* Added `_guids_vertices`, `_guids_edges`, `_guids_faces`, `_guids_cells`, `_guids_vertexlabels`, `_guids_edgelables`, `_guids_facelabels`, `_guids_celllabels`, `disjoint` attributes to `compas_rhino.scene.MeshObject`.
* Added test for `compas.scene.Scene` serialisation.

### Changed

* Changed `compas.scene.Mesh`'s `show_vertices`, `show_edges`, `show_faces` to optionally accept a sequence of keys.
* Changed `compas.scene.Graph`'s `show_nodes`, `show_edges` to optionally accept a sequence of keys.
* Changed `compas.scene.VolMesh`'s `show_vertices`, `show_edges`, `show_faces`, `show_cells` to optionally accept a sequence of keys.
* Fixed missing implementation of `Sphere.base`.
* Fixed bug in `intersection_sphere_sphere`.

### Removed

* Removed kwargs from `compas_rhino.scene.MeshObject.draw`.
* Removed kwargs from `compas_rhino.scene.GraphObject.draw`.
* Removed kwargs from `compas_rhino.scene.VolMeshObject.draw`.

## [2.0.0-beta.4] 2024-01-26

### Added

* Added `compas_rhino.objects`.
* Added `compas_rhino.layers`.
* Added `compas_rhino.install_with_pip`.
* Added `before_draw` pluggable to `compas.scene.Scene.draw`.
* Added `after_draw` pluggable to `compas.scene.Scene.draw`.
* Added description in tutorial about `compas.scene.context`.
* Added `compas_blender.data`.
* Added `compas_blender.collections`.
* Added `compas_blender.objects`.
* Added `compas_rhino.ui`.
* Added `compas_rhino.unload_modules`.
* Added `compas_ghpython.unload_modules`.
* Added `compas_ghpython.sets`.
* Added `compas_ghpython.timer`.
* Added `scale` and `scaled` to `compas.datastructures.Datastructure`.
* Added `rotate` and `rotated` to `compas.datastructures.Datastructure`.
* Added `translate` and `translated` to `compas.datastructures.Datastructure`.

### Changed

* Changed `compas.tolerance.Tolerance` into singleton.
* Changed `compas_rhino.geometry.curves.nursb.RhinoNurbsCurve` to use private data API.
* Changed `compas_rhino.geometry.surfaces.nursb.RhinoNurbsSurface` to use private data API.
* Changed `compas.scene.Scene.redraw` to `draw`.
* Fixed `register_scene_objects` not called when there is a context given in kwargs of `SceneObject`.

### Removed

* Removed `compas_blender.geometry.curves`.
* Removed `compas_rhino.utilities.objects`.
* Removed `compas_rhino.utilities.layers`.
* Removed `compas_rhino.utilities.constructors`.
* Removed `compas_rhino.utilities.document`.
* Removed `compas_rhino.utilities.geometry`.
* Removed `compas_rhino.utilities.misc`.
* Removed `compas_blender.utilities.data`.
* Removed `compas_blender.utilities.collections`.
* Removed `compas_blender.utilities.objects`.
* Removed `compas_ghpython.utilities.sets`.
* Removed `compas_ghpython.utilities.timer`.

## [2.0.0-beta.3] 2024-01-19

### Added

* Added `compas.dtastructures.Network` as alias of `compas.datastructures.Graph`.
* Added `compas.data.Data.name` and included it in serialisation in case `compas.data.Data._name is not None`.

### Changed

* Merged `compas.datastructures.Halfedge` into `compas.datastructures.Mesh`.
* Merged `compas.datastructures.Network` into `compas.datastructures.Graph`.
* Merged `compas.datastructures.Halfface` into `compas.datastructures.VolMesh`.
* Fixed `RhinoBrep` doesn't get capped after trimming.
* Changed `compas.data.Data.data` to `compas.data.Data.__data__`.
* Changed `compas.data.Data.dtype` to `compas.data.Data.__dtype__`.
* Changed `compas.data.Data.from_data` to `compas.data.Data.__from_data__`.
* Changed `compas.geometry.triangulation_earclip` face vertex index reversion when the polygon is flipped.

### Removed

* Removed `compas.datastructures.Network`.
* Removed `compas.datastructures.Halfedge`.
* Removed `compas.datastructures.Halfface`.
* Removed `compas.data.Data.attributes`.
* Removed `compas.data.Datastructure.attributes`.
* Removed `attributes` from `compas.datastructures.Assembly.data`.
* Removed `attributes` from `compas.datastructures.CellNetwork.data`.
* Removed `attributes` from `compas.datastructures.Graph.data`.
* Removed `attributes` from `compas.datastructures.Mesh.data`.
* Removed `attributes` from `compas.datastructures.Tree.data`.
* Removed `attributes` from `compas.datastructures.VolMesh.data`.
* Removed `compas.data.Data.to_data`.
* Removed `compas.rpc.XFunc`.

## [2.0.0-beta.2] 2024-01-12

### Added

* Added `viewerinstance` in `compas.scene.Scene` to support viewers context detection.
* Added `compas_rhino8` as starting point for Rhino8 support.
* Added `compas.scene.SceneObjectNode`.
* Added `compas.scene.SceneTree`.
* Added `compas.scene.SceneObject.node`.
* Added `compas.scene.SceneObject.frame`.
* Added `compas.scene.SceneObject.worldtransformation`.
* Added `compas.scene.SceneObject.parent`.
* Added `compas.scene.SceneObject.children`.
* Added `compas.scene.SceneObject.add()`.
* Added tutorial for `compas.datastructures.Tree`.
* Added Serialisation capability to `compas.scene.Scene`.
* Added `show` flag to `compas.scene.SceneObject`.
* Added `show_points` flag to `compas.scene.GeometryObject`.
* Added `show_lines` flag to `compas.scene.GeometryObject`.
* Added `show_surfaces` flag to `compas.scene.GeometryObject`.
* Added `show_vertices` flag to `compas.scene.MeshObject`.
* Added `show_edges` flag to `compas.scene.MeshObject`.
* Added `show_faces` flag to `compas.scene.MeshObject`.
* Added `show_nodes` flag to `compas.scene.NetworkObject`.
* Added `show_edges` flag to `compas.scene.NetworkObject`.
* Added `show_vertices` flag to `compas.scene.VolMeshObject`.
* Added `show_edges` flag to `compas.scene.VolMeshObject`.
* Added `show_faces` flag to `compas.scene.VolMeshObject`.
* Added `show_cells` flag to `compas.scene.VolMeshObject`.
* Added `compas.data.Data.to_jsonstring` and `compas.data.Data.from_jsonstring`.
* Added `compas.data.Data.attributes`.
* Added optional param `working_directory` to `compas.rpc.Proxy` to be able to start services defined in random locations.
* Added `compas.datastructures.Datastructure.transform` and `compas.datastructures.Datastructure.transformed`.
* Added `compas.datastructures.Datastructure.transform_numpy` and `compas.datastructures.Datastructure.transformed_numpy`.
* Added `compas.datastructures.Halfedge.flip_cycles`.
* Added `compas.datastructures.Halfedge.is_connected`, `compas.datastructures.Halfedge.connected_vertices`, `compas.datastructures.Halfedge.connected_faces`.
* Added `compas.datastructures.Mesh.join`.
* Added `compas.datastructures.Mesh.weld` and `compas.datastructures.Mesh.remove_duplicate_vertices`.
* Added `compas.datastructures.Mesh.quads_to_triangles`.
* Added `compas.datastructures.Mesh.unify_cycles`.
* Added `compas.datastructures.Mesh.aabb` and `compas.datastructures.Mesh.obb`.
* Added `compas.datastructures.Mesh.offset` and `compas.datastructures.Mesh.thickened`.
* Added `compas.datastructures.Mesh.exploded`.
* Added `compas.datastructures.Mesh.adjacency_matrix`, `compas.datastructures.Mesh.connectivity_matrix`, `compas.datastructures.Mesh.degree_matrix`, `compas.datastructures.Mesh.laplacian_matrix`.
* Added `compas.topology.vertex_adjacency_from_edges`, `compas.topology.vertex_adjacency_from_faces`, `compas.topology.edges_from_faces`, `compas.topology.faces_from_edges`.
* Added `compas.datastructures.Network.split_edge`, `compas.datastructures.Network.join_edges`.
* Added `compas.datastructures.Network.smooth`.
* Added `compas.datastructures.Network.is_crossed`, `compas.datastructures.Network.is_xy`, `compas.datastructures.Network.is_planar`, `compas.datastructures.Network.is_planar_embedding`, `compas.datastructures.Network.count_crossings`, `compas.datastructures.Network.find_crossings`, `compas.datastructures.Network.embed_in_plane`.
* Added `compas.datastructures.Network.find_cycles`.
* Added `compas.datastructures.Network.shortest_path`.
* Added `compas.datastructures.Network.transform`.
* Added `compas.datastructures.Graph.is_connected`.
* Added `compas.datastructures.Graph.adjacency_matrix`, `compas.datastructures.Graph.connectivity_matrix`, `compas.datastructures.Graph.degree_matrix`, `compas.datastructures.Graph.laplacian_matrix`.

### Changed

* Changed the `__str__` of `compas.geometry.Point` and `compas.geometry.Vector` to use a limited number of decimals (determined by `Tolerance.PRECISION`). Note: `__repr__` will instead maintain full precision.
* Changed `docs` Workflow to only be triggered on review approval in pull requests.
* Changed `draw` implementations of `compas.scene.SceneObject` to always use the `worldtransformation` of the `SceneObject`.
* Fixed typo in name `Rhino.Geometry.MeshingParameters` in `compas_rhino.geometry.RhinoBrep.to_meshes()`.
* Fixed `TypeErrorException` when serializing a `Mesh` which has been converted from Rhino.
* Fixed color conversions in `compas_rhion.conversions.mesh_to_compas`.
* Changed `SceneObject` registration to allow for `None` context.
* Changed `compas.data.Data.name` to be stored in `compas.data.Data.attributes`.
* Changed `compas.data.Data.__jsondump__` to include `compas.data.Data.attributes` if the dict is not empty.
* Changed `compas.data.Data.__jsonload__` to update `compas.data.Data.attributes` if the attribute dict is provided.
* Changed `compas.datastructures.Graph` to take additional `**kwargs`, instead of only `name=None` specifically.
* Changed `compas.datastructures.Network` to take additional `**kwargs`, instead of only `name=None` specifically.
* Changed `compas.datastructures.Halfedge` to take additional `**kwargs`, instead of only `name=None` specifically.
* Changed `compas.datastructures.Mesh` to take additional `**kwargs`, instead of only `name=None` specifically.
* Moved registration of `ping` and `remote_shutdown` of the RPC server to `compas.rpc.Server.__init__()`.
* Moved `FileWatcherService` to `compas.rpc.services.watcher` so it can be reused.
* Changed `compas.datastructures.Mesh.subdivide` to `compas.datastructures.Mesh.subdivided`.
* Moved `compas.numerical.pca_numpy` to `compas.geometry.pca_numpy`.
* Moved `compas.numerical.scalafield_contours` to `compas.geometry.scalarfield_contours`.
* Moved `compas.numerical.matrices` to `compas.topology.matrices`.
* Moved `compas.numerical.linalg` to `compas.geometry.linalg`.
* Changed `watchdog` dependency to be only required for platforms other than `emscripten`.
* Changed `compas.geometry.earclip_polygon` algorithm because the current one does not handle several cases.

### Removed

* Removed `compas_rhino.forms`. Forms will be moved to `compas_ui`.
* Removed `compas.scene.NoSceneObjectContextError`.
* Removed `compas.datastructures.Datastructure.attributes` and `compas.datastructures.Datastructure.name` (moved to `compas.data.Data`).
* Removed `attributes` from `compas.datastructures.Graph.data`.
* Removed `attributes` from `compas.datastructures.Network.data`.
* Removed `attributes` from `compas.datastructures.Halfedge.data`.
* Removed `attributes` from `compas.datastructures.Mesh.data`.
* Removed `compas.datastructures.mesh_bounding_box` and `compas.datastructures.mesh_bounding_box_xy`.
* Removed `compas.datastructures.mesh_oriented_bounding_box_numpy` and `compas.datastructures.mesh_oriented_bounding_box_xy_numpy`.
* Removed `compas.datastructures.mesh_delete_duplicate_vertices`.
* Removed `compas.datastructures.mesh_is_connected` and `compas.datastructures.mesh_connected_components`.
* Removed `compas.datastructures.mesh_isolines_numpy` and `compas.datastructures.mesh_contours_numpy`.
* Removed `compas.datastructures.trimesh_gaussian_curvature`.
* Removed `compas.datastructures.trimesh_descent`.
* Removed `compas.datastructures.mesh_disconnected_vertices`, `compas.datastructures.mesh_disconnected_faces` and `compas.datastructures.mesh_explode`.
* Removed `compas.datastructures.mesh_geodesic_distances_numpy`.
* Removed `compas.datastructures.trimesh_face_circle`.
* Removed `compas.datastructures.mesh_weld`, `compas.datastructures.meshes_join`, `compas.datastructures.meshes_join_and_weld`.
* Removed `compas.datastructures.mesh_offset` and `compas.datastructures.mesh_thicken`.
* Removed `compas.datastructures.mesh_face_adjacency` and `compas.datastructures.mesh_unify_cycles`.
* Removed `compas.datastructures.mesh_transform`, `compas.datastructures.mesh_transformed`, `compas.datastructures.mesh_transform_numpy`, `compas.datastructures.mesh_transformed_numpy`.
* Removed `compas.datastructures.mesh_quads_to_triangles`.
* Removed `compas.datastructures.volmesh_bounding_box`.
* Removed `compas.datastructures.volmesh_transform` and `compas.datastructures.volmesh_transformed`.
* Removed `compas.topology.unify_cycles_numpy` and `compas.topology.face_adjacency_numpy`.
* Removed `compas.topology.unify_cycles_rhino` and `compas.topology.face_adjacency_rhino`.
* Removed `compas.datastructures.network_is_connected`.
* Removed `compas.datastructures.network_complement`.
* Removed `compas.datastructures.network_disconnected_nodes`, `compas.datastructures.network_disconnected_edges`, `compas.datastructures.network_explode`.
* Removed `compas.datastructures.network_adjacency_matrix`, `compas.datastructures.network_connectivity_matrix`, `compas.datastructures.network_degree_matrix`, `compas.datastructures.network_laplacian_matrix`.
* Removed `compas.datastructures.network_transform`, `compas.datastructures.network_transformed`.
* Removed `compas.datastructures.network_shortest_path`.
* Removed `compas.numerical`.

## [2.0.0-beta.1] 2023-12-20

### Added

* Added `compas.geometry.Box.to_brep()`.
* Added `compas.geometry.Cone.to_brep()`.
* Added `compas.geometry.Cylinder.to_brep()`.
* Added `compas.geometry.Sphere.to_brep()`.
* Added `compas.geometry.Torus.to_brep()`.
* Added `compas.brep.Brep.from_iges()`.
* Added `compas.brep.Brep.to_iges()`.
* Added `compas.tolerance`.
* Added `compas.tolerance.Tolerance`.
* Added `compas.tolerance.Tolerance.ABSOLUTE` and `compas.tolerance.Tolerance.absolute`.
* Added `compas.tolerance.Tolerance.RELATIVE` and `compas.tolerance.Tolerance.relative`.
* Added `compas.tolerance.Tolerance.ANGULAR` and `compas.tolerance.Tolerance.angular`.
* Added `compas.tolerance.Tolerance.APPROXIMATION` and `compas.tolerance.Tolerance.approximation`.
* Added `compas.tolerance.Tolerance.PRECISION` and `compas.tolerance.Tolerance.precision`.
* Added `compas.tolerance.Tolerance.LINEARDEFLECTION` and `compas.tolerance.Tolerance.lineardeflection`.
* Added `compas.tolerance.Tolerance.is_zero`.
* Added `compas.tolerance.Tolerance.is_positive`.
* Added `compas.tolerance.Tolerance.is_negative`.
* Added `compas.tolerance.Tolerance.is_between`.
* Added `compas.tolerance.Tolerance.is_angle_zero`.
* Added `compas.tolerance.Tolerance.is_close`.
* Added `compas.tolerance.Tolerance.is_allclose`.
* Added `compas.tolerance.Tolerance.is_angles_close`.
* Added `compas.tolerance.Tolerance.geometric_key`.
* Added `compas.tolerance.Tolerance.format_number`.
* Added `compas.tolerance.Tolerance.precision_from_tolerance`.
* Added `compas.scene.Scene`.
* Added `compas.json_loadz()` and `compas.json_dumpz()` to support ZIP compressed JSON files.
* Added `compas.datastructures.assembly.delete_part()`.
* Added `compas.datastructures.assembly.delete_connection()`.
* Added `compas.geometry.Brep.from_breps()`.
* Added `compas.geometry.Brep.from_planes()`.
* Added `compas.geometry.Brep.to_iges()`.
* Added `compas.geometry.Brep.to_meshes()`.
* Added `compas.geometry.Brep.to_polygons()`.
* Added `compas.geometry.Brep.to_stl()`.
* Added `compas.geometry.Brep.heal()`.
* Added `compas.geometry.Brep.edge_faces()`.
* Added `compas.geometry.Brep.edge_loop()`.
* Added `compas.geometry.Brep.fillet()`.
* Added `compas.geometry.Brep.filleted()`.
* Added `compas.geometry.BrepFilletError`.
* Added `compas.geometry.Brep.is_shell`.
* Added `compas.geometry.Brep.contains()`.
* Added `compas.geometry.BrepFace.adjacent_faces()`.
* Added `compas_rhino.geometry.RhinoBrep.is_manifold`.
* Added `compas_rhino.geometry.RhinoBrep.contains()`.
* Added `compas_rhino.geometry.RhinoBrepFace.adjacent_faces()`.
* Added `compas_rhino.geometry.RhinoBrepFace.as_brep()`.
* Added `compas.geometry.BrepEdge.orientation`.
* Added `compas.geometry.BrepEdge.type`.
* Added `compas.geometry.BrepEdge.length`.
* Added `compas.geometry.BrepFace.type`.
* Added `compas.geometry.BrepFace.add_loop()`.
* Added `compas.geometry.BrepFace.add_loops()`.
* Added `compas.geometry.BrepFace.to_polygon()` with generic implementation.
* Added `compas.geometry.BrepFace.try_get_nurbssurface()`.
* Added `compas_rhino.geometry.RhinoBrepFace.area`.
* Added `compas_rhino.geometry.RhinoBrepFace.centroid`.
* Added `compas_rhino.geometry.RhinoBrepFace.edges`.
* Added `compas_rhino.geometry.RhinoBrepFace.is_cone`.
* Added `compas_rhino.geometry.RhinoBrepFace.is_cylinder`.
* Added `compas_rhino.geometry.RhinoBrepFace.is_torus`.
* Added `compas_rhino.geometry.RhinoBrepFace.is_sphere`.
* Added `compas_rhino.geometry.RhinoBrepFace.nurbssurface`.
* Added `compas_rhino.geometry.RhinoBrepFace.vertices`.
* Added `compas_rhino.geometry.RhinoBrepLoop.trims`.
* Added `compas_rhino.geometry.RhinoBrepEdge.length`.
* Added `compas_rhino.geometry.RhinoBrepEdge.centroid`.
* Added `compas.geometry.BrepFace.native_face`.
* Added `compas.geometry.BrepEdge.native_edge`.
* Added `compas.geometry.BrepLoop.native_loop`.
* Added `compas.geometry.BrepTrim.native_trim`.
* Added `compas.geometry.BrepVertex.native_vertex`.
* Added `compas_rhino.geometry.RhinoBrepFace.native_face`.
* Added `compas_rhino.geometry.RhinoBrepEdge.native_edge`.
* Added `compas_rhino.geometry.RhinoBrepLoop.native_loop`.
* Added `compas_rhino.geometry.RhinoBrepTrim.native_trim`.
* Added `compas_rhino.geometry.RhinoBrepVertex.native_vertex`.
* Added `color`, `opacity` attributes to `compas.scene.SceneObject`.
* Added `pointcolor`, `linecolor`, `surfacecolor`, `pointsize`, `linewidth` attributes to `compas.scene.GeometryObject`.
* Added `compas_rhino.geometry.brep.RhinoBrep.to_meshes()`.
* Added `compas_blender.`
* Added `compas.geometry.Brep.trimmed()`.
* Added `compas.geometry.RhinoBrep.slice()`.

### Changed

* Changed `compas.geometry.NurbsSurface.u_space` to `space_u`.
* Changed `compas.geometry.NurbsSurface.v_space` to `space_v`.
* Changed `compas.geometry.NurbsSurface.u_isocurve` to `isocurve_u`.
* Changed `compas.geometry.NurbsSurface.v_isocurve` to `isocurve_v`.
* Changed `compas.brep.Brep.from_step_file` to `from_step`.
* Moved `compas.brep` to `compas.geometry.brep`.
* Updated `compas-actions.docs` workflow to `v3`.
* `Artists` classes are renamed to `SceneObject` classes and now under `compas.scene`, `compas_rhino.scene`, `compas_ghpython.scene`, `compas_blender.scene`.
* Context related functions like `register`, `build`, `redraw` and `clear` are moved to `compas.scene.context` from `compas.scene.SceneObject`.
* Changed plugin selection to fall back to a default implementation if possible.
* Fixed `AttributeError` `_edges` in `compas_rhino.geometry.RhinoBrepLoop.edges`.
* Fixed `compas_rhino.geometry.RhinoBrep` serialization.
* Naming convention for `ColorDictAttributes` in `compas.scene.MeshObject`, `compas.scene.NetworkObject` and `compas.scene.VolmeshObject` is changed e.g. from `vertex_color` to `vertexcolor`.
* The building of correct type of `SceneObject` is moved backed to `__new__` of `SceneObject` itself.
* Changed `compas_blender.install` to use symlinks.
* Moved `URDF` parsing from `compas.files` to the `compas_robots` extension (`compas_robots.files.URDF`).
* Changed signature of `compas.geometry.Brep.slice()`

### Removed

* Removed `compas_rhino.geometry.RhinoBrepFace.data.setter`.
* Removed `compas_rhino.geometry.RhinoBrepEdge.data.setter`.
* Removed `compas_rhino.geometry.RhinoBrepLoop.data.setter`.
* Removed `compas_rhino.geometry.RhinoBrepTrim.data.setter`.
* Removed `compas_rhino.geometry.RhinoBrepVertex.data.setter`.
* Removed `compas.PRECISION`.
* Removed `compas.set_precision`.

## [2.0.0-alpha.2] 2023-11-07

### Added

* Added `Frame.axes`
* Added `compas.datastructures.TreeNode` and `compas.datastructures.Tree` classes.
* Added `EllipseArtist` to `compas_rhino` and `compas_ghpython`.
* Added `compas.scene.Scene`.

### Changed

* Changed `Network.is_planar` to rely on `NetworkX` instead `planarity` for planarity checking.
* Removed `planarity` from requirements.
* Fixed argument order at `compas.geometry.cone.circle`.
* Pinned `jsonschema` version to >=4.17, <4.18 to avoid Rust toolchain
* Fixed `box_to_compas` in `compas_rhino.conversions` to correctly take in the center of the box as the center point of the frame.
* Removed `cython` from requirements.
* Made X and Y axis optional in the constructor of `Frame`.
* Moved `compas.geometry.brep` to `compas.brep`.
* Changed `networkx` version to `>=3.0` to ensure support for `is_planar`.
* Moved `compas.geometry.curves.nurbs_.py` and `compas.geometry.surfaces.nurbs_.py` to `compas_nurbs`.
* Fixed `mesh_to_compas` returning an empty `Mesh` when colors and/or face normals are missing.

### Removed


## [2.0.0-alpha.1] 2023-09-20

### Added

* Added `create_id` to `compas_ghpython.utilities`. (moved from `compas_fab`)
* Added representation for features in `compas.datastructures.Part`.
* Added `split` and `split_by_length` to `compas.geometry.Polyline`.
* Added `compas.rpc.XFunc`.
* Added attribute `compas.color.Color.DATASCHEMA`.
* Added attribute `compas.data.Data.DATASCHEMA`.
* Added attribute `compas.datastructures.Graph.DATASCHEMA`.
* Added attribute `compas.datastructures.Halfedge.DATASCHEMA`.
* Added attribute `compas.datastructures.Halfface.DATASCHEMA`.
* Added attribute `compas.geometry.Arc.DATASCHEMA`.
* Added attribute `compas.geometry.Bezier.DATASCHEMA`.
* Added attribute `compas.geometry.Box.DATASCHEMA`.
* Added attribute `compas.geometry.Capsule.DATASCHEMA`.
* Added attribute `compas.geometry.Circle.DATASCHEMA`.
* Added attribute `compas.geometry.Cone.DATASCHEMA`.
* Added attribute `compas.geometry.Cylinder.DATASCHEMA`.
* Added attribute `compas.geometry.Ellipse.DATASCHEMA`.
* Added attribute `compas.geometry.Frame.DATASCHEMA`.
* Added attribute `compas.geometry.Line.DATASCHEMA`.
* Added attribute `compas.geometry.NurbsCurve.DATASCHEMA`.
* Added attribute `compas.geometry.NurbsSurface.DATASCHEMA`.
* Added attribute `compas.geometry.Plane.DATASCHEMA`.
* Added attribute `compas.geometry.Point.DATASCHEMA`.
* Added attribute `compas.geometry.Pointcloud.DATASCHEMA`.
* Added attribute `compas.geometry.Polygon.DATASCHEMA`.
* Added attribute `compas.geometry.Polyhedron.DATASCHEMA`.
* Added attribute `compas.geometry.Polyline.DATASCHEMA`.
* Added attribute `compas.geometry.Sphere.DATASCHEMA`.
* Added attribute `compas.geometry.Torus.DATASCHEMA`.
* Added attribute `compas.geometry.Quaternion.DATASCHEMA`.
* Added attribute `compas.geometry.Vector.DATASCHEMA`.
* Added implementation of property `compas.color.Color.data`.
* Added `compas.data.Data.validate_data`.
* Added `compas.data.Data.__jsondump__`.
* Added `compas.data.Data.__jsonload__`.
* Added `compas.data.schema.dataclass_dataschema`.
* Added `compas.data.schema.dataclass_typeschema`.
* Added `compas.data.schema.dataclass_jsonschema`.
* Added `compas.data.schema.compas_jsonschema`.
* Added `compas.data.schema.compas_dataclasses`.
* Added `compas.datastructures.Graph.to_jsondata`.
* Added `compas.datastructures.Graph.from_jsondata`.
* Added `compas.datastructures.Halfedge.halfedge_loop_vertices`.
* Added `compas.datastructures.Halfedge.halfedge_strip_faces`.
* Added `compas.datastructures.Mesh.vertex_point`.
* Added `compas.datastructures.Mesh.vertices_points`.
* Added `compas.datastructures.Mesh.set_vertex_point`.
* Added `compas.datastructures.Mesh.edge_start`.
* Added `compas.datastructures.Mesh.edge_end`.
* Added `compas.datastructures.Mesh.edge_line`.
* Added `compas.datastructures.Mesh.face_points`.
* Added `compas.datastructures.Mesh.face_polygon`.
* Added `compas.datastructures.Mesh.face_circle`.
* Added `compas.datastructures.Mesh.face_frame`.
* Added `compas.datastructures.Graph.node_index` and `compas.datastructures.Graph.index_node`.
* Added `compas.datastructures.Graph.edge_index` and `compas.datastructures.Graph.index_edge`.
* Added `compas.datastructures.Halfedge.vertex_index` and `compas.datastructures.Halfedge.index_vertex`.
* Added `compas.geometry.Hyperbola`.
* Added `compas.geometry.Parabola`.
* Added `compas.geometry.PlanarSurface`.
* Added `compas.geometry.CylindricalSurface`.
* Added `compas.geometry.SphericalSurface`.
* Added `compas.geometry.ConicalSurface`.
* Added `compas.geometry.ToroidalSurface`.
* Added `compas.geometry.trimesh_descent_numpy`.
* Added `compas.geometry.trimesh_gradient_numpy`.
* Added `compas.geometry.boolean_union_polygon_polygon` pluggable.
* Added `compas.geometry.boolean_intersection_polygon_polygon` pluggable.
* Added `compas.geometry.boolean_difference_polygon_polygon` pluggable.
* Added `compas.geometry.boolean_symmetric_difference_polygon_polygon` pluggable.
* Added `compas.geometry.boolean_union_polygon_polygon` Shapely-based plugin.
* Added `compas.geometry.boolean_intersection_polygon_polygon` Shapely-based plugin.
* Added `compas.geometry.boolean_difference_polygon_polygon` Shapely-based plugin.
* Added `compas.geometry.boolean_symmetric_difference_polygon_polygon` Shapely-based plugin.
* Added `compas.geometry.Pointcloud.from_ply`.
* Added `compas.geometry.Curve.to_points`.
* Added `compas.geometry.Curve.to_polyline`.
* Added `compas.geometry.Curve.to_polygon`.
* Added `compas.geometry.Surface.to_vertices_and_faces`.
* Added `compas.geometry.Surface.to_triangles`.
* Added `compas.geometry.Surface.to_quads`.
* Added `compas.geometry.Surface.to_mesh`.
* Added `compas.geometry.Curve.point_at`.
* Added `compas.geometry.Curve.tangent_at`.
* Added `compas.geometry.Curve.normal_at`.
* Added `compas.geometry.Surface.point_at`.
* Added `compas.geometry.Surface.normal_at`.
* Added `compas.geometry.Surface.frame_at`.
* Added `compas.geometry.Polyline.parameter_at`.
* Added `compas.geometry.Polyline.divide_at_corners`.
* Added `mesh_to_rhino` to `compas_rhino.conversions`.
* Added `vertices_and_faces_to_rhino` to `compas_rhino.conversions`.
* Added `polyhedron_to_rhino` to `compas_rhino.conversions`.
* Added `from_mesh` plugin to `compas_rhino.geometry.RhinoBrep`.
* Added `compas.geometry.Plane.worldYZ` and `compas.geometry.Plane.worldZX`.
* Added `compas.datastructures.CellNetwork`.
* Added `compas_rhino.conversions.brep_to_compas_box`.
* Added `compas_rhino.conversions.brep_to_compas_cone`.
* Added `compas_rhino.conversions.brep_to_compas_cylinder`.
* Added `compas_rhino.conversions.brep_to_compas_sphere`.
* Added `compas_rhino.conversions.brep_to_rhino`.
* Added `compas_rhino.conversions.capsule_to_rhino_brep`.
* Added `compas_rhino.conversions.cone_to_rhino_brep`.
* Added `compas_rhino.conversions.curve_to_rhino`.
* Added `compas_rhino.conversions.cylinder_to_rhino_brep`.
* Added `compas_rhino.conversions.extrusion_to_compas_box`.
* Added `compas_rhino.conversions.extrusion_to_rhino_cylinder`.
* Added `compas_rhino.conversions.extrusion_to_rhino_torus`.
* Added `compas_rhino.conversions.polyline_to_rhino_curve`.
* Added `compas_rhino.conversions.surface_to_compas`.
* Added `compas_rhino.conversions.surface_to_compas_mesh`.
* Added `compas_rhino.conversions.surface_to_compas_quadmesh`.
* Added `compas_rhino.conversions.surface_to_rhino`.
* Added `compas_rhino.conversions.torus_to_rhino_brep`.
* Added `compas_rhino.artists._helpers.attributes`.
* Added `compas_rhino.artists._helpers.ngon`.
* Added `compas.geometry.find_span`.
* Added `compas.geometry.construct_knotvector`.
* Added `compas.geometry.knotvector_to_knots_and_mults`.
* Added `compas.geometry.knots_and_mults_to_knotvector`.
* Added `compas.geometry.compute_basisfuncs`.
* Added `compas.geometry.compute_basisfuncsderivs`.
* Added `compas.geometry.DefaultNurbsCurve` as try-last, Python-only plugin for `compas.geometry.NurbsCurve`.
* Added `compas.geometry.DefaultNurbsSurface` as try-last, Python-only plugin for `compas.geometry.NurbsSurface`.
* Added color count to constructor functions of `compas.colors.ColorMap`.

### Changed

* Temporarily skip testing for python 3.7 due to a bug related to MacOS 13.
* Fixed bug that caused a new-line at the end of the `compas.HERE` constant in IronPython for Mac.
* Fixed unbound method usage of `.cross()` on `Plane`, `Vector` and `Frame`.
* Fixed Grasshopper `draw_polylines` method to return `PolylineCurve` instead of `Polyline` because the latter shows as only points.
* Fixed bug in the `is_polygon_in_polygon_xy` that was not correctly generating all the edges of the second polygon before checking for intersections.
* Fixed `area_polygon` that was, in some cases, returning a negative area.
* Fixed uninstall post-process.
* Fixed support for `System.Decimal` data type on json serialization.
* Fixed `offset_polygon` raising a TypeError when inputing a Polygon instead of a list of Points.
* Simplified `compas.datastructures.Part` for more generic usage.
* Changed `GLTFMesh.from_mesh` to read texture coordinates, vertex normals and colors if available and add to `GLTFMesh`
* Fixed bug in `VolMeshArtist.draw_cells` for Rhino, Blender and Grasshopper.
* Changed edge parameter of `compas.datastructures.Halfedge.edge_faces` to 1 edge identifier (tuple of vertices) instead of two serparate vertex identifiers.
* Changed edge parameter of `compas.datastructures.Halfedge.halfedge_face` to 1 edge identifier (tuple of vertices) instead of two serparate vertex identifiers.
* Changed edge parameter of `compas.datastructures.Halfedge.is_edge_on_boundary` to 1 edge identifier (tuple of vertices) instead of two serparate vertex identifiers.
* Changed edge parameter of `compas.datastructures.Halfedge.halfedge_after` to 1 edge identifier (tuple of vertices) instead of two serparate vertex identifiers.
* Changed edge parameter of `compas.datastructures.Halfedge.halfedge_before` to 1 edge identifier (tuple of vertices) instead of two serparate vertex identifiers.
* Changed edge parameter of `compas.datastructures.trimesh_edge_cotangent` to 1 edge identifier (tuple of vertices) instead of two serparate vertex identifiers.
* Changed edge parameter of `compas.datastructures.trimesh_edge_cotangents` to 1 edge identifier (tuple of vertices) instead of two serparate vertex identifiers.
* Changed edge parameter of `compas.datastructures.Mesh.edge_coordinates` to 1 edge identifier (tuple of vertices) instead of two serparate vertex identifiers.
* Changed edge parameter of `compas.datastructures.Mesh.edge_length` to 1 edge identifier (tuple of vertices) instead of two serparate vertex identifiers.
* Changed edge parameter of `compas.datastructures.Mesh.edge_vector` to 1 edge identifier (tuple of vertices) instead of two serparate vertex identifiers.
* Changed edge parameter of `compas.datastructures.Mesh.edge_point` to 1 edge identifier (tuple of vertices) instead of two serparate vertex identifiers.
* Changed edge parameter of `compas.datastructures.Mesh.edge_midpoint` to 1 edge identifier (tuple of vertices) instead of two serparate vertex identifiers.
* Changed edge parameter of `compas.datastructures.Mesh.edge_direction` to 1 edge identifier (tuple of vertices) instead of two serparate vertex identifiers.
* Changed edge parameter of `compas.datastructures.is_collapse_legal` to 1 edge identifier (tuple of vertices) instead of two serparate vertex identifiers.
* Changed edge parameter of `compas.datastructures.mesh_collapse_edge` to 1 edge identifier (tuple of vertices) instead of two serparate vertex identifiers.
* Changed edge parameter of `compas.datastructures.trimesh_collapse_edge` to 1 edge identifier (tuple of vertices) instead of two serparate vertex identifiers.
* Changed edge parameter of `compas.datastructures.mesh_insert_vertex_on_edge` to 1 edge identifier (tuple of vertices) instead of two serparate vertex identifiers.
* Changed edge parameter of `compas.datastructures.mesh_split_edge` to 1 edge identifier (tuple of vertices) instead of two serparate vertex identifiers.
* Changed edge parameter of `compas.datastructures.trimesh_split_edge` to 1 edge identifier (tuple of vertices) instead of two serparate vertex identifiers.
* Changed edge parameter of `compas.datastructures.trimesh_swap_edge` to 1 edge identifier (tuple of vertices) instead of two serparate vertex identifiers.
* Changed `compas.datastructures.Mesh.vertex_laplacian` to return `compas.geometry.Vector`.
* Changed `compas.datastructures.Mesh.neighborhood_centroid` to return `compas.geometry.Point`.
* Changed `compas.datastructures.Mesh.vertex_normal` to return `compas.geometry.Vector`.
* Changed `compas.datastructures.Mesh.edge_vector` to return `compas.geometry.Vector`.
* Changed `compas.datastructures.Mesh.edge_direction` to return `compas.geometry.Vector`.
* Changed `compas.datastructures.Mesh.edge_point` to return `compas.geometry.Point`.
* Changed `compas.datastructures.Mesh.edge_midpoint` to return `compas.geometry.Point`.
* Changed `compas.datastructures.Mesh.face_normal` to return `compas.geometry.Vector`.
* Changed `compas.datastructures.Mesh.face_centroid` to return `compas.geometry.Point`.
* Changed `compas.datastructures.Mesh.face_center` to return `compas.geometry.Point`.
* Changed `compas.datastructures.Mesh.face_plane` to return `compas.geometry.Plane`.
* Changed JSON validation to Draft202012.
* Changed `compas.data.Data.to_json` to include `compact=False` parameter.
* Changed `compas.data.Data.to_jsonstring` to include `compact=False` parameter.
* Changed `compas.data.json_dump` to include `compact=False` parameter.
* Changed `compas.data.json_dumps` to include `compact=False` parameter.
* Changed `compas.data.DataEncoder` and `compas.data.DataDecoder` to support `to_jsondata` and `from_jsondata`.
* Moved all API level docstrings from the `__init__.py` to the correspoding `.rst` file in the docs.
* Fixed `AttributeError` in Plotter's `PolylineArtist` and `SegementArtist`.
* Fixed wrong key type when de-serializing `Graph` with integer keys leading to node not found.
* Changed base class for `compas.geometry.Transformation` to `compas.data.Data`.
* Moved all core transformation functions to `compas.geometry._core`.
* Changed base class of `compas.geometry.Arc` to `compas.geometry.Curve.`
* Changed base class of `compas.geometry.Bezier` to `compas.geometry.Curve.`
* Changed base class of `compas.geometry.Circle` to `compas.geometry.Curve.`
* Changed base class of `compas.geometry.Ellipse` to `compas.geometry.Curve.`
* Changed base class of `compas.geometry.Line` to `compas.geometry.Curve.`
* Changed base class of `compas.geometry.Polyline` to `compas.geometry.Curve.`
* Changed `compas.geometry.oriented_bounding_box_numpy` to minimize volume.
* Fixed data interface `compas.datastructures.Assembly` and `compas.datastructures.Part`.
* Changed data property of `compas.datastructures.Graph` to contain only JSON compatible data.
* Changed data property of `compas.datastructures.Halfedge` to contain only JSON compatible data.
* Changed data property of `compas.datastructures.Halfface` to contain only JSON compatible data.
* Changed `__repr__` of `compas.geometry.Point` and `compas.geometry.Vector` to not use limited precision (`compas.PRECISION`) to ensure proper object reconstruction through `eval(repr(point))`.
* Changed `compas.datastructures.Graph.delete_edge` to delete invalid (u, u) edges and not delete edges in opposite directions (v, u)
* Fixed bug in `compas.datastructures.Mesh.insert_vertex`.
* Fixed bug in `compas.geometry.angle_vectors_signed`.
* Fixed bug in `compas.geometry.Polyline.split_at_corners` where angles were sometimes wrongly calculated.
* Changed `compas.artists.MeshArtist` default colors.
* Fixed bug in `compas.geometry.curves.Polyline` shorten and extend methods.
* Changed internal _plane storage of the `compas.datastructures.Halfface` from `_plane[u][v][w]` to `_plane[u][v][fkey]`
* Fixed `SyntaxError` when importing COMPAS in GHPython.

### Removed

* Removed all `__all__` beyond second level package.
* Removed deprecated `compas.utilities.coercing`.
* Removed deprecated `compas.utilities.encoders`.
* Removed deprecated `compas.utilities.xfunc`.
* Removed `compas.datastructures.Halfedge.get_any_vertex`.
* Removed `compas.datastructures.Halfedge.get_any_vertices`.
* Removed `compas.datastructures.Halfedge.get_any_face`.
* Removed "schemas" folder and all contained `.json` files from `compas.data`.
* Removed `compas.data.Data.jsondefinititions`.
* Removed `compas.data.Data.jsonvalidator`.
* Removed `compas.data.Data.validate_json`.
* Removed `compas.data.Data.validate_jsondata`.
* Removed `compas.data.Data.validate_jsonstring`.
* Removed `compas.data.Data.__getstate__`.
* Removed `compas.data.Data.__setstate__`.
* Removed setter of property `compas.data.Data.data` and similar setters in all data classes.
* Removed properties `compas.data.Data.DATASCHEMA` and `compas.data.Data.JSONSCHEMANAME`.
* Removed properties `compas.datastructures.Graph.DATASCHEMA` and `compas.datastructures.Graph.JSONSCHEMANAME`.
* Removed properties `compas.datastructures.Halfedge.DATASCHEMA` and `compas.datastructures.Halfedge.JSONSCHEMANAME`.
* Removed properties `compas.datastructures.Halfface.DATASCHEMA` and `compas.datastructures.Halfface.JSONSCHEMANAME`.
* Removed properties `compas.geometry.Arc.DATASCHEMA` and `compas.geometry.Arc.JSONSCHEMANAME`.
* Removed properties `compas.geometry.Bezier.DATASCHEMA` and `compas.geometry.Bezier.JSONSCHEMANAME`.
* Removed properties `compas.geometry.Box.DATASCHEMA` and `compas.geometry.Box.JSONSCHEMANAME`.
* Removed properties `compas.geometry.Capsule.DATASCHEMA` and `compas.geometry.Capsule.JSONSCHEMANAME`.
* Removed properties `compas.geometry.Circle.DATASCHEMA` and `compas.geometry.Circle.JSONSCHEMANAME`.
* Removed properties `compas.geometry.Cone.DATASCHEMA` and `compas.geometry.Cone.JSONSCHEMANAME`.
* Removed properties `compas.geometry.Cylinder.DATASCHEMA` and `compas.geometry.Cylinder.JSONSCHEMANAME`.
* Removed properties `compas.geometry.Ellipse.DATASCHEMA` and `compas.geometry.Ellipse.JSONSCHEMANAME`.
* Removed properties `compas.geometry.Frame.DATASCHEMA` and `compas.geometry.Frame.JSONSCHEMANAME`.
* Removed properties `compas.geometry.Line.DATASCHEMA` and `compas.geometry.Line.JSONSCHEMANAME`.
* Removed properties `compas.geometry.NurbsCurve.DATASCHEMA` and `compas.geometry.NurbsCurve.JSONSCHEMANAME`.
* Removed properties `compas.geometry.NurbsSurface.DATASCHEMA` and `compas.geometry.NurbsSurface.JSONSCHEMANAME`.
* Removed properties `compas.geometry.Plane.DATASCHEMA` and `compas.geometry.Plane.JSONSCHEMANAME`.
* Removed properties `compas.geometry.Point.DATASCHEMA` and `compas.geometry.Point.JSONSCHEMANAME`.
* Removed properties `compas.geometry.Pointcloud.DATASCHEMA` and `compas.geometry.Pointcloud.JSONSCHEMANAME`.
* Removed properties `compas.geometry.Polygon.DATASCHEMA` and `compas.geometry.Polygon.JSONSCHEMANAME`.
* Removed properties `compas.geometry.Polyhedron.DATASCHEMA` and `compas.geometry.Polyhedron.JSONSCHEMANAME`.
* Removed properties `compas.geometry.Polyline.DATASCHEMA` and `compas.geometry.Polyline.JSONSCHEMANAME`.
* Removed properties `compas.geometry.Sphere.DATASCHEMA` and `compas.geometry.Sphere.JSONSCHEMANAME`.
* Removed properties `compas.geometry.Torus.DATASCHEMA` and `compas.geometry.Torus.JSONSCHEMANAME`.
* Removed properties `compas.geometry.Quaternion.DATASCHEMA` and `compas.geometry.Quaternion.JSONSCHEMANAME`.
* Removed properties `compas.geometry.Vector.DATASCHEMA` and `compas.geometry.Vector.JSONSCHEMANAME`.
* Removed `compas.datastructures.Graph.key_index`and `compas.datastructures.Graph.index_key`.
* Removed `compas.datastructures.Graph.uv_index`and `compas.datastructures.Graph.index_uv`.
* Removed `compas.datastructures.Halfedge.key_index` and `compas.datastructures.Halfedge.index_key`.
* Removed `compas.numerical.dr` and `compas.numerical.dr_numpy` (moved to separate `compas_dr`).
* Removed `compas.numerical.fd_numpy` to (moved to separate `compas_fd`).
* Removed `compas.numerical.topop_numpy` (moved to separate `compas_topopt`).
* Removed `compas.numerical.mma` and `compas.numerical.lma`.
* Removed `compas.numerical.descent`, `compas.numerical.devo`, and `compas.numerical.ga`.
* Removed `compas.numerical.utilities`.
* Removed class attribute `CONTEXT` from `compas.artists.Artist`.
* Removed class attribute `AVAILABLE_CONTEXTS` form `compas.artists.Artist`.
* Removed `compas.geometry.Primitive`.
* Removed classmethod `compas.color.Color.from_data`.
* Removed `validate_data` from `compas.data.validators`.
* Removed `json_validate` from `compas.data.json`.
* Removed `compas_rhino.conversions.Box`.
* Removed `compas_rhino.conversions.Circle`.
* Removed `compas_rhino.conversions.Cone`.
* Removed `compas_rhino.conversions.Curve`.
* Removed `compas_rhino.conversions.Cylinder`.
* Removed `compas_rhino.conversions.Ellipse`.
* Removed `compas_rhino.conversions.Line`.
* Removed `compas_rhino.conversions.Mesh`.
* Removed `compas_rhino.conversions.Plane`.
* Removed `compas_rhino.conversions.Point`.
* Removed `compas_rhino.conversions.Polyline`.
* Removed `compas_rhino.conversions.Vector`.
* Removed `compas_rhino.artists.NetworkArtist.draw_nodelabels`.
* Removed `compas_rhino.artists.NetworkArtist.draw_edgelabels`.
* Removed `compas_rhino.artists.MeshArtist.draw_vertexlabels`.
* Removed `compas_rhino.artists.MeshArtist.draw_edgelabels`.
* Removed `compas_rhino.artists.MeshArtist.draw_facelabels`.
* Removed `compas_rhino.artists.VolMeshArtist.draw_vertexlabels`.
* Removed `compas_rhino.artists.VolMeshArtist.draw_edgelabels`.
* Removed `compas_rhino.artists.VolMeshArtist.draw_facelabels`.
* Removed `compas_rhino.artists.VolMeshArtist.draw_celllabels`.
* Removed `compas.robots`, replaced with `compas_robots` package.
* Removed `compas.artists.robotmodelartist`.
* Removed `compas_blender.artists.robotmodelartist`.
* Removed `compas_ghpython.artists.robotmodelartist`.
* Removed `compas_rhino.artists.robotmodelartist`.

## [1.17.5] 2023-02-16

### Added

* Added conversion function `frame_to_rhino_plane` to `compas_rhino.conversions`.
* Added `RhinoSurface.from_frame` to `compas_rhino.geometry`.
* Added representation for trims with `compas.geometry.BrepTrim`.
* Added `Arc` to `compas.geometry`.
* Added `Arc` conversion functions to `compas_rhino.conversions`.
* Added `from_sphere` alternative constructor to `RhinoBrep`.
* Added support for singular trims to `RhinoBrep`.

### Changed

* Patched [CVE-2007-4559](https://github.com/advisories/GHSA-gw9q-c7gh-j9vm) vulnerability.
* Updated workflows to v2.
* Fixed attribute error in `compas_rhino.conversions.ellipse_to_compas`.
* Changed deepcopy of `RhinoBrep` to use the native `Rhino.Geometry` mechanism.
* The normal of the cutting plane is no longer flipped in `compas_rhino.geometry.RhinoBrep`.
* Planar holes caused by `RhinoBrep.trim` are now automatically capped.
* Fixed `Polygon` constructor to not modify the input list of points.
* Fixed serialization of sphere and cylinder Breps in `RhinoBrep`.
* Fixed serialization of some trimmed shapes in `RhinoBrep`.
* Freeze black version to 22.12.0.
* Fixed `is_point_in_circle_xy` second argument to access the origin of the plane of the circle.
* Changed `compas.datastructures.Graph.data` to contain unprocessed `node` and `edge` dicts.
* Changed `compas.datastructures.Halfedge.data` to contain unprocessed `vertex`, `face`, `facedata`, and `edgedata` dicts.
* Changed `compas.datastructures.Halfface.data` to contain unprocessed `vertex`, `cell`, `edge_data`, `face_data`, and `cell_data` dicts.
* Changed `compas.geometry.Arc.data` to contain unprocessed COMPAS geometry objects, instead of their data dicts.
* Changed `compas.geometry.Bezier.data` to contain unprocessed COMPAS geometry objects, instead of their data dicts.
* Changed `compas.geometry.Box.data` to contain unprocessed COMPAS geometry objects, instead of their data dicts.
* Changed `compas.geometry.Capsule.data` to contain unprocessed COMPAS geometry objects, instead of their data dicts.
* Changed `compas.geometry.Circle.data` to contain unprocessed COMPAS geometry objects, instead of their data dicts.
* Changed `compas.geometry.Cone.data` to contain unprocessed COMPAS geometry objects, instead of their data dicts.
* Changed `compas.geometry.Cylinder.data` to contain unprocessed COMPAS geometry objects, instead of their data dicts.
* Changed `compas.geometry.Ellipse.data` to contain unprocessed COMPAS geometry objects, instead of their data dicts.
* Changed `compas.geometry.Frame.data` to contain unprocessed COMPAS geometry objects, instead of their data dicts.
* Changed `compas.geometry.Line.data` to contain unprocessed COMPAS geometry objects, instead of their data dicts.
* Changed `compas.geometry.NurbsCurve.data` to contain unprocessed COMPAS geometry objects, instead of their data dicts.
* Changed `compas.geometry.NurbsSurface.data` to contain unprocessed COMPAS geometry objects, instead of their data dicts.
* Changed `compas.geometry.Plane.data` to contain unprocessed COMPAS geometry objects, instead of their data dicts.
* Changed `compas.geometry.Pointcloud.data` to contain unprocessed COMPAS geometry objects, instead of their data dicts.
* Changed `compas.geometry.Polygon.data` to contain unprocessed COMPAS geometry objects, instead of their data dicts.
* Changed `compas.geometry.Polyhedron.data` to contain unprocessed COMPAS geometry objects, instead of their data dicts.
* Changed `compas.geometry.Polyline.data` to contain unprocessed COMPAS geometry objects, instead of their data dicts.
* Changed `compas.geometry.Sphere.data` to contain unprocessed COMPAS geometry objects, instead of their data dicts.
* Changed `compas.geometry.Torus.data` to contain unprocessed COMPAS geometry objects, instead of their data dicts.
* Changed `compas.geometry.Quaternion.data` to contain unprocessed COMPAS geometry objects, instead of their data dicts.

### Removed

## [1.17.4] 2022-12-06

### Added

* Added option for per-vertex color specification to `compas_rhino.utilities.drawing.draw_mesh`.

### Changed

* Fixed strange point values in RhinoNurbsCurve caused by conversion `ControlPoint` to COMPAS instead of `ControlPoint.Location`.
* Fixed flipped order of NURBS point count values when creating RhinoNurbsSurface from parameters.
* Changed serialization format and reconstruction procedure of `RhinoBrep`.

### Removed

* Removed Python 3.6 from build workflows as it reached end-of-life at the end of 2021.

## [1.17.3] 2022-11-09

### Added

* Added `compas_rhino.INSTALLATION_ARGUMENTS`.

### Changed

* Fixed bug in Rhino installation due to redefinition of command line arguments in `compas_ghpython.components.get_version_from_args`.

### Removed

## [1.17.2] 2022-11-07

### Added

### Changed

* Changed `compas._os._polyfill_symlinks` to use junction (/J) instead of symbolic link (/D).

### Removed

## [1.17.1] 2022-11-06

### Added

* Added `compas_rhino.geometry.RhinoCurve.offset`.
* Added `compas.geometry.Surface.from_plane`.
* Added `compas.geometry.surfaces.surface.new_surface_from_plane` pluggable.
* Added `compas_rhino.geometry.surfaces.new_surface_from_plane` plugin.
* Added `compas_rhino.geometry.RhinoSurface.intersections_with_curve`.

### Changed

* Fixed bug in `compas_rhino.geometry.RhinoCurve.frame_at`.
* Changed implementation of `compas.datastructures.mesh_planarize_faces` to include edge midpoints.

### Removed

## [1.17.0] 2022-10-07

### Added

* Added gltf extensions: `KHR_materials_transmission`, `KHR_materials_specular`, `KHR_materials_ior`, `KHR_materials_clearcoat`, `KHR_Texture_Transform`, `KHR_materials_pbrSpecularGlossiness`
* Added `GLTFContent.check_extensions_texture_recursively`
* Added `GLTFContent.get_node_by_name`, `GLTFContent.get_material_index_by_name`
* Added `GLTFContent.add_material`, `GLTFContent.add_texture`, `GLTFContent.add_image`
* Added pluggable `Brep` support with `compas.geometry.brep`.
* Added Rhino `Brep` plugin in `compas_rhino.geometry.brep`.
* Added boolean operations to the `compas_rhino` `Brep` backend.
* Added boolean operation operator overloads in `compas.geometry.Brep`
* Added `format` task using `black` formatter.
* Added a `test_intersection_circle_circle_xy` in the `test_intersections`
* Added split operation to `compas_rhino.geometry.Brep`.
* Added a `RhinoArtist` in `compas_rhino`.
* Added a `RhinoArtist` in `compas_ghpython`.

### Changed

* Based all gltf data classes on `BaseGLTFDataClass`
* Fixed `Color.__get___` AttributeError.
* Fixed  `RhinoSurface.curvature_at` not returning a Vector, but a Rhino SurfaceCurvature class object
* Fixed `cylinder_to_rhino` conversion to match `compas.geometry.Cylinder` location.
* Changed identification of cylinder brep face to non-zero in `compas_rhino.conversions.cylinder.Cylinder`.
* Changed linter to `black`.
* Automatically trigger `invoke format` during `invoke release`.
* Fixed bug in `intersections.intersection_circle_circle_xy` where the Circle's Plane was accessed instead of the centre.
* Fixed bug in `_core.tangent` where the Circle's Plane was accessed instead of the centre.
* Fixed the `test_tangent` to work with a properly defined circle
* `RhinoBrep` serialization works now with surface types other than NURBS.
* Fixed bug in finding halfedge before a given halfedge if that halfedge is on the boundary (`Mesh.halfedge_before`).
* Renamed `Brep.from_brep` to `Brep.from_native`.

### Removed

## [1.16.0] 2022-06-20

### Added

* Added `Polyline.extend`, `Polyline.extended`, `Polyline.shorten`,  `Polyline.shortened`.
* Added `Data.sha256` for computing a hash value of data objects, for example for comparisons during version control.
* Added optional `path` parameter to `compas.rpc.Proxy` to allow for non-package calls.
* Added Grasshopper component to call RPC functions.
* Added alternative installation procedure for Blender on Windows.
* Added `Mesh.to_lines` method and tests.
* Added `Data.guid` to JSON serialization.
* Added `Data.guid` to pickle state.
* Added `Assembly.find_by_key` to locate parts by key.
* Added `clear_edges` and `clear_nodes` to `NetworkArtist` for ghpython.
* Added `ToString` method to `Data` to ensure that Rhino/Grasshopper correctly casts objects to string.

### Changed

* Set `jinja >= 3.0` to dev dependencies to fix docs build error.
* Fixed removing of collections for `compas_plotters`.
* Fixed bug in `compas_plotters.plotter.Plotter.add_from_list`.
* Fixed bug in `compas.robots.Configuration`.
* Rebuild part index after deserialization in `Assembly`.
* Fixed bug in `compas.artists.colordict.ColorDict`.
* Change `Mesh.mesh_dual` with option of including the boundary.
* Fixed type error in `compas_rhino.conversions.box_to_rhino`.
* Moved from `autopep8` to `black`
* Fixed bug in `compas.utilities.linspace` for number series with high precision start and stop values.
* Fixed uncentered viewbox in `Plotter.zoom_extents()`
* Changed `RobotModelArtists.atteched_tool_models` to dictionary to support multiple tools.
* Locked `sphinx` to 4.5.
* Changed `GLTFExporter` such that generated gltfs can be viewed with webxr
* Fixed source directory path in `compas_ghpython.uninstall` plugin.
* Fixed bug in `compas_ghpython.components`that ignored input list of `.ghuser` objects to uninstall.
* Fixed conversion bug of transformed `Box` in `compas_rhino.conversions`

### Removed

* Removed unused `compas_rhino.objects` (moved to `compas_ui`).
* Removed unused `compas_rhino.ui` (moved to `compas_ui`).

## [1.15.1] 2022-03-28

### Added

* Added optional `triangulated` flag to `Mesh.to_vertices_and_faces`.
* Added geometry information of active meshes to the serialization/deserialization of robot model's `MeshDescriptor`.
* Added Grasshopper component to draw any COMPAS object.
* Added new icons to Grasshopper components and default to icon style.

### Changed

* Fixed bug in `normal_polygon` in `compas.geometry`.
* Fixed bug in Blender mesh conversion.
* Changed Rhino plugin installer to check for and install required plugin packages.
* Refactor robot model artists to use the same `Mesh.to_vertices_and_faces` everywhere.
* Fix debug print on Blender artist.

### Removed

## [1.15.0] 2022-03-22

### Added

* Added descriptor support to `compas.colors.Color`.
* Added descriptor protocol metaclass to `compas.artists.Artist`.
* Added `compas.artists.colordict.ColorDict` descriptor.
* Added `allclose` to doctest fixtures.
* Added `compas.colors.Color.coerce` to construct a color out og hex, RGB1, and RGB255 inputs.
* Added `compas.datastructures.Network.from_pointcloud`.
* Added `compas.datastructures.VolMesh.from_meshgrid`.
* Added `vertices_where`, `vertices_where_predicate`, `edges_where`, `edges_where_predicate` to `compas.datastructures.HalfFace`.
* Added `faces_where`, `faces_where_predicate`, `cells_where`, `cells_where_predicate` to `compas.datastructures.HalfFace`.
* Added `VolMeshArtist` to registered Blender artists.
* Added `3.1` to supported versions for Blender installer.
* Added `compas.artist.NoArtistContextError`.

### Changed

* Changed `compas.geometry.surfaces.nurbs.from_fill` to accept up to 4 curves as input.
* Changed `compas_rhino.artists.MeshArtist.draw` to draw the mesh only.
* Changed `compas_blender.artists.MeshArtist.draw` to draw the mesh only.
* Changed `compas_ghpython.artists.MeshArtist.draw` to draw the mesh only.
* Changed `compas_rhino.artists.MeshArtist.draw_vertexlabels` to use the colors of the vertex color dict.
* Changed `compas_rhino.artists.MeshArtist.draw_edgelabels` to use the colors of the edge color dict.
* Changed `compas_rhino.artists.MeshArtist.draw_facelabels` to use the colors of the face color dict.
* Changed `compas_blender.artists.MeshArtist.draw_vertexlabels` to use the colors of the vertex color dict.
* Changed `compas_blender.artists.MeshArtist.draw_edgelabels` to use the colors of the edge color dict.
* Changed `compas_blender.artists.MeshArtist.draw_facelabels` to use the colors of the face color dict.
* Changed `compas_ghpython.artists.MeshArtist.draw_vertexlabels` to use the colors of the vertex color dict.
* Changed `compas_ghpython.artists.MeshArtist.draw_edgelabels` to use the colors of the edge color dict.
* Changed `compas_ghpython.artists.MeshArtist.draw_facelabels` to use the colors of the face color dict.
* Fixed `compas_blender.uninstall`.
* Changed `planarity` to optional requirement on all platforms.
* Changed `numba` to optional requirement on all platforms.
* Changed raw github content path for `compas.get`.
* Changed `compas.datastructures.Graph.nodes_where` to accept conditions as kwargs.
* Changed `compas.datastructures.Graph.edges_where` to accept conditions as kwargs.
* Changed `compas.datastructures.Halfedge.vertices_where` to accept conditions as kwargs.
* Changed `compas.datastructures.Halfedge.edges_where` to accept conditions as kwargs.
* Changed `compas.datastructures.Halfedge.faces_where` to accept conditions as kwargs.
* Changed `compas.datastructures.Halfface.vertices_where` to accept conditions as kwargs.
* Changed `compas.datastructures.Halfface.edges_where` to accept conditions as kwargs.
* Changed `compas.datastructures.Halfface.faces_where` to accept conditions as kwargs.
* Changed `compas.datastructures.Halfface.cells_where` to accept conditions as kwargs.
* Fixed `compas_blender.artists.VolMeshArtist.draw` and `compas_blender.artists.VolMeshArtist.draw_cells`.
* Fixed `compas_ghpython.artists.VolMeshArtist.draw` and `compas_ghpython.artists.VolMeshArtist.draw_cells`.
* Fixed `compas_rhino.artists.VolMeshArtist.draw` and `compas_rhino.artists.VolMeshArtist.draw_cells`.
* Improved error messages when artist instance cannot be created.
* Fixed exception when calculating geometry of `compas.datastructures.Part` without features.
* Fixed bug in `compas_rhino.conversions.RhinoCurve.to_compas`.
* Fixed bug in `compas_rhino.conversions.RhinoSurface.to_compas`.

### Removed

* Removed `compas.numerical.drx`.

## [1.14.1] 2022-02-16

### Added

* Added doc test step in CI/CD.

### Changed

* Fixed symlink expansion for directories relative to the COMPAS installation folder, eg. `compas.DATA` when used from IronPython.
* Fixed the result of `compas.__version__` on dev installs to properly include git hash.
* Move `data` files inside the folder included in the source distribution (ie. non-dev installs).
* Fixed IronPython detection on ipy 2.7.12 and higher.

### Removed

## [1.14.0] 2022-02-06

### Added

* Added `compas.colors.Color`.
* Added `compas.colors.ColorMap`.
* Added `compas_blender.conversions.BlenderGeometry`.
* Added `compas_blender.conversions.BlenderCurve`.
* Added `compas_blender.conversions.BlenderMesh`.
* Added option to return strip faces from `compas.datastructure.Halfedge.edge_strip`.
* Added `compas.geometry.Bezier.transform`.
* Added `compas.geometry.Curve` as base class for curves.
* Added `compas.geometry.Surface` as base class for surfaces.
* Added `compas_rhino.geometry.RhinoCurve` as Rhino plugin for basic curves.
* Added `compas_rhino.geometry.RhinoSurface` as Rhino plugin for basic surfaces.
* Added pluggable `compas.geometry.curves.curve.new_curve`.
* Added pluggable `compas.geometry.surfaces.surface.new_surface`.
* Added `compas.artists.CurveArtist`.
* Added `compas.artists.SurfaceArtist`.
* Added `compas_rhino.artists.CurveArtist`.
* Added `compas_rhino.artists.SurfaceArtist`.
* Added `compas_ghpython.artists.CurveArtist`.
* Added `compas_ghpython.artists.SurfaceArtist`.
* Added `compas_blender.artists.CurveArtist`.
* Added `compas_blender.artists.SurfaceArtist`.
* Added `compas_rhino.utilities.draw_curves`.
* Added `compas_rhino.utilities.draw_surfaces`.
* Added `compas_blender.utilities.draw_curves`.
* Added `compas_blender.utilities.draw_surfaces`.
* Added `rgba` and `rgba255` properties to `compas.colors.Color`.
* Added `from_name` method to `compas.colors.Color`.
* Added Python 3.10 support.
* Added `RobotModel.ur5` for the sake of example.

### Changed

* Fixed bug in `mesh_slice_plane()` , `Mesh.slice_plane()`.
* Changed `compas_rhino.geometry.RhinoNurbsSurface.closest_point` to fix bug of rhino_curve to rhino_surface, plus return tuple instead.
* Changed `compas_plotters.plotter.Plotter` to normal class instead of singleton.
* Moved functionality of `compas.utilities.coercion` to `compas.data`.
* Fixed bug in `compas.geometry.NurbsSurface.to_triangles()`.
* Renamed docs site folders `latest` to `stable` and `dev` to `latest`.
* Rebased `compas.geometry.NurbsCurve` on `compas.geometry.Curve`.
* Rebased `compas.geometry.NurbsSurface` on `compas.geometry.Surface`.
* Rebased `compas_rhino.geometry.RhinoNurbsCurve` on `compas.geometry.NurbsCurve` and `compas_rhino.geometry.RhinoCurve`.
* Rebased `compas_rhino.geometry.RhinoNurbsSurface` on `compas.geometry.NurbsSurface` and `compas_rhino.geometry.RhinoSurface`.
* Fixed error message for unsupported joint types.
* Fixed support for non-standard URDF attributes on limit and mesh geometry.
* Fixed data serialization for URDF materials without color.
* Removed geometric primitives (`Origin`, `Box`, `Sphere`, `Cylinder` and `Capsule`) from `compas.robots` and replaced them with the core ones from `compas.geometry`. The old names are still available but deprecated.
* Deprecated the `load_mesh` method of `compas.robots.AbstractMeshLoader` and its sub-classes in favor of `load_meshes`.
* Fixed bug in `compas_rhino.conversions.RhinoGeometry.transform`.

### Removed

* Removed `compas.geometry.Collection`.
* Removed `compas.geometry.CollectionNumpy`.
* Removed `compas.geometry.PointCollection`.
* Removed `compas.geometry.PointCollectionNumpy`.
* Removed `compas.interop`.
* Removed `numba`; `compas.numerical.drx` will be moved to a dedicated extension package.
* Removed `ezdxf` (unused).
* Removed `laspy` (unused).
* Removed `compas_rhino.artists.MeshArtist.draw_mesh`.
* Removed `compas_blender.artists.MeshArtist.draw_mesh`.

## [1.13.3] 2021-12-17

### Added

* Added `compas_plotters.artists.NetworkArtist.draw_nodelabels`.
* Added `compas_plotters.artists.NetworkArtist.draw_edgelabels`.
* Added `compas_plotters.Plotter.fontsize`.
* Added `INSTALLED_VERSION` variable to `compas_rhino.install` to interally inform rhino version context post-installation steps.
* Added `compas_rhino.geometry.RhinoNurbsSurface`.
* Added `compas_rhino.geometry.surfaces.new_nurbssurface` plugin.
* Added `compas_rhino.geometry.surfaces.new_nurbssurface_from_parameters` plugin.
* Added `compas_rhino.geometry.surfaces.new_nurbssurface_from_points` plugin.
* Added `compas_rhino.geometry.surfaces.new_nurbssurface_from_fill` plugin.
* Added `compas_rhino.geometry.surfaces.new_nurbssurface_from_step` plugin.
* Added `compas_rhino.conversions.RhinoSurface.to_compas`.

### Changed

* Fixed bug in inheritance of `compas_plotters.artists.NetworkArtist`.
* Changed `compas_plotters.artists.MeshArtist.draw_edges` to ignore edge direction for assignment of edge colors and widths.
* Changed `compas_plotters.artists.MeshArtist.draw_vertexlabels` to use `compas_plotters.Plotter.fontsize`.
* Changed `compas_plotters.artists.MeshArtist.draw_edgelabels` to use `compas_plotters.Plotter.fontsize`.
* Changed `compas_plotters.artists.MeshArtist.draw_facelabels` to use `compas_plotters.Plotter.fontsize`.
* Fixed bug in `compas_rhino.conversions.plane_to_compas_frame`.
* Changed implementation of `compas.geometry.NurbsSurface.xyz`.
* Fixed bug in `compas.geometry.NurbsSurface.to_mesh`.
* Changed `compas_rhino.geometry.RhinoNurbsSurface.from_points` to use transposed points.
* Fixed bug in `compas_rhino.conversions.RhinoSurface.to_compas_mesh`.

### Removed

## [1.13.2] 2021-12-11

### Added

* Added `compas_ghpython.fetch_ghio_lib` to simplify the loading of Grasshopper's IO library for extension developers.

### Changed

### Removed

## [1.13.1] 2021-12-11

### Added

### Changed

* Fixed bug in `Grasshopper` plugin path on Windows.
* Fixed bug in `Grasshopper` `UserObjects` uninstall.

### Removed

## [1.13.0] 2021-12-10

### Added

* Added `compas_rhino.DEFAULT_VERSION`.
* Added `clean` option to `compas_rhino.install` to remove existing symlinks if they cannot be imported from the current environment.
* Added basic implementation of `compas.datastructures.Assembly`.
* Added `compas.is_grasshopper`.
* Added `compas.GH`.
* Added `compas.artists.Artist.CONTEXT`.
* Added `compas.artists.Artist.AVAILABLE_CONTEXTS`.
* Added `compas.artists.artist.register_artists` pluggable.

### Changed

* Updated `pr-checks` workflow for checking Changelog entry.
* Fixed return value of attributes of empty `compas_rhino.geometry.RhinoNurbsCurve`.
* Fixed error in parameter list of `compas_rhino.geometry.curves.new_nurbscurve`.
* Fixed error in parameter list of `compas_rhino.geometry.curves.new_nurbscurve_from_interpolation`.
* Fixed error in parameter list of `compas_rhino.geometry.curves.new_nurbscurve_from_step`.
* Changed `compas_rhino.install` to remove broken symlinks.
* Changed `compas_rhino.install` to reinstall broken symlinks if they can be imported from the current environment.
* Changed `compas_rhino.uninstall` to remove broken symlinks.
* Changed `compas_rhino.install_plugin` to remove broken symlinks.
* Changed default Rhino version for installation to `7.0`.
* Fixed bug in `compas_ghpython` related to importing `Grasshopper` prematurely.
* Changed `compas.artists.Artist.ITEM_ARTIST` to context-based dict.
* Changed `compas_rhino.__init__.py` functions.
* Changed `compas_ghpython.__init__.py` functions.
* Renamed `compas_ghpython.get_grasshopper_plugin_path` to `compas_ghpython.get_grasshopper_managedplugin_path`.

### Removed

* Removed `compas.artists.artist.new_artist` pluggable.

## [1.12.2] 2021-11-30

### Added

### Changed

* Moved import of `subprocess` to top of file `compas._os.py`.

### Removed

## [1.12.1] 2021-11-29

### Added

### Changed

* Fixed bug in `compas_rhino.conversions.RhinoPoint.from_geometry`.
* Changed `compas_rhino.install` to remove broken symlinks.
* Changed `compas_rhino.install` to reinstall broken symlinks if they can be imported from the current environment.
* Changed `compas_rhino.uninstall` to remove broken symlinks.
* Changed `compas_rhino.install_plugin` to remove broken symlinks.

### Removed

## [1.12.0] 2021-11-17

### Added

* Added `CircleArtist`, `LineArtist`, `PointArtist`, `PolygonArtist`, `PolylineArtist`, and `VectorArtist` to `compas_blender`.
* Added `draw_circles` and `draw_planes` to `compas_blender`.
* Added `compas_rhino.geometry.curves` plugins for `compas.geometry.curves` pluggables.
* Added `compas_rhino.geometry.RhinoNurbsCurve`.
* Added `to_compas_quadmesh` to `compas_rhino.conversions.RhinoSurface`.

### Changed

* Replaced implementation of `RGBColour` and `Float` with deprecation warning in `compas.utilities.descriptors`.
* Moved all Rhino geometry and objects wrappers to `compas_rhino.conversions`.
* Fixed bug in `compas_rhino.conversions.RhinoSurface.from_geometry`.
* Changed `compas_rhino.conversions.RhinoLine.from_geometry` to accept line curves.
* Fixed bug in `compas_rhino.geometry.RhinoNurbsCurve.closest_point`.
* Modify `to_compas_mesh` in `compas_rhino.conversions.RhinoSurface` to use brep loops.

### Removed

## [1.11.1] 2021-11-09

### Added

### Changed

* Changed `compas_rhino.uninstall` to also remove broken symlinks if no specific packages are provided for un-installation.
* Changed `compas_rhino.install` to also remove broken symlinks.

### Removed

## [1.11.0] 2021-11-08

### Added

* Added halfedge loops in `compas.datastructures.Halfedge.halfedge_loop`.
* Added halfedge strips in `compas.datastructures.Halfedge.halfedge_strip`.
* Added `compas.datastructures.mesh_split_strip` and `compas.datastructures.Mesh.split_strip`.
* Added boundingbox to `compas_rhino.conduits.BaseConduit`

### Changed

* Fixed bug in combination of `compas_rhino.artists.MeshArtist.draw_mesh` and `compas_rhino.utilities.drawing.draw_mesh`.
* Fixed bug in continuous loops in `compas.datastructures.Halfedge.edge_loop`.
* Fixed bug in continuous strips in `compas.datastructures.Halfedge.edge_strip`.
* Changed abstract method `compas.artists.MeshArtist.draw_mesh` to implemented method in `compas_plotters.artists.MeshArtist.draw_mesh`.

### Removed

## [1.10.0] 2021-11-04

### Added

* Added `compas.geometry.Curve` and `compas.geometry.NurbsCurve`.
* Added `compas.geometry.Surface` and `compas.geometry.NurbsSurface`.
* Added pluggables for `compas.geometry.NurbsCurve.__new__`, `compas.geometry.NurbsCurve.from_parameters`, `compas.geometry.NurbsCurve.from_points`, `compas.geometry.NurbsCurve.from_interpolation`, `compas.geometry.NurbsCurve.from_step`.
* Added pluggables for `compas.geometry.NurbsSurface.__new__`, `compas.geometry.NurbsSurface.from_parameters`, `compas.geometry.NurbsSurface.from_points`, `compas.geometry.NurbsSurface.from_fill`, `compas.geometry.NurbsSurface.from_step`.
* Added missing implementations for abstract clear methods of `compas_rhino.artists.volmeshartist`.
* Added `compas_rhino.geometry.RhinoBox`, `compas_rhino.geometry.RhinoCircle`, `compas_rhino.geometry.RhinoCone`, `compas_rhino.geometry.RhinoCurve`, `compas_rhino.geometry.RhinoCylinder`, `compas_rhino.geometry.RhinoEllipse`, `compas_rhino.geometry.RhinoLine`, `compas_rhino.geometry.RhinoMesh`, `compas_rhino.geometry.RhinoPlane`, `compas_rhino.geometry.RhinoPoint`, `compas_rhino.geometry.RhinoPolyline`, `compas_rhino.geometry.RhinoSphere`, `compas_rhino.geometry.RhinoSurface`, `compas_rhino.geometry.RhinoVector` as wrappers for working with Rhino geometry through geometry conversions or coercion of doc objects.
* Added `compas_rhino.conversions` from COMPAS geometry to Rhino geometry and vice versa, for primitives, shapes, curves, surfaces, meshes.
* Added `compas_rhino.coercion` from Rhino doc objects to Rhino geometry compatible with COMPAS geometry.

### Changed

* Fixed bug in directions of `compas.datastructures.Mesh.from_meshgrid`.
* Fixed bug in Rhino mesh face drawing.
* Fixed bug related to legacy uninstall on Rhino for Mac.

### Removed

## [1.9.3] 2021-11-02

### Added

### Changed

* Changed default path for Rhino 7 legacy install cleanup to Rhino7.app in `compas_rhino.__init__.py`.
* Changed z-coordinate of `compas.datastructures.Mesh.from_meshgrid` to `0.0` instead of `0`.

### Removed

## [1.9.2] 2021-11-02

### Added

* Added `draw_mesh` method to `compas_ghpython.artists.MeshArtist` to match all other mesh artists.

### Changed

* Changed new artist registration to check if subclass.
* Fixed `RobotModelArtist` for blender: missing abstract method impl and handle init order.

### Removed

## [1.9.1] 2021-10-22

### Added

* Added `Plane.offset`.
* Added `is_mesh_closed` property to `compas.datastructures.mesh_slice_plane`.

### Changed

* Fixed backward compatibility problem with artists by adding back `Artist.build` and `Artist.build_as`.
* Fixed backward compatibility problem with artists by adding `compas_rhino.artists.BaseArtist` alias for `compas_rhino.artists.RhinoArtist`.

### Removed

## [1.9.0] 2021-10-21

### Added

* Added `draw_vertexlabels`, `draw_edgelabels`, `draw_facelabels`, `draw_vertexnormals`, and `draw_facenormals` to `compas_blender.artists.MeshArtist`.
* Added optional `triangulated` flag to `to_vertices_and_faces` of all shapes.
* Added `compas.geometry.Geometry` base class.
* Added `__add__`, `__sub__`, `__and__` to `compas.geometry.Shape` for boolean operations using binary operators.
* Added `is_closed` to `compas.geometry.Polyhedron`.
* Added `Plane.offset`.
* Added `compas.artists.Artist`.
* Added pluggable `compas.artists.new_artist`.
* Added plugin `compas_rhino.artists.new_artist_rhino`.
* Added plugin `compas_blender.artists.new_artist_blender`.
* Added `compas.artist.DataArtistNotRegistered`.
* Added `draw_node_labels` and `draw_edgelabels` to `compas_blender.artists.NetworkArtist`.
* Added `compas_blender.artists.RobotModelArtist.clear`.
* Added `compas_blender.geometry.booleans` as plugin for boolean pluggables.
* Added version-based installation for Blender.
* Added several shape artists to `compas_ghpython`: `BoxArtist`, `CapsuleArtist`, `ConeArtist`, `CylinderArtist`, `PolygonArtist`, `PolyhedronArtist`, `SphereArtist`, `TorusArtist` and `VectorArtist`.
* Added support for CLR generic dictionaries to the `compas.data` decoders.
* Added `Graph.node_sample`, `Graph.edge_sample`.
* Added `Halfedge.vertex_sample`, `Halfedge.edge_sample`, `Halfedge.face_sample`.
* Added `Halfface.vertex_sample`, `Halfface.edge_sample`, `Halfface.face_sample`, `Halfface.cell_sample`.
* Added `Mesh.from_meshgrid`.

### Changed

* Fixed bug in `compas_blender.draw_texts`.
* Changed `compas_rhino.artists.BaseArtist` to `compas_rhino.artists.RhinoArtist`.
* Changed `compas_blender.artists.BaseArtist` to `compas_blender.artists.BlenderArtist`.
* Changed default resolution for shape discretisation to 16 for both u and v where relevant.
* Changed base class of `compas.geometry.Primitive` and `compas.geometry.Shape` to `compas.geometry.Geometry`.
* `compas_blender.artists.RobotModelArtist.collection` can be assigned as a Blender collection or a name.
* Generalized the parameter `color` of `compas_blender.draw_texts` and various label drawing methods.
* Changed `compas.IPY` to `compas.RHINO` in `orientation_rhino`.
* Changed `planarity` to `requires_extra` for pip installations.
* Fixed bug in handling of ngonal meshes in `compas_ghpython` artists / drawing functions.

### Removed

## [1.8.1] 2021-09-08

### Added

### Changed

### Removed

## [1.8.0] 2021-09-08

### Added

* Added pluggable function `trimesh_slice` in `compas_rhino`.
* Added equality comparison for pointclouds.
* Added `compas.data.is_sequence_of_uint`.
* Added general plotter for geometry objects and data structures based on the artist registration mechanism.
* Added support for multimesh files to OBJ reader/writer.
* Added support for attaching and detaching meshes in `compas.robots.RobotModelArtist` and drawing them.
* Added `reshape` in `compas.utilities`.
* Added `compas.geometry.NurbsCurve`.
* Added `compas.geometry.NurbsSurface`.
* Added `compas_rhino.conversions`.
* Added `compas_rhino.geometry.RhinoBox`.
* Added `compas_rhino.geometry.RhinoCone`.
* Added `compas_rhino.geometry.RhinoCylinder`.
* Added `compas_rhino.geometry.RhinoPolyline`.
* Added `compas_rhino.geometry.RhinoSphere`.
* Added basic implementation of `compas.datastructures.Assembly`.
* Added `meshes` method to artists of `compas.robots.RobotModel`.
* Added `FrameArtist` class to `compas_blender`.

### Changed

* `compas.robots.Axis` is now normalized upon initialization.
* Fixed a bug in `compas.numerical.dr_numpy` when using numpy array as inputs.
* Allowed for varying repository file structures in `compas.robots.GithubPackageMeshLoader`.
* Fixed data schema of `compas.geometry.Polyline`, `compas.geometry.Polygon`, `compas.geometry.Pointcloud`.
* Fixed `Configuration.from_data` to be backward-compatible with JSON data generated before `compas 1.3.0`.
* Changed `compas_rhino.drawing.draw_breps` to assume provided polygon is closed and automatically add missing corner to polycurve constructor.
* Changed conversion of edges and faces to uniques keys for the data dicts to use the string representation of a sorted tuple of identifiers.
* Added `dtype` to JSON decoding error message.
* Moved `compas.datastructures.mesh.core.halfedge.HalfEdge` to `compas.datastructures.halfedge.halfedge.HalfEdge`
* Moved `compas.datastructures.network.core.graph.Graph` to `compas.datastructures.graph.graph.Graph`.

### Removed

* Removed `compas.datastructures.mesh.core.mesh.BaseMesh`.
* Removed `compas.datastructures.BaseNetwork`.

## [1.7.1] 2021-06-14

### Added

### Changed

* Fixed bundling of ghuser components.

### Removed

## [1.7.0] 2021-06-14

### Added

### Changed

* `compas.robots.Axis` is now normalized upon initialization.
* Fixed a bug in `compas.numerical.dr_numpy` when using numpy array as inputs.
* Allowed for varying repository file structures in `compas.robots.GithubPackageMeshLoader`.
* Remove default implementation of `__str__` for data objects.

### Fixed

* Fixed `Configuration.from_data` to be backward-compatible with JSON data generated before `compas 1.3.0`.

### Removed

## [1.7.1] 2021-06-14

### Added

### Changed

* Fixed bundling of ghuser components.

### Removed

## [1.7.0] 2021-06-14

### Added

* Added pluggable function `trimesh_gaussian_curvature` in `compas_rhino`.
* Added pluggable function `trimesh_mean_curvature` in `compas_rhino`.
* Added pluggable function `trimesh_principal_curvature` in `compas_rhino`.
* Added `copy` and `deepcopy` functionality to `compas.robots.Configuration`.
* Added `compas.data.is_sequence_of_int` and `compas.data.is_sequence_of_float`.
* Added `compas.data.Data.JSONSCHEMANAME`.
* Added `kwargs` to all child classes of `compas.data.Data`.
* Added grasshopper component for drawing a frame.
* Added `draw_origin` and `draw_axes`.
* Added `compas.PY2`.

### Changed

* Allow str or int as joint type in `compas.robots.Joint` constructor.
* Moved json schemas to `compas.data`.
* Nested json schemas.
* `compas_ghpython.artists.FrameArtist.draw` now draws a Rhino Plane.
* Fixed bugs in `compas.geometry.bestfit_circle_numpy`.
* Changed directory where ghuser components are installed.
* Added ghuser components directory to those removed by the `clean` task.
* Clean up the ghuser directory before building ghuser components.
* Exposed function `draw_breps` in `compas_rhino.utilities`; example added.
* Added `join` flag to function `draw_breps` in `compas_rhino.utilities`
* Fixed bug in `compas.geometry.distance.closest_point_on_segment_xy`.
* Fixed bug in Rhino implementations of `trimesh` curvature functions.

### Removed

## [1.6.3] 2021-05-26

### Added

* Added `compas.topology.astar_lightest_path`.
* Added JSONSCHEMA definitions for primitives and transformations.
* Added schema implementation to primitives and transformations.
* Added JSONSCHEMA implementation to primitives and transformations.
* Added `compas.data.is_int3`, `compas.data.is_float3`, `compas_data.is_float4x4`.

### Changed

* Extended `compas.topology.astar_shortest_path` to work on `compas.datastructures.Mesh` and `compas.datastructures.Network`.
* Fixed `compas.data.Data.to_jsonstring`.
* Changed `compas.data.Data.data.setter` to raise `NotImplementedError`.
* Changed annotations of `compas_blender.artists.BaseArtist`.
* Fixed `__repr__` for primitives, shapes, transformations.

### Removed

* Removed duplicate cases from `compas.data.DataEncoder`.

## [1.6.2] 2021-05-12

### Added

### Changed

### Removed

## [1.6.1] 2021-05-12

### Added

### Changed

### Removed

## [1.6.0] 2021-05-12

### Added

* Added infrastructure for building Grasshopper components for compas packages.
* Added first Grasshopper component: COMPAS Info.
* Added Grasshopper components for JSON serialization.
* Added `compas_rhino.utilities.set_object_attributes`.
* Added `from_jsonstring` and `to_jsonstring`.
* Added Grasshopper component documentation.

### Changed

* Moved json dump and load to data package.
* Changed parameters and return value of `compas_rhino.utilities.get_object_attributes`.
* Removed `doctest` execution code from src.
* Removed `if __name__ == '__main__'` section from src.
* Optimized the conversion of Rhino Meshes to COMPAS meshes.
* Fix issue with GH User symlink created as directory symlink on some cases.

### Removed

## [1.5.0] 2021-04-20

### Added

* Added support for file-like objects, path strings and URLs to most of the methods previously accepting only file paths, eg. `compas.datastructures.Datastructure`, `compas.json_dump`, `compas.json_load`, etc.
* Added `pretty` parameter to `compas.json_dump` and `compas.json_dumps`.
* Added `compas.data.Data` as base object for all data objects (geometry, data structures, ...).

### Changed

* Moved `compas.utilities.DataEncoder` to `compas.data`.
* Moved `compas.utilities.DataDecoder` to `compas.data`.
* Changed base object of `compas.datastructures.Datastructure` to `compas.data.Data`.
* Changed base object of `compas.geometry.Primitive` to `compas.data.Data`.
* Renamed `Base` to `Data` for all data based classes.
* Fixed calculation of triangle normals.
* Fixed calculation of triangle areas.

### Removed

## [1.4.0] 2021-04-09

### Added

* Added Python 3.9 support.
* Added crease handling to catmull-clark subdivision scheme.
* Added `compas_ghpython.get_grasshopper_userobjects_path` to retrieve User Objects target folder.
* Added direction option for mesh thickening.
* Added check for closed meshes.
* Added 'loop' and 'frames' to schemes of `compas.datastructures.mesh.subdivision.mesh_subdivide`.

### Changed

* Fixed box scaling.
* Fixed a bug in `Polyline.divide_polyline_by_length` related to a floating point rounding error.
* Fixed bug in `RobotModel.zero_configuration`.
* Fixed bug in `compas.geometry.normals`.
* Fixed bug in `compas.datastructures.mesh.subdivision.mesh_subdivide_frames`.

### Removed

## [1.3.0] 2021-03-26

### Added

* Added a `invert` and `inverted` method `compas.geometry.Vector`.
* Added unetary `__neg__` operator for `compas.geometry.Vector`.
* Added `compas.robots.Configuration`, moved from `compas_fab`.

### Changed

* Fixed rhino packages installation to remove duplicates

### Removed

## [1.2.1] 2021-03-19

### Added

### Changed

### Removed

* Fixed API removals from 1.0.0 -> 1.2.0

## [1.2.0] 2021-03-18

### Added

* Added `divide_polyline`, `divide_polyline_by_length`, `Polyline.split_at_corners` and `Polyline.tangent_at_point_on_polyline`.
* Added the magic method `__str__` to `compas.geoemetry.Transformation`.
* Added `redraw` flag to the `compas_rhino` methods `delete_object`, `delete_objects` and `purge_objects`.
* Added the `__eq__` method for `compas.geometry.Circle` and `compas.geometry.Line`.
* Added support for Pylance through static API definitions.
* Added `halfedge_strip` method to `compas.datastructures.HalfEdge`.

### Changed

* Fixed bug where mimic joints were considered configurable.
* Fixed bug where `!=` gave incorrect results in Rhino for some compas objects.
* Fixed bug where `compas_rhino.BaseArtist.redraw` did not trigger a redraw.
* Fixed minor bugs in `compas.geometry.Polyline` and `compas.geometry.Polygon`.
* Fixed very minor bugs in `compas.geometry.Frame` and `compas.geometry.Quaternion`.
* Fixed bug in `compas_rhino.objects.MeshObject.modify`.
* Fixed bug in `compas_rhino.objects.MeshObject.modify_vertices`.
* Fixed bug in `compas_rhino.objects.MeshObject.modify_edges`.
* Fixed bug in `compas_rhino.objects.MeshObject.modify_faces`.
* Fixed bug in `compas_rhino.objects.VolMeshObject.modify`.
* Fixed bug in `compas_rhino.objects.VolMeshObject.modify_vertices`.
* Fixed bug in `compas_rhino.objects.VolMeshObject.modify_edges`.
* Fixed bug in `compas_rhino.objects.VolMeshObject.modify_faces`.
* Fixed bug in `compas_rhino.objects.NetworkObject.modify`.
* Fixed bug in `compas_rhino.objects.NetworkObject.modify_vertices`.
* Fixed bug in `compas_rhino.objects.NetworkObject.modify_edges`.
* Changed `compas_rhino.objects.inspect` to `compas_rhino.objects.inspectors`.
* Changed `compas_rhino.objects.select` to `compas_rhino.objects._select`.
* Changed `compas_rhino.objects.modify` to `compas_rhino.objects._modify`.

### Removed

## [1.1.0] 2021-02-12

### Added

* Added `RobotModel.remove_link`, `RobotModel.remove_joint`, `RobotModel.to_urdf_string`, and `RobotModel.ensure_geometry`.
* Added Blender Python-example to the documentation section: Tutorials -> Robots
* Added `compas_blender.unload_modules`.
* Added `after_rhino_install` and `after_rhino_uninstall` pluggable interfaces to extend the install/uninstall with arbitrary steps.

### Changed

* Fixed bug in parameter list of function `mesh_bounding_box` bound as method `Mesh.bounding_box`.
* Fixed bug in `RobotModel/RobotModelArtist.update` which raised an error when the geometry had not been loaded.
* Changed exception type when subdivide scheme argument is incorrect on `mesh_subdivide`.
* The `compas_rhino.artist.RobotModelArtist` functions `draw_visual` and `draw_collision` now return list of newly created Rhino object guids.
* Added ability of `RobotModel.add_link` to accept primitives in addition to meshes.
* Fixed bug regarding the computation of `Joint.current_origin`.
* Fixed bug regarding a repeated call to `RobotModel.add_joint`.
* Fixed bug in `compas_blender.RobotModelArtist.update`.
* Fixed bug in `compas.datastructures.mesh_slice_plane`.
* Fixed bug where initialising a `compas_blender.artists.Robotmodelartist` would create a new collection for each mesh and then also not put the mesh iton the created collection.
* Changed the initialisation of `compas_blender.artists.Robotmodelartist` to include a `collection`-parameter instead of a `layer`-parameter to be more consistent with Blender's nomenclature.
* Used a utility function from `compas_blender.utilities` to create the collection if none exists instead of using a new call to a bpy-method.

### Removed

## [1.0.0] 2021-01-18

### Added

* Added `compas.datastructures.mesh.trimesh_samplepoints_numpy`.

### Changed

* Fix Rhino7 Mac installation path
* Separate `compas.robots.Joint.origin` into the static parent-relative `origin` and the dynamic world-relative `current_origin`.
* Separate `compas.robots.Joint.axis` into the static parent-relative `axis` and the dynamic world-relative `current_axis`.
* Fixed support to convert back and forth between `compas.datastructures.Graph` and NetworkX `DiGraph`.

### Removed

## [0.19.3] 2020-12-17

### Added

### Changed

* Fix bug in `compas.datastructures.Network.neighborhood`.

### Removed

## [0.19.2] 2020-12-17

### Added

### Changed

* Changed `compas._os.prepare_environment` to prepend environment paths (fixes problem with RPC on windows).

### Removed

## [0.19.1] 2020-12-10

### Added

### Changed

* Fix bug in `compas.datastructures.AttributesView`.

### Removed

## [0.19.0] 2020-12-09

### Added

* Added `is_osx`.

### Changed

* Fix default namespace handling in URDF documents.
* Allow custom/unknown attributes in URDF `Dynamics` element.
* Moved os functions from `compas` to `compas._os`.
* Fixed bug in `is_linux`.
* Changed `is_windows` to work for CPython and IronPython.
* Changed `compas._os` functions to use `is_windows`, `is_mono`, `is_osx`.
* Changed IronPython checks to `compas.IPY` instead of `compas.is_ironpython`.
* Fixed data serialization in `compas.datastructures.HalfFace`.

### Removed

* Removed all implementations of `draw_collection`.

## [0.18.1] 2020-12-01

### Added

* Added URDF and XML writers.
* Added `compas.robots.RobotModel.to_urdf_file`.
* Added `compas.files.URDF.from_robot`.

### Changed

* Changed implementation of `Mesh.vertices_on_boundaries` to account for special cases.
* Changed `Mesh.edges_on_boundaries` corresponding to `Mesh.vertices_on_boundaries`.
* Changed `Mesh.faces_on_boundaries` corresponding to `Mesh.vertices_on_boundaries`.
* Changed `Mesh.vertices_on_boundary` to return vertices of longest boundary.
* Changed `Mesh.edges_on_boundary` to return edges of longest boundary.
* Changed `Mesh.faces_on_boundary` to return faces of longest boundary.
* Fixed default value for `compas.robots.Axis`.
* Changed surface to mesh conversion to include cleanup and filter functions, and use the outer loop of all brep faces.

### Removed

## [0.18.0] 2020-11-24

### Added

* Added `remap_values` to `compas_utilities`.
* Added `compas.datastructures.mesh_slice_plane`.
* Added `compas.json_dump`, `compas.json_dumps`, `compas.json_load`, `compas.json_loads`.

### Changed

* Fixed bug in `compas.datastructures.Network.delete_node`.
* Fixed bug in `compas.datastructures.Network.delete_edge`.
* Fixed bug in select functions for individual objects in `compas_rhino.utilities`.
* Fixed bug in `compas.datastructures.mesh_merge_faces`.
* changed base of `compas.geometry.Transformation` to `compas.base.Base`.

### Removed

* Removed `compas.datastructures.mesh_cut_by_plane`.

## [0.17.3] 2020-11-20

### Added

### Changed

* Fixed bug in `compas.geometry.is_coplanar`.
* Fixed bug in `compas.datastructures.mesh_merg_faces`.
* Fixed bug in `compas.robots.RobotModel.add_link`.
* Fixed bug in `compas.datastructures.Volmesh.cell_to_mesh`.

### Removed

## [0.17.2] 2020-11-04

### Added

### Changed

* Fixed bug in `__getstate__`, `__setstate__` of `compas.base.Base`.
* Fixed bug in `compas_rhino.artists.MeshArtist` and `compas_rhino.artists.NetworkArtist`.
* Changed length and force constraints of DR to optional parameters.
* Removed `ABCMeta` from the list of base classes of several objects in compas.

### Removed

## [0.17.1] 2020-10-28

### Added

* Added `compas_rhino.artists.BoxArtist.draw_collection`.
* Added option to show/hide vertices, edges, and faces in `compas_rhino.artists.CapsuleArtist.draw`.
* Added option to show/hide vertices, edges, and faces in `compas_rhino.artists.ConeArtist.draw`.
* Added option to show/hide vertices, edges, and faces in `compas_rhino.artists.CylinderArtist.draw`.
* Added option to show/hide vertices, edges, and faces in `compas_rhino.artists.PolyhedronArtist.draw`.
* Added option to show/hide vertices, edges, and faces in `compas_rhino.artists.SphereArtist.draw`.
* Added option to show/hide vertices, edges, and faces in `compas_rhino.artists.TorusArtist.draw`.
* Added option to show/hide vertices, edges, and faces in `compas_rhino.artists.PolygonArtist.draw`.
* Added option to show/hide vertices, edges, and faces in `compas_rhino.artists.PolylineArtist.draw`.
* Added option to show/hide vertices, edges, and faces in `compas_rhino.artists.VectorArtist.draw`.

### Changed

* Changed implementation of `compas_rhino.artists.BoxArtist.draw`.
* Fixed bug in `compas.geometry.Capsule`.
* Fixed bug in `compas.geometry.Cone`.
* Changed `compas_rhino.draw_mesh` to support Ngons if available.
* Fixed bug in polyhedron data.

### Removed

* Removed `compas_rhino.artists.PointArtist.draw_collection`.
* Removed `compas_rhino.artists.CircleArtist.draw_collection`.
* Removed `compas_rhino.artists.LineArtist.draw_collection`.

## [0.16.9] 2020-10-21

### Added

* Added binary STL writer.
* Added constructor `from_euler_angles` to `compas.geometry.Transformation`.
* Added method for adding objects from a list to `compas_plotters.GeometryPlotter`.
* Added `compas_rhino.artists.BoxArtist`.
* Added `compas_rhino.artists.CapsuleArtist`.
* Added `compas.geometry.Polyhedron.from_halfspaces` and `compas.geometry.Polyhedron.from_planes`.
* Added `compas.geometry.is_point_behind_plane` and `compas.geometry.is_point_in_polyhedron`.
* Added `centroid` and `bounding_box` properties to `compas.geometry.Pointcloud`.
* Added `edges` property to `compas.geometry.Box`.
* Added `edges` property to `compas.geometry.Polyhedron`.
* Added `compas.datastructures.network_smooth_centroid`.

### Changed

* Fixed bug in handling of keys in edge attribute functions of `compas.datastructures.Halfedge`.
* Fixed bug in `compas.geometry.Polygon.lines`.
* Fixed bug in `compas.geometry.Polyline.lines`.
* Changed `compas.geometry.Shape.to_vertices_and_faces` to `abstractmethod`.
* Fixed bug in magic methods of `compas.geometry.Box`.
* Fixed bug in `compas.geometry.Box.contains`.
* Fixed bug in `delete_vertex` and `delete_face` in `compas.datastructures.Halfedge`.
* Fixed bug in `delete_node` of `compas.datastructures.Graph`.
* Fixed bug in `summary` method of `compas.datastructures.Graph` and `compas.datastructures.Halfedge`.

### Removed

## [0.16.8] 2020-10-14

### Added

* Added `RobotModelArtist` to `compas_rhino`, `compas_ghpython` and `compas_blender`.
* Added `ToolModel`.
* Added `compas.geometry.Pointcloud`.
* Added `compas.utilities.grouper`.
* Added `PolygonArtist`, `PolylineArtist` to `GeometryPlotter`.

### Changed

* `Mesh` takes name of `Shape` in `Mesh.from_shape`.
* Fixed `zoom_extents` of `GeometryPlotter`.

### Removed

* Removed `SegmentArtist` from `compas_plotters`.

## [0.16.7] 2020-10-06

### Added

* Added functionality to the RPC service to automatically reload modules if a change is detected.

### Changed

### Removed

## [0.16.6] 2020-09-30

### Added

* Added `compas_plotters.geometryplotter.GeometryPlotter` for COMPAS geometry objects.

### Changed

* Changed `compas.base.Base.dtype` to property.
* Changed JSON schema to draft 7.
* Changed version processing to `distutils.version.LooseVersion`.

### Removed

## [0.16.5] 2020-09-26

### Added

* Added tests for halfedge data schemas.

### Changed

* Fixed RGB color processing in `compas.utilities.color_to_colordict`.
* Fixed Blender object and dat amanagement to avoid `malloc` problems.
* Updated Blender data structure artists.
* Changed Blender unused data clearing to also clear collections.
* Fixed JSON data validation of base COMPAS object.

### Removed

## [0.16.4] 2020-09-24

### Added

### Changed

* Fixed bug in `compas.geometry.Box.vertices`.
* `compas.scene.SceneObject` will now track a list of drawn Objects/GUIDs.

### Removed

## [0.16.3] 2020-09-23

### Added

* Added abstract `DATASCHEMA` to `compas.base.Base`.
* Added abstract `JSONSCHEMA` to `compas.base.Base`.
* Added `validate_data` to `compas.base.Base`.
* Added `validate_json` to `compas.base.Base`.
* Added implementation of `DATASCHEMA` to `compas.datastructures.Halfedge`.
* Added implementation of `JSONSCHEMA` to `compas.datastructures.Halfedge`.
* Added `NodeAttributeView`.
* Added implementation of `DATASCHEMA` to `compas.datastructures.Graph`.
* Added implementation of `JSONSCHEMA` to `compas.datastructures.Graph`.
* Added `compas.rpc.Proxy.restart_server`.
* Added `compas_rhino.objects.NetworkObject`.
* Added constructors `from_matrix` and `from_rotation` to `compas.geometry.Quaternion`.
* Added `draw_collection` methods to Grasshopper artists.

### Changed

* Updated naming conventions in `compas.datastructures.HalfFace` and `compas.datastructures.VolMesh`
* Moved `compas.datastructures.Datastructure` to `compas.datastructures.datastructure`.
* Changed base class of `compas.datastructures.Datastructure` to `compas.base.Base`.
* Changed `from_json` to `to_json` of meshes to use encoders and decoders.
* Moved `MutableMapping` to `compas.datastructures._mutablemapping`.
* Moved attribute views to `compas.datastructure.attributes`.

### Removed

* Removed `from_json`, `to_json`, `to_data`, `copy`, `transformed` from primitives, defaulting to the base implementation in `compas.geometry.Primitive`.
* Removed `from_json`, `to_json`, `to_data`, `copy`, `__str__`, from datastructures, defaulting to the base implementation in `compas.datastructure.Datastructure`.

## [0.16.2] 2020-08-06

### Added

* Added plugin system based on decorators: `compas.plugins.pluggable` & `compas.plugins.plugin`.
* Added `compas_rhino` implementation of the boolean operation pluggable interfaces (union/difference/intersection).
* Added `compas.datastructures.Mesh.transform_numpy`.
* Added `PluginNotInstalledError`.
* Added `compas.geometry.booleans`.
* Added tolerance parameter to angle functions.
* Added support for Rhino 7 in install/uninstall routines.
* Added install/uninstall for Rhino plugins (with support for Rhino 7).
* Added base class for all COMPAS objects `compas.base.Base`.
* Added base class for all Rhino objects representing COMPAS objects `compas_rhino.objects.Object`.
* Added mesh object representing COMPAS meshes in Rhino `compas_rhino.objects.MeshObject`.
* Added the methods `to_data` and `from_data` to `compas.robots.RobotModel`.

### Changed

* Restructure and reorganize volmesh datastructure
* Fixed scaling bug in `compas.geometry.Sphere`
* Fixed bug in `compas.datastructures.Mesh.add_vertex`.
* Fixed performance issue affecting IronPython when iterating over vertices and their attributes.
* Changed return value of drawing functions of `compas_rhino.artists.MeshArtist` to list of GUID.
* Changed return value of drawing functions of `compas_rhino.artists.NetworkArtist` to list of GUID.
* Moved "inspectors" to `compas_rhino.objects`.
* Moved "modifiers" to `compas_rhino.objects`.
* Connection attempts can now be set for `compas.Proxy.start_server` using the
  attribute `Proxy.max_conn_attempts`.
* `Scale.from_factors` can now be created from anchor frame.
* Changed vertex reading of PLY files to include all property information.

### Removed

* Removed CGAL based boolean implementations.
* Removed artist mixins from `compas_rhino`.
* Removed `clear_` functions from `compas_rhino.artists.MeshArtist`.
* Removed `clear_` functions from `compas_rhino.artists.NetworkArtist`.
* Removed `to_data`, `from_data` from `compas_rhino.artists`.
* Removed `compas_rhino.artists.BoxArtist` stub.
* Removed references to "edge" dict from `compas.datastructures.VolMesh`.

## [0.16.1] 2020-06-08

### Added

### Changed

* Fixed scaling bug in `compas.geometry.Sphere`

### Removed

## [0.16.0] 2020-06-05

### Added

* Added `compas_rhino.geometry.RhinoVector`.
* Added basic mesh cutting (`compas.datastructures.Mesh.cut()`).
* Added `compas.datastructures.Mesh.join(other)`.
* Added `compas.geometry.argmin` and `compas.geometry.argmax`.
* Added STL witer.
* Added `compas.datastructures.Mesh.to_stl`.
* Added `unweld` option to obj writing.

### Changed

* Fixed bug in `FaceAttributeView.__get_item__`: access to default was tried before attrs.
* Fixed bug in `EdgeAttributeView.__get_item__`: access to default was tried before attrs.
* Changed `VertexAttributeView.__get_item__` to follow access logic of `FaceAttributeView`.
* Fixed bug in `draw_edges` in `compas_rhino`'s `EdgeArtist`.
* Fixed bug in `draw_edges` in `compas_ghpython`'s `EdgeArtist`.
* Fixed bug in ``compas_rhino.geometry.RhinoSurface.brep_to_compas``.
* Fixed bug in ``compas.geometry.Box.from_bounding_box``
* Fixed bug in ``compas.geometry.Box.from_width_height_depth``
* Fixed inconsistencies in ``compas.geometry._transformations``.
* Renamed ``compas.geometry.Frame.to_local_coords`` to ``compas.geometry.Frame.to_local_coordinates``
* Renamed ``compas.geometry.Frame.to_world_coords`` to ``compas.geometry.Frame.to_world_coordinates``
* Renamed ``compas.geometry.Transformation.change_basis`` to ``compas.geometry.Transformation.from_change_of_basis``
* Renamed ``compas.geometry.matrix_change_basis`` to ``compas.geometry.matrix_from_change_of_basis``
* Renamed ``compas.geometry.Projection.orthogonal`` to ``compas.geometry.Projection.from_plane`` and changed input params
* Renamed ``compas.geometry.Projection.parallel`` to ``compas.geometry.Projection.from_plane_and_direction`` and changed input params
* Renamed ``compas.geometry.Projection.perspective`` to ``compas.geometry.Projection.from_plane_and_point`` and changed input params
* Changed constructor of all ``compas.geometry.Transformation`` and derivatives. Preferred way of creating any ``compas.geometry.Transformation`` is with the classmethods ``from_*``
* Changed params (point, normal) into plane for ``compas.geometry.matrix_from_parallel_projection``, ``compas.geometry.matrix_from_orthogonal_projection`` and ``compas.geometry.matrix_from_perspective_projection``

### Removed

## [0.15.6] 2020-04-27

### Added

* Extended glTF support.
* Added classmethod `from_geometry` to `RhinoMesh`
* Added `intersection_sphere_line`
* Added `intersection_plane_circle`
* Added `tangent_points_to_circle_xy`
* Added basic OBJ file writing.
* Added `Mesh.to_obj`.

### Changed

* Fixed bug in `Box.from_bounding_box`.
* Updated Blender installation docs for latest release.
* Fixed `robot.forward_kinematics()` when requested for base link.
* Fixed bug in `to_compas` conversion of Rhino meshes.
* Fixed bug where `compas.geometry.Primitive` derived classes cannot be serialized by jsonpickle.

### Removed

## [0.15.5] 2020-03-29

### Added

* Added classmethod `from_geometry` to `RhinoMesh`.
* Added conversion to polygons to `BaseMesh`.
* Re-added length, divide, space methods of `RhinoCurve`.
* Added basic OFF file writing.
* Added basic PLY file writing.
* Added `Mesh.to_ply`.
* Added `Mesh.to_off`.

### Changed

* Fixed object naming in artists of `compas_ghpython`.
* Resizing of Rhino property form.
* Fixed orientation of `RhinoSurface` discretisation.
* Check for existence of object in Rhino purge functions.
* Fixed bug in mesh boundary functions.

### Removed

## [0.15.4] 2020-03-05

### Added

* Added algorithm for pulling points onto mesh.
* Added base ellipse class to geometry primitives.
* Added circle artist to plotters.
* Added mesh artist to plotters.
* Added ellipse artist to plotters.
* Added support for robot mimicking joints.

### Changed

* Fixed bugs in `compas_rhino.artists.NetworkArtist`.
* Add conda executable path to `compas_bootstrapper.py`.

### Removed

## [0.15.3] 2020-02-26

### Added

* Added optional class parameter to `RhinoMesh.to_compas`.
* Added max int key to serialization of graph.

### Changed

* Changed name of base mesh implementation to `BaseMesh`.
* Changed name of base network implementation to `BaseNetwork`.
* Fixed bug in face finding function.

### Removed

* Removed optional requirements from setup file.
* Removed parameters from default polyhedron constructor.

## [0.15.2] 2020-02-20

### Added

### Changed

### Removed

## [0.15.1] 2020-02-16

### Added

* Added glTF support.
* Added graph and halfedge data structures.
* Added Rhino line geometry.
* Added Rhino plane geometry.

### Changed

* Fixed `compas_hpc` import problem.
* Split up topology part from geometry part for network and mesh.
* Split up network and mesh naming conventions.
* Reworked network face cycle finding.
* Updated mesh from lines.
* Updated network plotter in correspondence with network.
* Integrated mixin functionality and removed mixins.
* Meshes are now initially hidden in `compas_blender.artists.RobotModelArtist`.
* `compas_blender.artists.RobotModelArtist.draw_visual` and `compas_blender.artists.RobotModelArtist.draw_collision` now show those meshes.
* Renamed the method `draw_geometry` of `compas.robots.base_artist.RobotModelBaseArtist` to `create_geometry`.

### Removed

* Removed parallelization from network algorithms.
* Removed numba based dr implementations.

## [0.15.0] 2020-01-24

### Added

* Added `to_compas` to `compas_rhino.geometry.RhinoPoint`.
* Added `to_compas` to `compas_rhino.geometry.RhinoLine`.
* Added `to_compas` to `compas_rhino.geometry.RhinoCurve`.
* Added `to_compas` to `compas_rhino.geometry.RhinoMesh`.
* Added `brep_to_compas` to `compas_rhino.geometry.RhinoSurface`.
* Added `uv_to_compas` to `compas_rhino.geometry.RhinoSurface`.
* Added `heightfield_to_compas` to `compas_rhino.geometry.RhinoSurface`.
* Added `compas.datastructures.mesh_pull_points_numpy`.

### Changed

* Moved `compas_rhino.conduits` into `compas_rhino.artists`.
* Fixed bug in `compas.datastructures.Mesh.edges_where`.
* Fixed bug in `compas.datastructures.Mesh.faces_where`.
* Fixed bug in `compas.datastructures.Mesh.edge_attributes`.
* Fixed bug in `compas.datastructures.Mesh.face_attributes`.
* Fixed bug in `compas.datastructures.Mesh.edges`.
* Fixed bug in `compas.datastructures.Mesh.faces`.
* Fixed bug in `compas.datastructures.Mesh.offset`.

### Removed

* Removed deprecated `compas.geometry.xforms`.
* Removed deprecated `compas_rhino.helpers`.
* Removed `compas_rhino.constructors`.

## [0.14.0] 2020-01-21

### Added

* Added `compas.datastructures.mesh.Mesh.any_vertex`.
* Added `compas.datastructures.mesh.Mesh.any_face`.
* Added `compas.datastructures.mesh.Mesh.any_edge`.
* Added `compas.datastructures.mesh.Mesh.vertex_attribute`.
* Added `compas.datastructures.mesh.Mesh.vertex_attributes`.
* Added `compas.datastructures.mesh.Mesh.vertices_attribute`.
* Added `compas.datastructures.mesh.Mesh.vertices_attributes`.
* Added `compas.datastructures.mesh.Mesh.edge_attribute`.
* Added `compas.datastructures.mesh.Mesh.edge_attributes`.
* Added `compas.datastructures.mesh.Mesh.edges_attribute`.
* Added `compas.datastructures.mesh.Mesh.edges_attributes`.
* Added `compas.datastructures.mesh.Mesh.face_attribute`.
* Added `compas.datastructures.mesh.Mesh.face_attributes`.
* Added `compas.datastructures.mesh.Mesh.faces_attribute`.
* Added `compas.datastructures.mesh.Mesh.faces_attributes`.
* Added mutable attribute view for mesh vertex/face/edge attributes.

### Changed

* Default Mesh vertex, face, edge attributes are no longer copied and stored explicitly per vertex, face, edge, repesctively.
* Updating default attributes now only changes the corresponding default attribute dict.
* Updated `mesh_quads_to_triangles` to copy only customised face attributes onto newly created faces.
* Fixed bug in `compas.geometry.is_point_in_circle`.
* Fixed bug in `compas.geometry.is_polygon_convex`.
* Fixed bug in `compas.geometry.Polygon.is_convex`.
* Renamed `compas.datastructures.Mesh.has_vertex` to `compas.datastructures.Mesh.is_vertex`.
* Renamed `compas.datastructures.Mesh.has_face` to `compas.datastructures.Mesh.is_face`.
* Split `compas.datastructures.Mesh.has_edge` into `compas.datastructures.Mesh.is_edge` and `compas.datastructures.Mesh.is_halfedge`.

### Removed

* Removed `compas.datastructures.mesh.Mesh.get_any_vertex`.
* Removed `compas.datastructures.mesh.Mesh.get_any_face`.
* Removed `compas.datastructures.mesh.Mesh.get_any_edge`.
* Removed `compas.datastructures.mesh.Mesh.get_vertex_attribute`.
* Removed `compas.datastructures.mesh.Mesh.get_vertex_attributes`.
* Removed `compas.datastructures.mesh.Mesh.get_vertices_attribute`.
* Removed `compas.datastructures.mesh.Mesh.get_vertices_attributes`.
* Removed `compas.datastructures.mesh.Mesh.get_edge_attribute`.
* Removed `compas.datastructures.mesh.Mesh.get_edge_attributes`.
* Removed `compas.datastructures.mesh.Mesh.get_edges_attribute`.
* Removed `compas.datastructures.mesh.Mesh.get_edges_attributes`.
* Removed `compas.datastructures.mesh.Mesh.get_face_attribute`.
* Removed `compas.datastructures.mesh.Mesh.get_face_attributes`.
* Removed `compas.datastructures.mesh.Mesh.get_faces_attribute`.
* Removed `compas.datastructures.mesh.Mesh.get_faces_attributes`.
* Removed `compas.datastructures.mesh.Mesh.set_vertex_attribute`.
* Removed `compas.datastructures.mesh.Mesh.set_vertex_attributes`.
* Removed `compas.datastructures.mesh.Mesh.set_vertices_attribute`.
* Removed `compas.datastructures.mesh.Mesh.set_vertices_attributes`.
* Removed `compas.datastructures.mesh.Mesh.set_edge_attribute`.
* Removed `compas.datastructures.mesh.Mesh.set_edge_attributes`.
* Removed `compas.datastructures.mesh.Mesh.set_edges_attribute`.
* Removed `compas.datastructures.mesh.Mesh.set_edges_attributes`.
* Removed `compas.datastructures.mesh.Mesh.set_face_attribute`.
* Removed `compas.datastructures.mesh.Mesh.set_face_attributes`.
* Removed `compas.datastructures.mesh.Mesh.set_faces_attribute`.
* Removed `compas.datastructures.mesh.Mesh.set_faces_attributes`.
* Removed `print` statement from curvature module.

## [0.13.3] 2020-01-10

### Added

* `compas_rhino.artists.ShapeArtist` as base artist for all shape artists.
* Added `layer`, `name`, `color` attributes to `compas_rhino.artists.PrimitiveArtist`.
* Added `layer`, `name` attributes to `compas_rhino.artists.ShapeArtist`.
* Added `layer`, `name` attributes to `compas_rhino.artists.MeshArtist`.
* Added `clear_layer` method to `compas_rhino.artists.PrimitiveArtist`.
* Added `clear_layer` method to `compas_rhino.artists.ShapeArtist`.
* Added `clear_layer` method to `compas_rhino.artists.MeshArtist`.

### Changed

* Renamed `compas.utilities.maps.geometric_key2` to `geometric_key_xy`.
* Fixed bug in mirror functions.
* Fixed mirroring tests.
* Moved `BaseMesh`, `matrices`, `operations` to `compas.datastructures.mesh.core`.
* Added `transform` and `transformed` (and others) to `Mesh`.

### Removed

* `compas_rhino.artists.BoxArtist`
* Removed `layer` attribute from `compas_rhino.artists.Artist`.
* Removed `clear_layer` method from `compas_rhino.artists.Artist`.

## [0.13.2] 2020-01-06

### Added

* File reading functions for ascii files in `compas.files` has moved from the individual reader classes to a new parent class, `BaseReader`.

### Changed

* Rebased `compas_rhino.artists.MeshArtist` on new-style artist `compas_rhino.artists.Artist`.
* Renamed `compas_rhino.artists.MeshArtist.defaults` to `compas_rhino.artists.MeshArtist.settings`.
* Changed usage of (nonexisting) `compas_rhino.get_object` to `compas_rhino.get_objects`.
* Integrated vertex, face, edge mixins into `compas_rhino.artists.MeshArtist`.
* Integrated vertex, edge mixins into `compas_rhino.artists.NetworkArtist`.
* Rebased `compas_rhino.artists.VolMeshArtist` on `compas_rhino.artists.MeshArtist`.

### Removed

## [0.13.0] 2019-12-16

### Added

* Added DOI to bibtex entry.
* Added conversion for old mesh JSON data.

### Changed

* Indirectly changed mesh serialization to JSON (by changing key conversion and moving conversion into JSON methods).
* Moved conversion of int keys of mesh data to strings for json serialization to from/to json.
* Moved from/to methods for mesh into mesh definition.
* Subdivision algorithms use fast mesh copy.

### Removed

* Support for non-integer vertex and face identifiers in mesh.

## [0.12.4] 2019-12-11

### Added

### Changed

### Removed

## [0.12.3] 2019-12-11

### Added

* Added `mesh_subdivide_frames` to `compas.datastructures.subdivision`

### Changed

### Removed

## [0.12.2] 2019-12-11

### Added

* Added `intersection_segment_polyline` to `compas.geometry.intersections`
* Added `intersection_segment_polyline_xy` to `compas.geometry.intersections`
* Added `from_sides_and_radius` to `compas.geometry.Polygon`

### Changed

* Reworked docstrings of methods in `compas.geometry.queries`
* Set default `tol` to `1e-6` in `compas.geometry.queries`

### Removed

## [[0.12.1] 2019-12-10] 2019-12-10

### Added

* Added inherited methods to class docs.
* Added data structure mixins to the docs.
* Added `data` and `from_data` to `compas.geometry.Polyhedron`
* Added explicit support for collections to `compas_blender`

### Changed

* Bottom face of cylinder shape should be flipped.
* Face reading mechanism of OFF reader.
* `compas.geometry.Box` is now centred at origin by default.

### Removed

* Removed `compas.remote` because it does not provide an advatage over `compas.rpc`.

## [[0.11.4] 2019-11-26] 2019-11-26

### Added

* Added `compas_rhino.etoforms.ImageForm`.
* Added `doc8` as dev requirement.

### Changed

* Changed `compas_rhino.install_plugin` to use only the plugin name, w/o the GUID.
* Changed `iterable_like` to prevent exhausting generators passed as targets.

### Removed

* Removed `compas_rhino.ui.Controller`.
* Removed `compas_rhino.ui.Button`.

## [[0.11.2] 2019-11-19] 2019-11-19

### Added

* Added factory methods for `compas_rhino.artists._Artist`

### Changed

* Set `compas_rhino.artists.FrameArtist` layer clear to false by default.
* Wrapped internals of RPC dispatch method in try-except to catch any import problems and report back on the client side.
* Stopping of HTTP server (`compas.remote`) is now handled properly through separate thread.
* Fixed mutable init parameters of `RobotModel`
* Fixed bug in `mesh_quads_to_triangles` that caused face data to be deleted even when not necessary.
* Switched to `compas.geometry.KDTree` as fallback for `scipy.spatial.cKDTree` instead of Rhino `RTree` because it currently fails.

### Removed

## [0.11.0] 2019-11-09

### Added

* Added `iterable_like` to `compas.utilities.itertools_`
* Added `compas.geometry.icp_numpy` for pointcloud alignment using ICP.
* Added RPC command-line utility: `$ compas_rpc {start|stop} [--port PORT]`
* Added `__version__` to `compas_plotters`.
* Added `compas_plotters` to `.bumpversion.cfg`.
* Added `Colormap` to `compas.utilities`.
* Added `is_line_line_colinear()` to `compas.geometry`
* Added link to Github wiki for devguide.
* Added pointcloud alignment example to docs.
* Show git hash on `compas.__version__` if installed from git.
* Added `autopep8` to dev requirements.
* Added methods `add_joint` and `add_link` to `RobotModel`
* Added support for geometric primitives to JSON data encoder and decoder.
* Added support for `data` to all geometric primitives.

### Changed

* Docs are only deployed to github pages for tagged commits.
* Fixing printing issue with `compas.geometry.Quarternion` in ironPython.
* Fixed a missing import in `compas.geometry.Polygon`.
* Removed unused imports in `compas.geometry.Polyline`.
* Adjusted `compas.geometry.Quarternion.conjugate()` to in-place change, added `compas.geometry.Quarternion.conjugated()` instead which returns a new quarternion object.
* Fixed `rotation` property of `Transformation`.
* Simplified plugin installation (use plugin name only, without GUID).
* Bind RPC server to `0.0.0.0` instead of `localhost`.
* Fixed different argument naming between Rhino5 and Rhino6 of `rs.LayerVisible()` in `compas_rhino.utilities.objects`.

### Removed

## [0.10.0] 2019-10-28

### Added

* Added method for computing the determinant of the matrix of a transformation `compas.geometry.Transformation.determinant`.
* Added method for transposing (the matrix of) a transformation in-place `compas.geometry.Transformation.transpose`.
* Added method creating a transposed copy of a transformation `compas.geometry.Transformation.transposed`.
* Added method for invertig (the matrix of) a transformation in-place `compas.geometry.Transformation.invert`.
* Added `compas.geometry.Transformation.inverted` as an alias for `compas.geometry.Transformation.inverse`.
* Added method creating a copy of a transformation instance with a given transformation concatenated `compas.geometry.Transformation.concatenated`.
* Added method `to_vertices_and_faces` to all the classes inheriting from `compas.geometry.Shape` to create a `Mesh` representation of them.

### Changed

* Changed `compas.geometry.Transformation.inverse` to return an inverted copy of the transformation.
* Changed `compas.geometry.Transformation.decompose` to `compas.geometry.Transformation.decomposed`.
* Changed `compas.geometry.Transformation.concatenate` to add another transformation to the transformation instance.

### Removed

## [0.9.1] 2019-10-28

### Added

* Added `compas.geometry.Point.transform_collection` and `compas.geometry.Point.transformed_collection`.
* Added `compas.geometry.Vector.transform_collection` and `compas.geometry.Vector.transformed_collection`.
* Added `compas.geometry.Line.transform_collection` and `compas.geometry.Line.transformed_collection`.
* Added support for new Python plugin location for Rhino 6.0 on Mac.
* Added `compas.geometry.bestfit_frame_numpy`

### Changed

* Fixed transformation of start and end point of `compas.geometry.Line` to update the point objects in place.
* Fixed return value of `compas.numerical.pca_numpy` to return mean not as nested list.

### Removed

## [0.9.0] 2019-10-21

### Added

* Added `matrix_change_basis`, `Transformation.change_basis`
* Added `matrix_from_frame_to_frame`
* Added non-numpy versions of `global_coords`, `local_coords`
* Added static method `Frame.local_to_local_coords`
* Added `__getitem__`, `__setitem__` and `__eq__` to `Quaternion`
* Added `Vector.scaled` and `Vector.unitized`
* Added `transform_frames` and respective helper functions `dehomogenize_and_unflatten_frames`, `homogenize_and_flatten_frames`
* Added `transform_frames_numpy` and respective helper functions `dehomogenize_and_unflatten_frames_numpy`, `homogenize_and_flatten_frames_numpy`

### Changed

* Renamed `global_coords_numpy` and `local_coords_numpy` to `local_to_world_coords_numpy` and `world_to_local_coords_numpy`.
* Changed parameters `origin` `uvw` of `local_to_world_coords_numpy` and `world_to_local_coords_numpy` to `frame`.
* Fixed some returns of `Frame` and `Rotation` to use `Vector` or `Quaternion`
* Renamed methods `Frame.represent_point/vector/frame_in_global_coordinates` and `Frame.represent_point/vector/frame_in_local_coordinates` to `Frame.to_local_coords` and `Frame.to_world_coords`.

### Removed

## [0.8.1] 2019-10-01

### Added

### Changed

* Fixed unguarded import of `numpy` based transformations in mesh package.

### Removed

## [0.8.0] 2019-10-01

### Added

* Added test section for `compas.geometry.transformations`
* Added `tol` parameter to `queries.is_colinear`
* Added compas rhino installer for Rhino Mac 6.0 `compas_rhino.__init__`.
* Added oriented bounding box for meshes `compas.datastructures.mesh_oriented_bounding_box_numpy`.
* Added full testing functions for `compas.datastructures.mesh`
* Added `draw_mesh` to `compas_ghpython.artists.MeshArtist`

### Changed

* Generate sphinx documentation from markdown files in repo root for top level sections.
* Merged `compas.geometry.xforms` into `compas.geometry.transformations`
* Fixed `AttributeError: 'Mesh' object has no attribute 'neighbors'`
* Fixed Key error with `Mesh.boundary()`
* Extended `offset_polygon` and `offset_polyline` to handle colinear segments
* Fixed unsorted mesh vertex coordinates `xyz` in `compas_viewers.viewer.MeshView`
* Changed stderr parameter from STDOUT to PIPE in `compas.rpc.Proxy` for Rhino Mac 6.0.
* Fixed import of `delaunay_from_points` in `Mesh.from_points`.
* More control over drawing of text labels in Rhino.
* Extension of `face_vertex_descendant` and `face_vertex_ancestor` in `Mesh`.
* Changed the name and meaning of the parameter `oriented` in the function `Mesh.edges_on_boundary`.
* Add `axis` and `origin` defaults to `compas.robots.Joint`
* Unified vertices and face import order for .obj files with python2 and 3
* Changed python interpreter selection (e.g. RPC calls) to fallback to `python` if `pythonw` is not present on the system
* Fixed `compas_ghpython.artists.MeshArtist` to support ngons.
* Deprecate the method `draw` of `compas_ghpython.artists.MeshArtist` in favor of `draw_mesh`.
* Fix icosahedron generation
* Examples in docs/rhino updated to work with current codebase
* Callbacks tutorial updated to work with current codebase
* Base geometric primitives on `compas.geometry.Primitive` and `compas.geometry.Shape`
* Separated `numpy` based tranformations into separate module.

### Removed

* Removed `compas_viewers` to separate repo.
* Removed `compas_hpc` to separate repo.

## [0.7.2] 2019-08-09

### Added

* Added `compas_rhino.geometry.RhinoGeometry` to the docs.
* Added `compas.remote.services`.
* Added `compas.remote.services.network.py` service for handling requests for a browser-based network viewer.
* Possibility to call forward_kinematics on `compas.robots.RobotModel`
* Added `compas.set_precision` function for the setting the global precision used by COMPAS as a floating point number.

### Changed

* Fix mesh genus in `compas.datastructures`.
* Fixed missing import in `compas_rhino.geometry`.
* Removed circular imports from `compas_rhino.geometry`.
* Fix duplicate hfkeys in `compas.datastructures.volmesh.halffaces_on_boundary`.
* Moved `compas.remote.service.py` to `compas.remote.services.default.py`.
* Removed processing of face keys from data getter and setter in `compas.datastructures.Network`.
* Using `SimpleHTTPRequestHandler` instead of `BaseHTTPRequestHandler` to provide basic support for serving files via `GET`.
* Mesh mapping on surface without creating new mesh to keep attributes in `compas_rhino.geometry.surface.py`.
* Moving functionality from `compas_fab.artists.BaseRobotArtist` to `compas.robots.RobotModel`
* Fix exception of null-area polygon of centroid polygon in `compas.geometry.average.py`.
* Fix loss of precision during mesh welding in `compas.datastructures.mesh_weld`.

### Removed

## [0.7.1] 2019-06-29

### Added

### Changed

* Include `compas_plotters` and `compas_viewers` in the build instructions.
* Moved import of `subprocess` to Windows-specific situations.
* Fixed document functions failing when document name is `None`.
* Downgraded `numpy` requirements.
* Loosened `scipy` requirements.
* Default Python to `pythonw`.

### Removed

## [0.7.0] 2019-06-27

### Added

* Added filter shorthand for selecting OBJ, JSON files in Rhino.
* Added `compas_plotters`
* Added `compas_viewers`
* Added `compas_rhino.draw_circles` and the equivalent Artist method
* Add class functions to `compas.datastructures.VolMesh`.
* Added `face_neighborhood` class function to `compas.datastructures.Mesh`.
* Added `get_face_attributes_all` to `compas.datastructures._mixins.attributes`.
* Added `get_faces_attributes_all` to `compas.datastructures._mixins.attributes`.
* Added `compas.remote` package for making HTTP based Remote Procedure Calls.

### Changed

* Restructure halffaces as lists in `compas.datastructures.VolMesh`.
* Correctly handle `python-net` module presence during IronPython imports.
* Switched to `compas.IPY` check instead of `try-except` for preventing non IronPython friendly imports.
* Changed installation of compas packages to Rhino to support non-admin user accounts on Windows.
* Copy facedata in `mesh_quads_to_triangles`
* Added non-imported service for `compas.remote` for starting the subprocess that runs the server.

### Removed

* Removed `compas.plotters`
* Removed `compas.viewers`

## [0.6.2] 2019-04-30

### Added

### Changed

* Based mesh drawing for Rhino on RhinoCommon rather than Rhinoscriptsyntax.
* Fixed mesh drawing for Rhino 6

### Removed

## [0.6.1] 2019-04-29

### Added

### Changed

* Fixed bug in RPC. The services cannot have a `pass` statement as class body.

### Removed

## [0.6.0] 2019-04-29

### Added

* Added `center` property getter to `compas.geometry.Cirle` primitive
* Add `astar_shortest_path` to `compas.topology.traversal`.

### Changed

* Updated configuration instructions for Blender.
* Changed naming convention for drawing functions from `xdraw_` to `draw_`.
* Changed mesh drawing in Rhino to use separate mesh vertices per face. This makes the mesh look more "as expected" in *Shaded* view.

### Removed

* Removed support for Python 3.5.x by setting the minimum requirements for Numpy and Scipy to `1.16` and `1.2`, respectively.

## [0.5.2] 2019-04-12

### Added

* Added `draw_polylines` to `compas_rhino.artists.Artist`.
* Added `color` argument to `compas_rhino.artists.MeshArtist.draw_mesh`.
* Added named colors to `compas.utilities.colors.py`.

### Changed

* Fix `mesh_uv_to_xyz` in `RhinoSurface`.
* Fix 'mesh_weld' and 'meshes_join_and_weld' against consecutive duplicates in face vertices.
* Fix setting of environment variables in `System.Diagnostics.Process`-based subprocess for `XFunc` and `RPC`.
* Fix `XFunc` on RhinoMac.
* Fix `trimesh_subdivide_loop` from `compas.datastructures`.
* Changed Numpy and Scipy version requirements to allow for Python 3.5.x.

### Removed

* Removed `mixing.py` from `compas.utilities`.
* Removed `singleton.py` from `compas.utilities`.
* Removed `xscript.py` from `compas.utilities`.
* Removed `sorting.py` from `compas.utilities`.
* Removed `names.py` from `compas.utilities`.
* Removed `xfunc.py` from `compas_rhino.utilities`, use `compas.utilities.XFunc` instead.

## [0.5.1] 2019-03-25

### Added

### Changed

* Fix `XFunc` and `RPC` environment activation.
* Fix exception on Rhino Mac.
* Fix missing import on `compas_rhino.geometry`.
* Fix `compas.geometry.offset_polygon`.
* Fix installation for Rhino, related to implicit import of `matplotlib`.

### Removed

## [0.5.0] 2019-03-15

### Added

* Add `Circle` and `Sphere` primitives to `compas.geometry`.
* Add functions to `Plane` and `Box` primitives.
* Add functions to `compas_rhino` curve: `length` and `is_closed`.
* Add functions to `compas_rhino` surface: `kinks`, `closest_point`, `closest_point_on_boundaries`, and functions for mapping/remapping between XYZ and UV(0) spaces based on surface's parametrization (`point_xyz_to_uv`, `point_uv_to_xyz`, `line_uv_to_xyz`, `polyline_uv_to_xyz`, `mesh_uv_to_xyz`)
* Add `is_scalable` to `compas.robots.Joint`.

### Changed

* Fix exception in `Plane.transform`.
* Fix installer to remove old symlinks.
* Fix RPC proxy server.

## [0.4.22] 2019-03-05

### Added

* Add pretty print option to JSON formatter.
* Add remeshing based on `triangle`.
* Add compatibility with ETO forms to `compas_rhino` edge modifiers.

## [0.4.21] 2019-03-04

### Changed

* Fix import in `compas_rhino` vertex modifiers.

## [0.4.20] 2019-03-04

### Removed

* Remove `download_image_from_remote` utility function.

## [0.4.12] 2019-03-04

### Changed

* Small fixes on Rhino forms support.

## [0.4.11] 2019-03-03

### Added

* New function to join network edges into polylines: `network_polylines`.
* New mesh functions: `mesh_offset`, `mesh_thicken`, `mesh_weld` and `meshes_join_and_weld`.
* New mesh functions: `face_skewness`, `face_aspect_ratio`, `face_curvature` and `vertex_curvature`.
* New functions to get disconnected elements of  `Mesh`: `mesh_disconnected_vertices`, `mesh_disconnected_faces`, `mesh_explode`.
* New functions to get disconnected elements of  `Network`: `network_disconnected_vertices`, `network_disconnected_edges`, `network_explode`.
* Add statistics utility functions: `average`, `variance`, `standard_deviation`.
* Add `binomial_coefficient` function.
* Add option to create `Network` and `Mesh` from dictionaries of vertices and faces.
* Add `face_adjacency_vertices` to `Mesh`
* Add optional prefix to the rhino name attribute processor
* Add `mesh_move_vertices` to `compas_rhino`.
* Add support for relative mesh references in URDF.

### Changed

* Fix mesh centroid and mesh normal calculation.
* Refactor of drawing functions in `compas_blender`.
* Fix material creation in `compas_blender`.
* New default for subdivision: `catmullclark`.

## [0.4.9] 2019-02-10

### Added

* New class methods for `Polyhedron`: `from_platonicsolid` and `from_vertices_and_faces`.
* Constrained and conforming Delaunay triangulations based on Triangle.
* Predicate-based filtering of vertices and edges.
* `mesh.geometry`for geometry-specific functions.
* `trimesh_face_circle` in `mesh.geometry`.

### Changed

* Fix exception in `angle_vectors_signed` if vectors aligned
* Fix exception in `Polyline.point`
* Update Rhino installation merging Win32 and Mac implementations and defaulting the bootstrapper to the active python even if no CONDA environment is active during install.

### Removed

* Bound mesh operations.

## [0.4.8] 2019-01-28

### Added

* Curve tangent at parameter.
* Box shape.
* Numpy-based mesh transformations.
* Option to share axes among plotters.<|MERGE_RESOLUTION|>--- conflicted
+++ resolved
@@ -13,14 +13,11 @@
 
 ### Changed
 
-<<<<<<< HEAD
 * Changed `SceneObject.frame` to read-only result of `Frame.from_transformation(SceneObject.worldtransformation)`, representing the local coordinate system of the scene object in world coordinates.
 * Changed `SceneObject.worldtransformation` to the multiplication of all transformations from the scene object to the root of the scene tree, there will no longer be an additional transformation in relation to the object's frame.
-=======
 * Fixed call to `astar_shortest_path` in `Graph.shortest_path`.
 
 ### Removed
->>>>>>> a6a0dec6
 
 
 ## [2.10.0] 2025-03-03
