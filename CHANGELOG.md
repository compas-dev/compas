# Changelog

All notable changes to this project will be documented in this file.

The format is based on [Keep a Changelog](https://keepachangelog.com/en/1.0.0/),
and this project adheres to [Semantic Versioning](https://semver.org/spec/v2.0.0.html).

## Unreleased

### Added

* Added `compas_rhino8` as starting point for Rhino8 support.

### Changed

* Changed the `__str__` of `compas.geometry.Point` and `compas.geometry.Vector` to use a limited number of decimals (determined by `Tolerance.PRECISION`). Note: `__repr__` will instead maintain full precision.

<<<<<<< HEAD
* Added `compas.scene.SceneObjectNode`.
* Added `compas.scene.SceneTree`.
* Added `compas.scene.SceneObject.node`.
* Added `compas.scene.SceneObject.frame`.
* Added `compas.scene.SceneObject.transformation_world`.
* Added `compas.scene.SceneObject.parent`.
* Added `compas.scene.SceneObject.children`.
* Added `compas.scene.SceneObject.add()`.

## Changed

* The `draw` implementations of `compas.scene.SceneObject` will now always use the `transformation_world` of the `SceneObject`.

## Removed
=======
### Removed

* Removed `compas_rhino.forms`. Forms will be moved to `compas_ui`.
>>>>>>> 168f084d


## [2.0.0-beta.1] 2023-12-20

### Added

* Added `compas.geometry.Box.to_brep()`.
* Added `compas.geometry.Cone.to_brep()`.
* Added `compas.geometry.Cylinder.to_brep()`.
* Added `compas.geometry.Sphere.to_brep()`.
* Added `compas.geometry.Torus.to_brep()`.
* Added `compas.brep.Brep.from_iges()`.
* Added `compas.brep.Brep.to_iges()`.
* Added `compas.tolerance`.
* Added `compas.tolerance.Tolerance`.
* Added `compas.tolerance.Tolerance.ABSOLUTE` and `compas.tolerance.Tolerance.absolute`.
* Added `compas.tolerance.Tolerance.RELATIVE` and `compas.tolerance.Tolerance.relative`.
* Added `compas.tolerance.Tolerance.ANGULAR` and `compas.tolerance.Tolerance.angular`.
* Added `compas.tolerance.Tolerance.APPROXIMATION` and `compas.tolerance.Tolerance.approximation`.
* Added `compas.tolerance.Tolerance.PRECISION` and `compas.tolerance.Tolerance.precision`.
* Added `compas.tolerance.Tolerance.LINEARDEFLECTION` and `compas.tolerance.Tolerance.lineardeflection`.
* Added `compas.tolerance.Tolerance.is_zero`.
* Added `compas.tolerance.Tolerance.is_positive`.
* Added `compas.tolerance.Tolerance.is_negative`.
* Added `compas.tolerance.Tolerance.is_between`.
* Added `compas.tolerance.Tolerance.is_angle_zero`.
* Added `compas.tolerance.Tolerance.is_close`.
* Added `compas.tolerance.Tolerance.is_allclose`.
* Added `compas.tolerance.Tolerance.is_angles_close`.
* Added `compas.tolerance.Tolerance.geometric_key`.
* Added `compas.tolerance.Tolerance.format_number`.
* Added `compas.tolerance.Tolerance.precision_from_tolerance`.
* Added `compas.scene.Scene`.
* Added `compas.json_loadz()` and `compas.json_dumpz()` to support ZIP compressed JSON files.
* Added `compas.datastructures.assembly.delete_part()`.
* Added `compas.datastructures.assembly.delete_connection()`.
* Added `compas.geometry.Brep.from_breps()`.
* Added `compas.geometry.Brep.from_planes()`.
* Added `compas.geometry.Brep.to_iges()`.
* Added `compas.geometry.Brep.to_meshes()`.
* Added `compas.geometry.Brep.to_polygons()`.
* Added `compas.geometry.Brep.to_stl()`.
* Added `compas.geometry.Brep.heal()`.
* Added `compas.geometry.Brep.edge_faces()`.
* Added `compas.geometry.Brep.edge_loop()`.
* Added `compas.geometry.Brep.fillet()`.
* Added `compas.geometry.Brep.filleted()`.
* Added `compas.geometry.BrepFilletError`.
* Added `compas.geometry.Brep.is_shell`.
* Added `compas.geometry.Brep.contains()`.
* Added `compas.geometry.BrepFace.adjacent_faces()`.
* Added `compas_rhino.geometry.RhinoBrep.is_manifold`.
* Added `compas_rhino.geometry.RhinoBrep.contains()`.
* Added `compas_rhino.geometry.RhinoBrepFace.adjacent_faces()`.
* Added `compas_rhino.geometry.RhinoBrepFace.as_brep()`.
* Added `compas.geometry.BrepEdge.orientation`.
* Added `compas.geometry.BrepEdge.type`.
* Added `compas.geometry.BrepEdge.length`.
* Added `compas.geometry.BrepFace.type`.
* Added `compas.geometry.BrepFace.add_loop()`.
* Added `compas.geometry.BrepFace.add_loops()`.
* Added `compas.geometry.BrepFace.to_polygon()` with generic implementation.
* Added `compas.geometry.BrepFace.try_get_nurbssurface()`.
* Added `compas_rhino.geometry.RhinoBrepFace.area`.
* Added `compas_rhino.geometry.RhinoBrepFace.centroid`.
* Added `compas_rhino.geometry.RhinoBrepFace.edges`.
* Added `compas_rhino.geometry.RhinoBrepFace.is_cone`.
* Added `compas_rhino.geometry.RhinoBrepFace.is_cylinder`.
* Added `compas_rhino.geometry.RhinoBrepFace.is_torus`.
* Added `compas_rhino.geometry.RhinoBrepFace.is_sphere`.
* Added `compas_rhino.geometry.RhinoBrepFace.nurbssurface`.
* Added `compas_rhino.geometry.RhinoBrepFace.vertices`.
* Added `compas_rhino.geometry.RhinoBrepLoop.trims`.
* Added `compas_rhino.geometry.RhinoBrepEdge.length`.
* Added `compas_rhino.geometry.RhinoBrepEdge.centroid`.
* Added `compas.geometry.BrepFace.native_face`.
* Added `compas.geometry.BrepEdge.native_edge`.
* Added `compas.geometry.BrepLoop.native_loop`.
* Added `compas.geometry.BrepTrim.native_trim`.
* Added `compas.geometry.BrepVertex.native_vertex`.
* Added `compas_rhino.geometry.RhinoBrepFace.native_face`.
* Added `compas_rhino.geometry.RhinoBrepEdge.native_edge`.
* Added `compas_rhino.geometry.RhinoBrepLoop.native_loop`.
* Added `compas_rhino.geometry.RhinoBrepTrim.native_trim`.
* Added `compas_rhino.geometry.RhinoBrepVertex.native_vertex`.
* Added `color`, `opacity` attributes to `compas.scene.SceneObject`.
* Added `pointcolor`, `linecolor`, `surfacecolor`, `pointsize`, `linewidth` attributes to `compas.scene.GeometryObject`.
* Added `compas_rhino.geometry.brep.RhinoBrep.to_meshes()`.
* Added `compas_blender.`
* Added `compas.geometry.Brep.trimmed()`.
* Added `compas.geometry.RhinoBrep.slice()`.

### Changed

* Changed `compas.geometry.NurbsSurface.u_space` to `space_u`.
* Changed `compas.geometry.NurbsSurface.v_space` to `space_v`.
* Changed `compas.geometry.NurbsSurface.u_isocurve` to `isocurve_u`.
* Changed `compas.geometry.NurbsSurface.v_isocurve` to `isocurve_v`.
* Changed `compas.brep.Brep.from_step_file` to `from_step`.
* Moved `compas.brep` to `compas.geometry.brep`.
* Updated `compas-actions.docs` workflow to `v3`.
* `Artists` classes are renamed to `SceneObject` classes and now under `compas.scene`, `compas_rhino.scene`, `compas_ghpython.scene`, `compas_blender.scene`.
* Context related functions like `register`, `build`, `redraw` and `clear` are moved to `compas.scene.context` from `compas.scene.SceneObject`.
* Changed plugin selection to fall back to a default implementation if possible.
* Fixed `AttributeError` `_edges` in `compas_rhino.geometry.RhinoBrepLoop.edges`.
* Fixed `compas_rhino.geometry.RhinoBrep` serialization.
* Naming convention for `ColorDictAttributes` in `compas.scene.MeshObject`, `compas.scene.NetworkObject` and `compas.scene.VolmeshObject` is changed e.g. from `vertex_color` to `vertexcolor`.
* The building of correct type of `SceneObject` is moved backed to `__new__` of `SceneObject` itself.
* Changed `compas_blender.install` to use symlinks.
* Moved `URDF` parsing from `compas.files` to the `compas_robots` extension (`compas_robots.files.URDF`).
* Changed signature of `compas.geometry.Brep.slice()`

### Removed

* Removed `compas_rhino.geometry.RhinoBrepFace.data.setter`.
* Removed `compas_rhino.geometry.RhinoBrepEdge.data.setter`.
* Removed `compas_rhino.geometry.RhinoBrepLoop.data.setter`.
* Removed `compas_rhino.geometry.RhinoBrepTrim.data.setter`.
* Removed `compas_rhino.geometry.RhinoBrepVertex.data.setter`.
* Removed `compas.PRECISION`.
* Removed `compas.set_precision`.

## [2.0.0-alpha.2] 2023-11-07

### Added

* Added `Frame.axes`
* Added `compas.datastructures.TreeNode` and `compas.datastructures.Tree` classes.
* Added `EllipseArtist` to `compas_rhino` and `compas_ghpython`.
* Added `compas.scene.Scene`.

### Changed

* Changed `Network.is_planar` to rely on `NetworkX` instead `planarity` for planarity checking.
* Removed `planarity` from requirements.
* Fixed argument order at `compas.geometry.cone.circle`.
* Pinned `jsonschema` version to >=4.17, <4.18 to avoid Rust toolchain
* Fixed `box_to_compas` in `compas_rhino.conversions` to correctly take in the center of the box as the center point of the frame.
* Removed `cython` from requirements.
* Made X and Y axis optional in the constructor of `Frame`.
* Moved `compas.geometry.brep` to `compas.brep`.
* Changed `networkx` version to `>=3.0` to ensure support for `is_planar`.
* Moved `compas.geometry.curves.nurbs_.py` and `compas.geometry.surfaces.nurbs_.py` to `compas_nurbs`.
* Fixed `mesh_to_compas` returning an empty `Mesh` when colors and/or face normals are missing.

### Removed


## [2.0.0-alpha.1] 2023-09-20

### Added

* Added `create_id` to `compas_ghpython.utilities`. (moved from `compas_fab`)
* Added representation for features in `compas.datastructures.Part`.
* Added `split` and `split_by_length` to `compas.geometry.Polyline`.
* Added `compas.rpc.XFunc`.
* Added attribute `compas.color.Color.DATASCHEMA`.
* Added attribute `compas.data.Data.DATASCHEMA`.
* Added attribute `compas.datastructures.Graph.DATASCHEMA`.
* Added attribute `compas.datastructures.Halfedge.DATASCHEMA`.
* Added attribute `compas.datastructures.Halfface.DATASCHEMA`.
* Added attribute `compas.geometry.Arc.DATASCHEMA`.
* Added attribute `compas.geometry.Bezier.DATASCHEMA`.
* Added attribute `compas.geometry.Box.DATASCHEMA`.
* Added attribute `compas.geometry.Capsule.DATASCHEMA`.
* Added attribute `compas.geometry.Circle.DATASCHEMA`.
* Added attribute `compas.geometry.Cone.DATASCHEMA`.
* Added attribute `compas.geometry.Cylinder.DATASCHEMA`.
* Added attribute `compas.geometry.Ellipse.DATASCHEMA`.
* Added attribute `compas.geometry.Frame.DATASCHEMA`.
* Added attribute `compas.geometry.Line.DATASCHEMA`.
* Added attribute `compas.geometry.NurbsCurve.DATASCHEMA`.
* Added attribute `compas.geometry.NurbsSurface.DATASCHEMA`.
* Added attribute `compas.geometry.Plane.DATASCHEMA`.
* Added attribute `compas.geometry.Point.DATASCHEMA`.
* Added attribute `compas.geometry.Pointcloud.DATASCHEMA`.
* Added attribute `compas.geometry.Polygon.DATASCHEMA`.
* Added attribute `compas.geometry.Polyhedron.DATASCHEMA`.
* Added attribute `compas.geometry.Polyline.DATASCHEMA`.
* Added attribute `compas.geometry.Sphere.DATASCHEMA`.
* Added attribute `compas.geometry.Torus.DATASCHEMA`.
* Added attribute `compas.geometry.Quaternion.DATASCHEMA`.
* Added attribute `compas.geometry.Vector.DATASCHEMA`.
* Added implementation of property `compas.color.Color.data`.
* Added `compas.data.Data.validate_data`.
* Added `compas.data.Data.__jsondump__`.
* Added `compas.data.Data.__jsonload__`.
* Added `compas.data.schema.dataclass_dataschema`.
* Added `compas.data.schema.dataclass_typeschema`.
* Added `compas.data.schema.dataclass_jsonschema`.
* Added `compas.data.schema.compas_jsonschema`.
* Added `compas.data.schema.compas_dataclasses`.
* Added `compas.datastructures.Graph.to_jsondata`.
* Added `compas.datastructures.Graph.from_jsondata`.
* Added `compas.datastructures.Halfedge.halfedge_loop_vertices`.
* Added `compas.datastructures.Halfedge.halfedge_strip_faces`.
* Added `compas.datastructures.Mesh.vertex_point`.
* Added `compas.datastructures.Mesh.vertices_points`.
* Added `compas.datastructures.Mesh.set_vertex_point`.
* Added `compas.datastructures.Mesh.edge_start`.
* Added `compas.datastructures.Mesh.edge_end`.
* Added `compas.datastructures.Mesh.edge_line`.
* Added `compas.datastructures.Mesh.face_points`.
* Added `compas.datastructures.Mesh.face_polygon`.
* Added `compas.datastructures.Mesh.face_circle`.
* Added `compas.datastructures.Mesh.face_frame`.
* Added `compas.datastructures.Graph.node_index` and `compas.datastructures.Graph.index_node`.
* Added `compas.datastructures.Graph.edge_index` and `compas.datastructures.Graph.index_edge`.
* Added `compas.datastructures.Halfedge.vertex_index` and `compas.datastructures.Halfedge.index_vertex`.
* Added `compas.geometry.Hyperbola`.
* Added `compas.geometry.Parabola`.
* Added `compas.geometry.PlanarSurface`.
* Added `compas.geometry.CylindricalSurface`.
* Added `compas.geometry.SphericalSurface`.
* Added `compas.geometry.ConicalSurface`.
* Added `compas.geometry.ToroidalSurface`.
* Added `compas.geometry.trimesh_descent_numpy`.
* Added `compas.geometry.trimesh_gradient_numpy`.
* Added `compas.geometry.boolean_union_polygon_polygon` pluggable.
* Added `compas.geometry.boolean_intersection_polygon_polygon` pluggable.
* Added `compas.geometry.boolean_difference_polygon_polygon` pluggable.
* Added `compas.geometry.boolean_symmetric_difference_polygon_polygon` pluggable.
* Added `compas.geometry.boolean_union_polygon_polygon` Shapely-based plugin.
* Added `compas.geometry.boolean_intersection_polygon_polygon` Shapely-based plugin.
* Added `compas.geometry.boolean_difference_polygon_polygon` Shapely-based plugin.
* Added `compas.geometry.boolean_symmetric_difference_polygon_polygon` Shapely-based plugin.
* Added `compas.geometry.Pointcloud.from_ply`.
* Added `compas.geometry.Curve.to_points`.
* Added `compas.geometry.Curve.to_polyline`.
* Added `compas.geometry.Curve.to_polygon`.
* Added `compas.geometry.Surface.to_vertices_and_faces`.
* Added `compas.geometry.Surface.to_triangles`.
* Added `compas.geometry.Surface.to_quads`.
* Added `compas.geometry.Surface.to_mesh`.
* Added `compas.geometry.Curve.point_at`.
* Added `compas.geometry.Curve.tangent_at`.
* Added `compas.geometry.Curve.normal_at`.
* Added `compas.geometry.Surface.point_at`.
* Added `compas.geometry.Surface.normal_at`.
* Added `compas.geometry.Surface.frame_at`.
* Added `compas.geometry.Polyline.parameter_at`.
* Added `compas.geometry.Polyline.divide_at_corners`.
* Added `mesh_to_rhino` to `compas_rhino.conversions`.
* Added `vertices_and_faces_to_rhino` to `compas_rhino.conversions`.
* Added `polyhedron_to_rhino` to `compas_rhino.conversions`.
* Added `from_mesh` plugin to `compas_rhino.geometry.RhinoBrep`.
* Added `compas.geometry.Plane.worldYZ` and `compas.geometry.Plane.worldZX`.
* Added `compas.datastructures.CellNetwork`.
* Added `compas_rhino.conversions.brep_to_compas_box`.
* Added `compas_rhino.conversions.brep_to_compas_cone`.
* Added `compas_rhino.conversions.brep_to_compas_cylinder`.
* Added `compas_rhino.conversions.brep_to_compas_sphere`.
* Added `compas_rhino.conversions.brep_to_rhino`.
* Added `compas_rhino.conversions.capsule_to_rhino_brep`.
* Added `compas_rhino.conversions.cone_to_rhino_brep`.
* Added `compas_rhino.conversions.curve_to_rhino`.
* Added `compas_rhino.conversions.cylinder_to_rhino_brep`.
* Added `compas_rhino.conversions.extrusion_to_compas_box`.
* Added `compas_rhino.conversions.extrusion_to_rhino_cylinder`.
* Added `compas_rhino.conversions.extrusion_to_rhino_torus`.
* Added `compas_rhino.conversions.polyline_to_rhino_curve`.
* Added `compas_rhino.conversions.surface_to_compas`.
* Added `compas_rhino.conversions.surface_to_compas_mesh`.
* Added `compas_rhino.conversions.surface_to_compas_quadmesh`.
* Added `compas_rhino.conversions.surface_to_rhino`.
* Added `compas_rhino.conversions.torus_to_rhino_brep`.
* Added `compas_rhino.artists._helpers.attributes`.
* Added `compas_rhino.artists._helpers.ngon`.
* Added `compas.geometry.find_span`.
* Added `compas.geometry.construct_knotvector`.
* Added `compas.geometry.knotvector_to_knots_and_mults`.
* Added `compas.geometry.knots_and_mults_to_knotvector`.
* Added `compas.geometry.compute_basisfuncs`.
* Added `compas.geometry.compute_basisfuncsderivs`.
* Added `compas.geometry.DefaultNurbsCurve` as try-last, Python-only plugin for `compas.geometry.NurbsCurve`.
* Added `compas.geometry.DefaultNurbsSurface` as try-last, Python-only plugin for `compas.geometry.NurbsSurface`.
* Added color count to constructor functions of `compas.colors.ColorMap`.

### Changed

* Temporarily skip testing for python 3.7 due to a bug related to MacOS 13.
* Fixed bug that caused a new-line at the end of the `compas.HERE` constant in IronPython for Mac.
* Fixed unbound method usage of `.cross()` on `Plane`, `Vector` and `Frame`.
* Fixed Grasshopper `draw_polylines` method to return `PolylineCurve` instead of `Polyline` because the latter shows as only points.
* Fixed bug in the `is_polygon_in_polygon_xy` that was not correctly generating all the edges of the second polygon before checking for intersections.
* Fixed `area_polygon` that was, in some cases, returning a negative area.
* Fixed uninstall post-process.
* Fixed support for `System.Decimal` data type on json serialization.
* Fixed `offset_polygon` raising a TypeError when inputing a Polygon instead of a list of Points.
* Simplified `compas.datastructures.Part` for more generic usage.
* Changed `GLTFMesh.from_mesh` to read texture coordinates, vertex normals and colors if available and add to `GLTFMesh`
* Fixed bug in `VolMeshArtist.draw_cells` for Rhino, Blender and Grasshopper.
* Changed edge parameter of `compas.datastructures.Halfedge.edge_faces` to 1 edge identifier (tuple of vertices) instead of two serparate vertex identifiers.
* Changed edge parameter of `compas.datastructures.Halfedge.halfedge_face` to 1 edge identifier (tuple of vertices) instead of two serparate vertex identifiers.
* Changed edge parameter of `compas.datastructures.Halfedge.is_edge_on_boundary` to 1 edge identifier (tuple of vertices) instead of two serparate vertex identifiers.
* Changed edge parameter of `compas.datastructures.Halfedge.halfedge_after` to 1 edge identifier (tuple of vertices) instead of two serparate vertex identifiers.
* Changed edge parameter of `compas.datastructures.Halfedge.halfedge_before` to 1 edge identifier (tuple of vertices) instead of two serparate vertex identifiers.
* Changed edge parameter of `compas.datastructures.trimesh_edge_cotangent` to 1 edge identifier (tuple of vertices) instead of two serparate vertex identifiers.
* Changed edge parameter of `compas.datastructures.trimesh_edge_cotangents` to 1 edge identifier (tuple of vertices) instead of two serparate vertex identifiers.
* Changed edge parameter of `compas.datastructures.Mesh.edge_coordinates` to 1 edge identifier (tuple of vertices) instead of two serparate vertex identifiers.
* Changed edge parameter of `compas.datastructures.Mesh.edge_length` to 1 edge identifier (tuple of vertices) instead of two serparate vertex identifiers.
* Changed edge parameter of `compas.datastructures.Mesh.edge_vector` to 1 edge identifier (tuple of vertices) instead of two serparate vertex identifiers.
* Changed edge parameter of `compas.datastructures.Mesh.edge_point` to 1 edge identifier (tuple of vertices) instead of two serparate vertex identifiers.
* Changed edge parameter of `compas.datastructures.Mesh.edge_midpoint` to 1 edge identifier (tuple of vertices) instead of two serparate vertex identifiers.
* Changed edge parameter of `compas.datastructures.Mesh.edge_direction` to 1 edge identifier (tuple of vertices) instead of two serparate vertex identifiers.
* Changed edge parameter of `compas.datastructures.is_collapse_legal` to 1 edge identifier (tuple of vertices) instead of two serparate vertex identifiers.
* Changed edge parameter of `compas.datastructures.mesh_collapse_edge` to 1 edge identifier (tuple of vertices) instead of two serparate vertex identifiers.
* Changed edge parameter of `compas.datastructures.trimesh_collapse_edge` to 1 edge identifier (tuple of vertices) instead of two serparate vertex identifiers.
* Changed edge parameter of `compas.datastructures.mesh_insert_vertex_on_edge` to 1 edge identifier (tuple of vertices) instead of two serparate vertex identifiers.
* Changed edge parameter of `compas.datastructures.mesh_split_edge` to 1 edge identifier (tuple of vertices) instead of two serparate vertex identifiers.
* Changed edge parameter of `compas.datastructures.trimesh_split_edge` to 1 edge identifier (tuple of vertices) instead of two serparate vertex identifiers.
* Changed edge parameter of `compas.datastructures.trimesh_swap_edge` to 1 edge identifier (tuple of vertices) instead of two serparate vertex identifiers.
* Changed `compas.datastructures.Mesh.vertex_laplacian` to return `compas.geometry.Vector`.
* Changed `compas.datastructures.Mesh.neighborhood_centroid` to return `compas.geometry.Point`.
* Changed `compas.datastructures.Mesh.vertex_normal` to return `compas.geometry.Vector`.
* Changed `compas.datastructures.Mesh.edge_vector` to return `compas.geometry.Vector`.
* Changed `compas.datastructures.Mesh.edge_direction` to return `compas.geometry.Vector`.
* Changed `compas.datastructures.Mesh.edge_point` to return `compas.geometry.Point`.
* Changed `compas.datastructures.Mesh.edge_midpoint` to return `compas.geometry.Point`.
* Changed `compas.datastructures.Mesh.face_normal` to return `compas.geometry.Vector`.
* Changed `compas.datastructures.Mesh.face_centroid` to return `compas.geometry.Point`.
* Changed `compas.datastructures.Mesh.face_center` to return `compas.geometry.Point`.
* Changed `compas.datastructures.Mesh.face_plane` to return `compas.geometry.Plane`.
* Changed JSON validation to Draft202012.
* Changed `compas.data.Data.to_json` to include `compact=False` parameter.
* Changed `compas.data.Data.to_jsonstring` to include `compact=False` parameter.
* Changed `compas.data.json_dump` to include `compact=False` parameter.
* Changed `compas.data.json_dumps` to include `compact=False` parameter.
* Changed `compas.data.DataEncoder` and `compas.data.DataDecoder` to support `to_jsondata` and `from_jsondata`.
* Moved all API level docstrings from the `__init__.py` to the correspoding `.rst` file in the docs.
* Fixed `AttributeError` in Plotter's `PolylineArtist` and `SegementArtist`.
* Fixed wrong key type when de-serializing `Graph` with integer keys leading to node not found.
* Changed base class for `compas.geometry.Transformation` to `compas.data.Data`.
* Moved all core transformation functions to `compas.geometry._core`.
* Changed base class of `compas.geometry.Arc` to `compas.geometry.Curve.`
* Changed base class of `compas.geometry.Bezier` to `compas.geometry.Curve.`
* Changed base class of `compas.geometry.Circle` to `compas.geometry.Curve.`
* Changed base class of `compas.geometry.Ellipse` to `compas.geometry.Curve.`
* Changed base class of `compas.geometry.Line` to `compas.geometry.Curve.`
* Changed base class of `compas.geometry.Polyline` to `compas.geometry.Curve.`
* Changed `compas.geometry.oriented_bounding_box_numpy` to minimize volume.
* Fixed data interface `compas.datastructures.Assembly` and `compas.datastructures.Part`.
* Changed data property of `compas.datastructures.Graph` to contain only JSON compatible data.
* Changed data property of `compas.datastructures.Halfedge` to contain only JSON compatible data.
* Changed data property of `compas.datastructures.Halfface` to contain only JSON compatible data.
* Changed `__repr__` of `compas.geometry.Point` and `compas.geometry.Vector` to not use limited precision (`compas.PRECISION`) to ensure proper object reconstruction through `eval(repr(point))`.
* Changed `compas.datastructures.Graph.delete_edge` to delete invalid (u, u) edges and not delete edges in opposite directions (v, u)
* Fixed bug in `compas.datastructures.Mesh.insert_vertex`.
* Fixed bug in `compas.geometry.angle_vectors_signed`.
* Fixed bug in `compas.geometry.Polyline.split_at_corners` where angles were sometimes wrongly calculated.
* Changed `compas.artists.MeshArtist` default colors.
* Fixed bug in `compas.geometry.curves.Polyline` shorten and extend methods.
* Changed internal _plane storage of the `compas.datastructures.Halfface` from `_plane[u][v][w]` to `_plane[u][v][fkey]`
* Fixed `SyntaxError` when importing COMPAS in GHPython.

### Removed

* Removed all `__all__` beyond second level package.
* Removed deprecated `compas.utilities.coercing`.
* Removed deprecated `compas.utilities.encoders`.
* Removed deprecated `compas.utilities.xfunc`.
* Removed `compas.datastructures.Halfedge.get_any_vertex`.
* Removed `compas.datastructures.Halfedge.get_any_vertices`.
* Removed `compas.datastructures.Halfedge.get_any_face`.
* Removed "schemas" folder and all contained `.json` files from `compas.data`.
* Removed `compas.data.Data.jsondefinititions`.
* Removed `compas.data.Data.jsonvalidator`.
* Removed `compas.data.Data.validate_json`.
* Removed `compas.data.Data.validate_jsondata`.
* Removed `compas.data.Data.validate_jsonstring`.
* Removed `compas.data.Data.__getstate__`.
* Removed `compas.data.Data.__setstate__`.
* Removed setter of property `compas.data.Data.data` and similar setters in all data classes.
* Removed properties `compas.data.Data.DATASCHEMA` and `compas.data.Data.JSONSCHEMANAME`.
* Removed properties `compas.datastructures.Graph.DATASCHEMA` and `compas.datastructures.Graph.JSONSCHEMANAME`.
* Removed properties `compas.datastructures.Halfedge.DATASCHEMA` and `compas.datastructures.Halfedge.JSONSCHEMANAME`.
* Removed properties `compas.datastructures.Halfface.DATASCHEMA` and `compas.datastructures.Halfface.JSONSCHEMANAME`.
* Removed properties `compas.geometry.Arc.DATASCHEMA` and `compas.geometry.Arc.JSONSCHEMANAME`.
* Removed properties `compas.geometry.Bezier.DATASCHEMA` and `compas.geometry.Bezier.JSONSCHEMANAME`.
* Removed properties `compas.geometry.Box.DATASCHEMA` and `compas.geometry.Box.JSONSCHEMANAME`.
* Removed properties `compas.geometry.Capsule.DATASCHEMA` and `compas.geometry.Capsule.JSONSCHEMANAME`.
* Removed properties `compas.geometry.Circle.DATASCHEMA` and `compas.geometry.Circle.JSONSCHEMANAME`.
* Removed properties `compas.geometry.Cone.DATASCHEMA` and `compas.geometry.Cone.JSONSCHEMANAME`.
* Removed properties `compas.geometry.Cylinder.DATASCHEMA` and `compas.geometry.Cylinder.JSONSCHEMANAME`.
* Removed properties `compas.geometry.Ellipse.DATASCHEMA` and `compas.geometry.Ellipse.JSONSCHEMANAME`.
* Removed properties `compas.geometry.Frame.DATASCHEMA` and `compas.geometry.Frame.JSONSCHEMANAME`.
* Removed properties `compas.geometry.Line.DATASCHEMA` and `compas.geometry.Line.JSONSCHEMANAME`.
* Removed properties `compas.geometry.NurbsCurve.DATASCHEMA` and `compas.geometry.NurbsCurve.JSONSCHEMANAME`.
* Removed properties `compas.geometry.NurbsSurface.DATASCHEMA` and `compas.geometry.NurbsSurface.JSONSCHEMANAME`.
* Removed properties `compas.geometry.Plane.DATASCHEMA` and `compas.geometry.Plane.JSONSCHEMANAME`.
* Removed properties `compas.geometry.Point.DATASCHEMA` and `compas.geometry.Point.JSONSCHEMANAME`.
* Removed properties `compas.geometry.Pointcloud.DATASCHEMA` and `compas.geometry.Pointcloud.JSONSCHEMANAME`.
* Removed properties `compas.geometry.Polygon.DATASCHEMA` and `compas.geometry.Polygon.JSONSCHEMANAME`.
* Removed properties `compas.geometry.Polyhedron.DATASCHEMA` and `compas.geometry.Polyhedron.JSONSCHEMANAME`.
* Removed properties `compas.geometry.Polyline.DATASCHEMA` and `compas.geometry.Polyline.JSONSCHEMANAME`.
* Removed properties `compas.geometry.Sphere.DATASCHEMA` and `compas.geometry.Sphere.JSONSCHEMANAME`.
* Removed properties `compas.geometry.Torus.DATASCHEMA` and `compas.geometry.Torus.JSONSCHEMANAME`.
* Removed properties `compas.geometry.Quaternion.DATASCHEMA` and `compas.geometry.Quaternion.JSONSCHEMANAME`.
* Removed properties `compas.geometry.Vector.DATASCHEMA` and `compas.geometry.Vector.JSONSCHEMANAME`.
* Removed `compas.datastructures.Graph.key_index`and `compas.datastructures.Graph.index_key`.
* Removed `compas.datastructures.Graph.uv_index`and `compas.datastructures.Graph.index_uv`.
* Removed `compas.datastructures.Halfedge.key_index` and `compas.datastructures.Halfedge.index_key`.
* Removed `compas.numerical.dr` and `compas.numerical.dr_numpy` (moved to separate `compas_dr`).
* Removed `compas.numerical.fd_numpy` to (moved to separate `compas_fd`).
* Removed `compas.numerical.topop_numpy` (moved to separate `compas_topopt`).
* Removed `compas.numerical.mma` and `compas.numerical.lma`.
* Removed `compas.numerical.descent`, `compas.numerical.devo`, and `compas.numerical.ga`.
* Removed `compas.numerical.utilities`.
* Removed class attribute `CONTEXT` from `compas.artists.Artist`.
* Removed class attribute `AVAILABLE_CONTEXTS` form `compas.artists.Artist`.
* Removed `compas.geometry.Primitive`.
* Removed classmethod `compas.color.Color.from_data`.
* Removed `validate_data` from `compas.data.validators`.
* Removed `json_validate` from `compas.data.json`.
* Removed `compas_rhino.conversions.Box`.
* Removed `compas_rhino.conversions.Circle`.
* Removed `compas_rhino.conversions.Cone`.
* Removed `compas_rhino.conversions.Curve`.
* Removed `compas_rhino.conversions.Cylinder`.
* Removed `compas_rhino.conversions.Ellipse`.
* Removed `compas_rhino.conversions.Line`.
* Removed `compas_rhino.conversions.Mesh`.
* Removed `compas_rhino.conversions.Plane`.
* Removed `compas_rhino.conversions.Point`.
* Removed `compas_rhino.conversions.Polyline`.
* Removed `compas_rhino.conversions.Vector`.
* Removed `compas_rhino.artists.NetworkArtist.draw_nodelabels`.
* Removed `compas_rhino.artists.NetworkArtist.draw_edgelabels`.
* Removed `compas_rhino.artists.MeshArtist.draw_vertexlabels`.
* Removed `compas_rhino.artists.MeshArtist.draw_edgelabels`.
* Removed `compas_rhino.artists.MeshArtist.draw_facelabels`.
* Removed `compas_rhino.artists.VolMeshArtist.draw_vertexlabels`.
* Removed `compas_rhino.artists.VolMeshArtist.draw_edgelabels`.
* Removed `compas_rhino.artists.VolMeshArtist.draw_facelabels`.
* Removed `compas_rhino.artists.VolMeshArtist.draw_celllabels`.
* Removed `compas.robots`, replaced with `compas_robots` package.
* Removed `compas.artists.robotmodelartist`.
* Removed `compas_blender.artists.robotmodelartist`.
* Removed `compas_ghpython.artists.robotmodelartist`.
* Removed `compas_rhino.artists.robotmodelartist`.

## [1.17.5] 2023-02-16

### Added

* Added conversion function `frame_to_rhino_plane` to `compas_rhino.conversions`.
* Added `RhinoSurface.from_frame` to `compas_rhino.geometry`.
* Added representation for trims with `compas.geometry.BrepTrim`.
* Added `Arc` to `compas.geometry`.
* Added `Arc` conversion functions to `compas_rhino.conversions`.
* Added `from_sphere` alternative constructor to `RhinoBrep`.
* Added support for singular trims to `RhinoBrep`.

### Changed

* Patched [CVE-2007-4559](https://github.com/advisories/GHSA-gw9q-c7gh-j9vm) vulnerability.
* Updated workflows to v2.
* Fixed attribute error in `compas_rhino.conversions.ellipse_to_compas`.
* Changed deepcopy of `RhinoBrep` to use the native `Rhino.Geometry` mechanism.
* The normal of the cutting plane is no longer flipped in `compas_rhino.geometry.RhinoBrep`.
* Planar holes caused by `RhinoBrep.trim` are now automatically capped.
* Fixed `Polygon` constructor to not modify the input list of points.
* Fixed serialization of sphere and cylinder Breps in `RhinoBrep`.
* Fixed serialization of some trimmed shapes in `RhinoBrep`.
* Freeze black version to 22.12.0.
* Fixed `is_point_in_circle_xy` second argument to access the origin of the plane of the circle.
* Changed `compas.datastructures.Graph.data` to contain unprocessed `node` and `edge` dicts.
* Changed `compas.datastructures.Halfedge.data` to contain unprocessed `vertex`, `face`, `facedata`, and `edgedata` dicts.
* Changed `compas.datastructures.Halfface.data` to contain unprocessed `vertex`, `cell`, `edge_data`, `face_data`, and `cell_data` dicts.
* Changed `compas.geometry.Arc.data` to contain unprocessed COMPAS geometry objects, instead of their data dicts.
* Changed `compas.geometry.Bezier.data` to contain unprocessed COMPAS geometry objects, instead of their data dicts.
* Changed `compas.geometry.Box.data` to contain unprocessed COMPAS geometry objects, instead of their data dicts.
* Changed `compas.geometry.Capsule.data` to contain unprocessed COMPAS geometry objects, instead of their data dicts.
* Changed `compas.geometry.Circle.data` to contain unprocessed COMPAS geometry objects, instead of their data dicts.
* Changed `compas.geometry.Cone.data` to contain unprocessed COMPAS geometry objects, instead of their data dicts.
* Changed `compas.geometry.Cylinder.data` to contain unprocessed COMPAS geometry objects, instead of their data dicts.
* Changed `compas.geometry.Ellipse.data` to contain unprocessed COMPAS geometry objects, instead of their data dicts.
* Changed `compas.geometry.Frame.data` to contain unprocessed COMPAS geometry objects, instead of their data dicts.
* Changed `compas.geometry.Line.data` to contain unprocessed COMPAS geometry objects, instead of their data dicts.
* Changed `compas.geometry.NurbsCurve.data` to contain unprocessed COMPAS geometry objects, instead of their data dicts.
* Changed `compas.geometry.NurbsSurface.data` to contain unprocessed COMPAS geometry objects, instead of their data dicts.
* Changed `compas.geometry.Plane.data` to contain unprocessed COMPAS geometry objects, instead of their data dicts.
* Changed `compas.geometry.Pointcloud.data` to contain unprocessed COMPAS geometry objects, instead of their data dicts.
* Changed `compas.geometry.Polygon.data` to contain unprocessed COMPAS geometry objects, instead of their data dicts.
* Changed `compas.geometry.Polyhedron.data` to contain unprocessed COMPAS geometry objects, instead of their data dicts.
* Changed `compas.geometry.Polyline.data` to contain unprocessed COMPAS geometry objects, instead of their data dicts.
* Changed `compas.geometry.Sphere.data` to contain unprocessed COMPAS geometry objects, instead of their data dicts.
* Changed `compas.geometry.Torus.data` to contain unprocessed COMPAS geometry objects, instead of their data dicts.
* Changed `compas.geometry.Quaternion.data` to contain unprocessed COMPAS geometry objects, instead of their data dicts.

### Removed

## [1.17.4] 2022-12-06

### Added

* Added option for per-vertex color specification to `compas_rhino.utilities.drawing.draw_mesh`.

### Changed

* Fixed strange point values in RhinoNurbsCurve caused by conversion `ControlPoint` to COMPAS instead of `ControlPoint.Location`.
* Fixed flipped order of NURBS point count values when creating RhinoNurbsSurface from parameters.
* Changed serialization format and reconstruction procedure of `RhinoBrep`.

### Removed

* Removed Python 3.6 from build workflows as it reached end-of-life at the end of 2021.

## [1.17.3] 2022-11-09

### Added

* Added `compas_rhino.INSTALLATION_ARGUMENTS`.

### Changed

* Fixed bug in Rhino installation due to redefinition of command line arguments in `compas_ghpython.components.get_version_from_args`.

### Removed

## [1.17.2] 2022-11-07

### Added

### Changed

* Changed `compas._os._polyfill_symlinks` to use junction (/J) instead of symbolic link (/D).

### Removed

## [1.17.1] 2022-11-06

### Added

* Added `compas_rhino.geometry.RhinoCurve.offset`.
* Added `compas.geometry.Surface.from_plane`.
* Added `compas.geometry.surfaces.surface.new_surface_from_plane` pluggable.
* Added `compas_rhino.geometry.surfaces.new_surface_from_plane` plugin.
* Added `compas_rhino.geometry.RhinoSurface.intersections_with_curve`.

### Changed

* Fixed bug in `compas_rhino.geometry.RhinoCurve.frame_at`.
* Changed implementation of `compas.datastructures.mesh_planarize_faces` to include edge midpoints.

### Removed

## [1.17.0] 2022-10-07

### Added

* Added gltf extensions: `KHR_materials_transmission`, `KHR_materials_specular`, `KHR_materials_ior`, `KHR_materials_clearcoat`, `KHR_Texture_Transform`, `KHR_materials_pbrSpecularGlossiness`
* Added `GLTFContent.check_extensions_texture_recursively`
* Added `GLTFContent.get_node_by_name`, `GLTFContent.get_material_index_by_name`
* Added `GLTFContent.add_material`, `GLTFContent.add_texture`, `GLTFContent.add_image`
* Added pluggable `Brep` support with `compas.geometry.brep`.
* Added Rhino `Brep` plugin in `compas_rhino.geometry.brep`.
* Added boolean operations to the `compas_rhino` `Brep` backend.
* Added boolean operation operator overloads in `compas.geometry.Brep`
* Added `format` task using `black` formatter.
* Added a `test_intersection_circle_circle_xy` in the `test_intersections`
* Added split operation to `compas_rhino.geometry.Brep`.
* Added a `RhinoArtist` in `compas_rhino`.
* Added a `RhinoArtist` in `compas_ghpython`.

### Changed

* Based all gltf data classes on `BaseGLTFDataClass`
* Fixed `Color.__get___` AttributeError.
* Fixed  `RhinoSurface.curvature_at` not returning a Vector, but a Rhino SurfaceCurvature class object
* Fixed `cylinder_to_rhino` conversion to match `compas.geometry.Cylinder` location.
* Changed identification of cylinder brep face to non-zero in `compas_rhino.conversions.cylinder.Cylinder`.
* Changed linter to `black`.
* Automatically trigger `invoke format` during `invoke release`.
* Fixed bug in `intersections.intersection_circle_circle_xy` where the Circle's Plane was accessed instead of the centre.
* Fixed bug in `_core.tangent` where the Circle's Plane was accessed instead of the centre.
* Fixed the `test_tangent` to work with a properly defined circle
* `RhinoBrep` serialization works now with surface types other than NURBS.
* Fixed bug in finding halfedge before a given halfedge if that halfedge is on the boundary (`Mesh.halfedge_before`).
* Renamed `Brep.from_brep` to `Brep.from_native`.

### Removed

## [1.16.0] 2022-06-20

### Added

* Added `Polyline.extend`, `Polyline.extended`, `Polyline.shorten`,  `Polyline.shortened`.
* Added `Data.sha256` for computing a hash value of data objects, for example for comparisons during version control.
* Added optional `path` parameter to `compas.rpc.Proxy` to allow for non-package calls.
* Added Grasshopper component to call RPC functions.
* Added alternative installation procedure for Blender on Windows.
* Added `Mesh.to_lines` method and tests.
* Added `Data.guid` to JSON serialization.
* Added `Data.guid` to pickle state.
* Added `Assembly.find_by_key` to locate parts by key.
* Added `clear_edges` and `clear_nodes` to `NetworkArtist` for ghpython.
* Added `ToString` method to `Data` to ensure that Rhino/Grasshopper correctly casts objects to string.

### Changed

* Set `jinja >= 3.0` to dev dependencies to fix docs build error.
* Fixed removing of collections for `compas_plotters`.
* Fixed bug in `compas_plotters.plotter.Plotter.add_from_list`.
* Fixed bug in `compas.robots.Configuration`.
* Rebuild part index after deserialization in `Assembly`.
* Fixed bug in `compas.artists.colordict.ColorDict`.
* Change `Mesh.mesh_dual` with option of including the boundary.
* Fixed type error in `compas_rhino.conversions.box_to_rhino`.
* Moved from `autopep8` to `black`
* Fixed bug in `compas.utilities.linspace` for number series with high precision start and stop values.
* Fixed uncentered viewbox in `Plotter.zoom_extents()`
* Changed `RobotModelArtists.atteched_tool_models` to dictionary to support multiple tools.
* Locked `sphinx` to 4.5.
* Changed `GLTFExporter` such that generated gltfs can be viewed with webxr
* Fixed source directory path in `compas_ghpython.uninstall` plugin.
* Fixed bug in `compas_ghpython.components`that ignored input list of `.ghuser` objects to uninstall.
* Fixed conversion bug of transformed `Box` in `compas_rhino.conversions`

### Removed

* Removed unused `compas_rhino.objects` (moved to `compas_ui`).
* Removed unused `compas_rhino.ui` (moved to `compas_ui`).

## [1.15.1] 2022-03-28

### Added

* Added optional `triangulated` flag to `Mesh.to_vertices_and_faces`.
* Added geometry information of active meshes to the serialization/deserialization of robot model's `MeshDescriptor`.
* Added Grasshopper component to draw any COMPAS object.
* Added new icons to Grasshopper components and default to icon style.

### Changed

* Fixed bug in `normal_polygon` in `compas.geometry`.
* Fixed bug in Blender mesh conversion.
* Changed Rhino plugin installer to check for and install required plugin packages.
* Refactor robot model artists to use the same `Mesh.to_vertices_and_faces` everywhere.
* Fix debug print on Blender artist.

### Removed

## [1.15.0] 2022-03-22

### Added

* Added descriptor support to `compas.colors.Color`.
* Added descriptor protocol metaclass to `compas.artists.Artist`.
* Added `compas.artists.colordict.ColorDict` descriptor.
* Added `allclose` to doctest fixtures.
* Added `compas.colors.Color.coerce` to construct a color out og hex, RGB1, and RGB255 inputs.
* Added `compas.datastructures.Network.from_pointcloud`.
* Added `compas.datastructures.VolMesh.from_meshgrid`.
* Added `vertices_where`, `vertices_where_predicate`, `edges_where`, `edges_where_predicate` to `compas.datastructures.HalfFace`.
* Added `faces_where`, `faces_where_predicate`, `cells_where`, `cells_where_predicate` to `compas.datastructures.HalfFace`.
* Added `VolMeshArtist` to registered Blender artists.
* Added `3.1` to supported versions for Blender installer.
* Added `compas.artist.NoArtistContextError`.

### Changed

* Changed `compas.geometry.surfaces.nurbs.from_fill` to accept up to 4 curves as input.
* Changed `compas_rhino.artists.MeshArtist.draw` to draw the mesh only.
* Changed `compas_blender.artists.MeshArtist.draw` to draw the mesh only.
* Changed `compas_ghpython.artists.MeshArtist.draw` to draw the mesh only.
* Changed `compas_rhino.artists.MeshArtist.draw_vertexlabels` to use the colors of the vertex color dict.
* Changed `compas_rhino.artists.MeshArtist.draw_edgelabels` to use the colors of the edge color dict.
* Changed `compas_rhino.artists.MeshArtist.draw_facelabels` to use the colors of the face color dict.
* Changed `compas_blender.artists.MeshArtist.draw_vertexlabels` to use the colors of the vertex color dict.
* Changed `compas_blender.artists.MeshArtist.draw_edgelabels` to use the colors of the edge color dict.
* Changed `compas_blender.artists.MeshArtist.draw_facelabels` to use the colors of the face color dict.
* Changed `compas_ghpython.artists.MeshArtist.draw_vertexlabels` to use the colors of the vertex color dict.
* Changed `compas_ghpython.artists.MeshArtist.draw_edgelabels` to use the colors of the edge color dict.
* Changed `compas_ghpython.artists.MeshArtist.draw_facelabels` to use the colors of the face color dict.
* Fixed `compas_blender.uninstall`.
* Changed `planarity` to optional requirement on all platforms.
* Changed `numba` to optional requirement on all platforms.
* Changed raw github content path for `compas.get`.
* Changed `compas.datastructures.Graph.nodes_where` to accept conditions as kwargs.
* Changed `compas.datastructures.Graph.edges_where` to accept conditions as kwargs.
* Changed `compas.datastructures.Halfedge.vertices_where` to accept conditions as kwargs.
* Changed `compas.datastructures.Halfedge.edges_where` to accept conditions as kwargs.
* Changed `compas.datastructures.Halfedge.faces_where` to accept conditions as kwargs.
* Changed `compas.datastructures.Halfface.vertices_where` to accept conditions as kwargs.
* Changed `compas.datastructures.Halfface.edges_where` to accept conditions as kwargs.
* Changed `compas.datastructures.Halfface.faces_where` to accept conditions as kwargs.
* Changed `compas.datastructures.Halfface.cells_where` to accept conditions as kwargs.
* Fixed `compas_blender.artists.VolMeshArtist.draw` and `compas_blender.artists.VolMeshArtist.draw_cells`.
* Fixed `compas_ghpython.artists.VolMeshArtist.draw` and `compas_ghpython.artists.VolMeshArtist.draw_cells`.
* Fixed `compas_rhino.artists.VolMeshArtist.draw` and `compas_rhino.artists.VolMeshArtist.draw_cells`.
* Improved error messages when artist instance cannot be created.
* Fixed exception when calculating geometry of `compas.datastructures.Part` without features.
* Fixed bug in `compas_rhino.conversions.RhinoCurve.to_compas`.
* Fixed bug in `compas_rhino.conversions.RhinoSurface.to_compas`.

### Removed

* Removed `compas.numerical.drx`.

## [1.14.1] 2022-02-16

### Added

* Added doc test step in CI/CD.

### Changed

* Fixed symlink expansion for directories relative to the COMPAS installation folder, eg. `compas.DATA` when used from IronPython.
* Fixed the result of `compas.__version__` on dev installs to properly include git hash.
* Move `data` files inside the folder included in the source distribution (ie. non-dev installs).
* Fixed IronPython detection on ipy 2.7.12 and higher.

### Removed

## [1.14.0] 2022-02-06

### Added

* Added `compas.colors.Color`.
* Added `compas.colors.ColorMap`.
* Added `compas_blender.conversions.BlenderGeometry`.
* Added `compas_blender.conversions.BlenderCurve`.
* Added `compas_blender.conversions.BlenderMesh`.
* Added option to return strip faces from `compas.datastructure.Halfedge.edge_strip`.
* Added `compas.geometry.Bezier.transform`.
* Added `compas.geometry.Curve` as base class for curves.
* Added `compas.geometry.Surface` as base class for surfaces.
* Added `compas_rhino.geometry.RhinoCurve` as Rhino plugin for basic curves.
* Added `compas_rhino.geometry.RhinoSurface` as Rhino plugin for basic surfaces.
* Added pluggable `compas.geometry.curves.curve.new_curve`.
* Added pluggable `compas.geometry.surfaces.surface.new_surface`.
* Added `compas.artists.CurveArtist`.
* Added `compas.artists.SurfaceArtist`.
* Added `compas_rhino.artists.CurveArtist`.
* Added `compas_rhino.artists.SurfaceArtist`.
* Added `compas_ghpython.artists.CurveArtist`.
* Added `compas_ghpython.artists.SurfaceArtist`.
* Added `compas_blender.artists.CurveArtist`.
* Added `compas_blender.artists.SurfaceArtist`.
* Added `compas_rhino.utilities.draw_curves`.
* Added `compas_rhino.utilities.draw_surfaces`.
* Added `compas_blender.utilities.draw_curves`.
* Added `compas_blender.utilities.draw_surfaces`.
* Added `rgba` and `rgba255` properties to `compas.colors.Color`.
* Added `from_name` method to `compas.colors.Color`.
* Added Python 3.10 support.
* Added `RobotModel.ur5` for the sake of example.

### Changed

* Fixed bug in `mesh_slice_plane()` , `Mesh.slice_plane()`.
* Changed `compas_rhino.geometry.RhinoNurbsSurface.closest_point` to fix bug of rhino_curve to rhino_surface, plus return tuple instead.
* Changed `compas_plotters.plotter.Plotter` to normal class instead of singleton.
* Moved functionality of `compas.utilities.coercion` to `compas.data`.
* Fixed bug in `compas.geometry.NurbsSurface.to_triangles()`.
* Renamed docs site folders `latest` to `stable` and `dev` to `latest`.
* Rebased `compas.geometry.NurbsCurve` on `compas.geometry.Curve`.
* Rebased `compas.geometry.NurbsSurface` on `compas.geometry.Surface`.
* Rebased `compas_rhino.geometry.RhinoNurbsCurve` on `compas.geometry.NurbsCurve` and `compas_rhino.geometry.RhinoCurve`.
* Rebased `compas_rhino.geometry.RhinoNurbsSurface` on `compas.geometry.NurbsSurface` and `compas_rhino.geometry.RhinoSurface`.
* Fixed error message for unsupported joint types.
* Fixed support for non-standard URDF attributes on limit and mesh geometry.
* Fixed data serialization for URDF materials without color.
* Removed geometric primitives (`Origin`, `Box`, `Sphere`, `Cylinder` and `Capsule`) from `compas.robots` and replaced them with the core ones from `compas.geometry`. The old names are still available but deprecated.
* Deprecated the `load_mesh` method of `compas.robots.AbstractMeshLoader` and its sub-classes in favor of `load_meshes`.
* Fixed bug in `compas_rhino.conversions.RhinoGeometry.transform`.

### Removed

* Removed `compas.geometry.Collection`.
* Removed `compas.geometry.CollectionNumpy`.
* Removed `compas.geometry.PointCollection`.
* Removed `compas.geometry.PointCollectionNumpy`.
* Removed `compas.interop`.
* Removed `numba`; `compas.numerical.drx` will be moved to a dedicated extension package.
* Removed `ezdxf` (unused).
* Removed `laspy` (unused).
* Removed `compas_rhino.artists.MeshArtist.draw_mesh`.
* Removed `compas_blender.artists.MeshArtist.draw_mesh`.

## [1.13.3] 2021-12-17

### Added

* Added `compas_plotters.artists.NetworkArtist.draw_nodelabels`.
* Added `compas_plotters.artists.NetworkArtist.draw_edgelabels`.
* Added `compas_plotters.Plotter.fontsize`.
* Added `INSTALLED_VERSION` variable to `compas_rhino.install` to interally inform rhino version context post-installation steps.
* Added `compas_rhino.geometry.RhinoNurbsSurface`.
* Added `compas_rhino.geometry.surfaces.new_nurbssurface` plugin.
* Added `compas_rhino.geometry.surfaces.new_nurbssurface_from_parameters` plugin.
* Added `compas_rhino.geometry.surfaces.new_nurbssurface_from_points` plugin.
* Added `compas_rhino.geometry.surfaces.new_nurbssurface_from_fill` plugin.
* Added `compas_rhino.geometry.surfaces.new_nurbssurface_from_step` plugin.
* Added `compas_rhino.conversions.RhinoSurface.to_compas`.

### Changed

* Fixed bug in inheritance of `compas_plotters.artists.NetworkArtist`.
* Changed `compas_plotters.artists.MeshArtist.draw_edges` to ignore edge direction for assignment of edge colors and widths.
* Changed `compas_plotters.artists.MeshArtist.draw_vertexlabels` to use `compas_plotters.Plotter.fontsize`.
* Changed `compas_plotters.artists.MeshArtist.draw_edgelabels` to use `compas_plotters.Plotter.fontsize`.
* Changed `compas_plotters.artists.MeshArtist.draw_facelabels` to use `compas_plotters.Plotter.fontsize`.
* Fixed bug in `compas_rhino.conversions.plane_to_compas_frame`.
* Changed implementation of `compas.geometry.NurbsSurface.xyz`.
* Fixed bug in `compas.geometry.NurbsSurface.to_mesh`.
* Changed `compas_rhino.geometry.RhinoNurbsSurface.from_points` to use transposed points.
* Fixed bug in `compas_rhino.conversions.RhinoSurface.to_compas_mesh`.

### Removed

## [1.13.2] 2021-12-11

### Added

* Added `compas_ghpython.fetch_ghio_lib` to simplify the loading of Grasshopper's IO library for extension developers.

### Changed

### Removed

## [1.13.1] 2021-12-11

### Added

### Changed

* Fixed bug in `Grasshopper` plugin path on Windows.
* Fixed bug in `Grasshopper` `UserObjects` uninstall.

### Removed

## [1.13.0] 2021-12-10

### Added

* Added `compas_rhino.DEFAULT_VERSION`.
* Added `clean` option to `compas_rhino.install` to remove existing symlinks if they cannot be imported from the current environment.
* Added basic implementation of `compas.datastructures.Assembly`.
* Added `compas.is_grasshopper`.
* Added `compas.GH`.
* Added `compas.artists.Artist.CONTEXT`.
* Added `compas.artists.Artist.AVAILABLE_CONTEXTS`.
* Added `compas.artists.artist.register_artists` pluggable.

### Changed

* Updated `pr-checks` workflow for checking Changelog entry.
* Fixed return value of attributes of empty `compas_rhino.geometry.RhinoNurbsCurve`.
* Fixed error in parameter list of `compas_rhino.geometry.curves.new_nurbscurve`.
* Fixed error in parameter list of `compas_rhino.geometry.curves.new_nurbscurve_from_interpolation`.
* Fixed error in parameter list of `compas_rhino.geometry.curves.new_nurbscurve_from_step`.
* Changed `compas_rhino.install` to remove broken symlinks.
* Changed `compas_rhino.install` to reinstall broken symlinks if they can be imported from the current environment.
* Changed `compas_rhino.uninstall` to remove broken symlinks.
* Changed `compas_rhino.install_plugin` to remove broken symlinks.
* Changed default Rhino version for installation to `7.0`.
* Fixed bug in `compas_ghpython` related to importing `Grasshopper` prematurely.
* Changed `compas.artists.Artist.ITEM_ARTIST` to context-based dict.
* Changed `compas_rhino.__init__.py` functions.
* Changed `compas_ghpython.__init__.py` functions.
* Renamed `compas_ghpython.get_grasshopper_plugin_path` to `compas_ghpython.get_grasshopper_managedplugin_path`.

### Removed

* Removed `compas.artists.artist.new_artist` pluggable.

## [1.12.2] 2021-11-30

### Added

### Changed

* Moved import of `subprocess` to top of file `compas._os.py`.

### Removed

## [1.12.1] 2021-11-29

### Added

### Changed

* Fixed bug in `compas_rhino.conversions.RhinoPoint.from_geometry`.
* Changed `compas_rhino.install` to remove broken symlinks.
* Changed `compas_rhino.install` to reinstall broken symlinks if they can be imported from the current environment.
* Changed `compas_rhino.uninstall` to remove broken symlinks.
* Changed `compas_rhino.install_plugin` to remove broken symlinks.

### Removed

## [1.12.0] 2021-11-17

### Added

* Added `CircleArtist`, `LineArtist`, `PointArtist`, `PolygonArtist`, `PolylineArtist`, and `VectorArtist` to `compas_blender`.
* Added `draw_circles` and `draw_planes` to `compas_blender`.
* Added `compas_rhino.geometry.curves` plugins for `compas.geometry.curves` pluggables.
* Added `compas_rhino.geometry.RhinoNurbsCurve`.
* Added `to_compas_quadmesh` to `compas_rhino.conversions.RhinoSurface`.

### Changed

* Replaced implementation of `RGBColour` and `Float` with deprecation warning in `compas.utilities.descriptors`.
* Moved all Rhino geometry and objects wrappers to `compas_rhino.conversions`.
* Fixed bug in `compas_rhino.conversions.RhinoSurface.from_geometry`.
* Changed `compas_rhino.conversions.RhinoLine.from_geometry` to accept line curves.
* Fixed bug in `compas_rhino.geometry.RhinoNurbsCurve.closest_point`.
* Modify `to_compas_mesh` in `compas_rhino.conversions.RhinoSurface` to use brep loops.

### Removed

## [1.11.1] 2021-11-09

### Added

### Changed

* Changed `compas_rhino.uninstall` to also remove broken symlinks if no specific packages are provided for un-installation.
* Changed `compas_rhino.install` to also remove broken symlinks.

### Removed

## [1.11.0] 2021-11-08

### Added

* Added halfedge loops in `compas.datastructures.Halfedge.halfedge_loop`.
* Added halfedge strips in `compas.datastructures.Halfedge.halfedge_strip`.
* Added `compas.datastructures.mesh_split_strip` and `compas.datastructures.Mesh.split_strip`.
* Added boundingbox to `compas_rhino.conduits.BaseConduit`

### Changed

* Fixed bug in combination of `compas_rhino.artists.MeshArtist.draw_mesh` and `compas_rhino.utilities.drawing.draw_mesh`.
* Fixed bug in continuous loops in `compas.datastructures.Halfedge.edge_loop`.
* Fixed bug in continuous strips in `compas.datastructures.Halfedge.edge_strip`.
* Changed abstract method `compas.artists.MeshArtist.draw_mesh` to implemented method in `compas_plotters.artists.MeshArtist.draw_mesh`.

### Removed

## [1.10.0] 2021-11-04

### Added

* Added `compas.geometry.Curve` and `compas.geometry.NurbsCurve`.
* Added `compas.geometry.Surface` and `compas.geometry.NurbsSurface`.
* Added pluggables for `compas.geometry.NurbsCurve.__new__`, `compas.geometry.NurbsCurve.from_parameters`, `compas.geometry.NurbsCurve.from_points`, `compas.geometry.NurbsCurve.from_interpolation`, `compas.geometry.NurbsCurve.from_step`.
* Added pluggables for `compas.geometry.NurbsSurface.__new__`, `compas.geometry.NurbsSurface.from_parameters`, `compas.geometry.NurbsSurface.from_points`, `compas.geometry.NurbsSurface.from_fill`, `compas.geometry.NurbsSurface.from_step`.
* Added missing implementations for abstract clear methods of `compas_rhino.artists.volmeshartist`.
* Added `compas_rhino.geometry.RhinoBox`, `compas_rhino.geometry.RhinoCircle`, `compas_rhino.geometry.RhinoCone`, `compas_rhino.geometry.RhinoCurve`, `compas_rhino.geometry.RhinoCylinder`, `compas_rhino.geometry.RhinoEllipse`, `compas_rhino.geometry.RhinoLine`, `compas_rhino.geometry.RhinoMesh`, `compas_rhino.geometry.RhinoPlane`, `compas_rhino.geometry.RhinoPoint`, `compas_rhino.geometry.RhinoPolyline`, `compas_rhino.geometry.RhinoSphere`, `compas_rhino.geometry.RhinoSurface`, `compas_rhino.geometry.RhinoVector` as wrappers for working with Rhino geometry through geometry conversions or coercion of doc objects.
* Added `compas_rhino.conversions` from COMPAS geometry to Rhino geometry and vice versa, for primitives, shapes, curves, surfaces, meshes.
* Added `compas_rhino.coercion` from Rhino doc objects to Rhino geometry compatible with COMPAS geometry.

### Changed

* Fixed bug in directions of `compas.datastructures.Mesh.from_meshgrid`.
* Fixed bug in Rhino mesh face drawing.
* Fixed bug related to legacy uninstall on Rhino for Mac.

### Removed

## [1.9.3] 2021-11-02

### Added

### Changed

* Changed default path for Rhino 7 legacy install cleanup to Rhino7.app in `compas_rhino.__init__.py`.
* Changed z-coordinate of `compas.datastructures.Mesh.from_meshgrid` to `0.0` instead of `0`.

### Removed

## [1.9.2] 2021-11-02

### Added

* Added `draw_mesh` method to `compas_ghpython.artists.MeshArtist` to match all other mesh artists.

### Changed

* Changed new artist registration to check if subclass.
* Fixed `RobotModelArtist` for blender: missing abstract method impl and handle init order.

### Removed

## [1.9.1] 2021-10-22

### Added

* Added `Plane.offset`.
* Added `is_mesh_closed` property to `compas.datastructures.mesh_slice_plane`.

### Changed

* Fixed backward compatibility problem with artists by adding back `Artist.build` and `Artist.build_as`.
* Fixed backward compatibility problem with artists by adding `compas_rhino.artists.BaseArtist` alias for `compas_rhino.artists.RhinoArtist`.

### Removed

## [1.9.0] 2021-10-21

### Added

* Added `draw_vertexlabels`, `draw_edgelabels`, `draw_facelabels`, `draw_vertexnormals`, and `draw_facenormals` to `compas_blender.artists.MeshArtist`.
* Added optional `triangulated` flag to `to_vertices_and_faces` of all shapes.
* Added `compas.geometry.Geometry` base class.
* Added `__add__`, `__sub__`, `__and__` to `compas.geometry.Shape` for boolean operations using binary operators.
* Added `is_closed` to `compas.geometry.Polyhedron`.
* Added `Plane.offset`.
* Added `compas.artists.Artist`.
* Added pluggable `compas.artists.new_artist`.
* Added plugin `compas_rhino.artists.new_artist_rhino`.
* Added plugin `compas_blender.artists.new_artist_blender`.
* Added `compas.artist.DataArtistNotRegistered`.
* Added `draw_node_labels` and `draw_edgelabels` to `compas_blender.artists.NetworkArtist`.
* Added `compas_blender.artists.RobotModelArtist.clear`.
* Added `compas_blender.geometry.booleans` as plugin for boolean pluggables.
* Added version-based installation for Blender.
* Added several shape artists to `compas_ghpython`: `BoxArtist`, `CapsuleArtist`, `ConeArtist`, `CylinderArtist`, `PolygonArtist`, `PolyhedronArtist`, `SphereArtist`, `TorusArtist` and `VectorArtist`.
* Added support for CLR generic dictionaries to the `compas.data` decoders.
* Added `Graph.node_sample`, `Graph.edge_sample`.
* Added `Halfedge.vertex_sample`, `Halfedge.edge_sample`, `Halfedge.face_sample`.
* Added `Halfface.vertex_sample`, `Halfface.edge_sample`, `Halfface.face_sample`, `Halfface.cell_sample`.
* Added `Mesh.from_meshgrid`.

### Changed

* Fixed bug in `compas_blender.draw_texts`.
* Changed `compas_rhino.artists.BaseArtist` to `compas_rhino.artists.RhinoArtist`.
* Changed `compas_blender.artists.BaseArtist` to `compas_blender.artists.BlenderArtist`.
* Changed default resolution for shape discretisation to 16 for both u and v where relevant.
* Changed base class of `compas.geometry.Primitive` and `compas.geometry.Shape` to `compas.geometry.Geometry`.
* `compas_blender.artists.RobotModelArtist.collection` can be assigned as a Blender collection or a name.
* Generalized the parameter `color` of `compas_blender.draw_texts` and various label drawing methods.
* Changed `compas.IPY` to `compas.RHINO` in `orientation_rhino`.
* Changed `planarity` to `requires_extra` for pip installations.
* Fixed bug in handling of ngonal meshes in `compas_ghpython` artists / drawing functions.

### Removed

## [1.8.1] 2021-09-08

### Added

### Changed

### Removed

## [1.8.0] 2021-09-08

### Added

* Added pluggable function `trimesh_slice` in `compas_rhino`.
* Added equality comparison for pointclouds.
* Added `compas.data.is_sequence_of_uint`.
* Added general plotter for geometry objects and data structures based on the artist registration mechanism.
* Added support for multimesh files to OBJ reader/writer.
* Added support for attaching and detaching meshes in `compas.robots.RobotModelArtist` and drawing them.
* Added `reshape` in `compas.utilities`.
* Added `compas.geometry.NurbsCurve`.
* Added `compas.geometry.NurbsSurface`.
* Added `compas_rhino.conversions`.
* Added `compas_rhino.geometry.RhinoBox`.
* Added `compas_rhino.geometry.RhinoCone`.
* Added `compas_rhino.geometry.RhinoCylinder`.
* Added `compas_rhino.geometry.RhinoPolyline`.
* Added `compas_rhino.geometry.RhinoSphere`.
* Added basic implementation of `compas.datastructures.Assembly`.
* Added `meshes` method to artists of `compas.robots.RobotModel`.
* Added `FrameArtist` class to `compas_blender`.

### Changed

* `compas.robots.Axis` is now normalized upon initialization.
* Fixed a bug in `compas.numerical.dr_numpy` when using numpy array as inputs.
* Allowed for varying repository file structures in `compas.robots.GithubPackageMeshLoader`.
* Fixed data schema of `compas.geometry.Polyline`, `compas.geometry.Polygon`, `compas.geometry.Pointcloud`.
* Fixed `Configuration.from_data` to be backward-compatible with JSON data generated before `compas 1.3.0`.
* Changed `compas_rhino.drawing.draw_breps` to assume provided polygon is closed and automatically add missing corner to polycurve constructor.
* Changed conversion of edges and faces to uniques keys for the data dicts to use the string representation of a sorted tuple of identifiers.
* Added `dtype` to JSON decoding error message.
* Moved `compas.datastructures.mesh.core.halfedge.HalfEdge` to `compas.datastructures.halfedge.halfedge.HalfEdge`
* Moved `compas.datastructures.network.core.graph.Graph` to `compas.datastructures.graph.graph.Graph`.

### Removed

* Removed `compas.datastructures.mesh.core.mesh.BaseMesh`.
* Removed `compas.datastructures.BaseNetwork`.

## [1.7.1] 2021-06-14

### Added

### Changed

* Fixed bundling of ghuser components.

### Removed

## [1.7.0] 2021-06-14

### Added

### Changed

* `compas.robots.Axis` is now normalized upon initialization.
* Fixed a bug in `compas.numerical.dr_numpy` when using numpy array as inputs.
* Allowed for varying repository file structures in `compas.robots.GithubPackageMeshLoader`.
* Remove default implementation of `__str__` for data objects.

### Fixed

* Fixed `Configuration.from_data` to be backward-compatible with JSON data generated before `compas 1.3.0`.

### Removed

## [1.7.1] 2021-06-14

### Added

### Changed

* Fixed bundling of ghuser components.

### Removed

## [1.7.0] 2021-06-14

### Added

* Added pluggable function `trimesh_gaussian_curvature` in `compas_rhino`.
* Added pluggable function `trimesh_mean_curvature` in `compas_rhino`.
* Added pluggable function `trimesh_principal_curvature` in `compas_rhino`.
* Added `copy` and `deepcopy` functionality to `compas.robots.Configuration`.
* Added `compas.data.is_sequence_of_int` and `compas.data.is_sequence_of_float`.
* Added `compas.data.Data.JSONSCHEMANAME`.
* Added `kwargs` to all child classes of `compas.data.Data`.
* Added grasshopper component for drawing a frame.
* Added `draw_origin` and `draw_axes`.
* Added `compas.PY2`.

### Changed

* Allow str or int as joint type in `compas.robots.Joint` constructor.
* Moved json schemas to `compas.data`.
* Nested json schemas.
* `compas_ghpython.artists.FrameArtist.draw` now draws a Rhino Plane.
* Fixed bugs in `compas.geometry.bestfit_circle_numpy`.
* Changed directory where ghuser components are installed.
* Added ghuser components directory to those removed by the `clean` task.
* Clean up the ghuser directory before building ghuser components.
* Exposed function `draw_breps` in `compas_rhino.utilities`; example added.
* Added `join` flag to function `draw_breps` in `compas_rhino.utilities`
* Fixed bug in `compas.geometry.distance.closest_point_on_segment_xy`.
* Fixed bug in Rhino implementations of `trimesh` curvature functions.

### Removed

## [1.6.3] 2021-05-26

### Added

* Added `compas.topology.astar_lightest_path`.
* Added JSONSCHEMA definitions for primitives and transformations.
* Added schema implementation to primitives and transformations.
* Added JSONSCHEMA implementation to primitives and transformations.
* Added `compas.data.is_int3`, `compas.data.is_float3`, `compas_data.is_float4x4`.

### Changed

* Extended `compas.topology.astar_shortest_path` to work on `compas.datastructures.Mesh` and `compas.datastructures.Network`.
* Fixed `compas.data.Data.to_jsonstring`.
* Changed `compas.data.Data.data.setter` to raise `NotImplementedError`.
* Changed annotations of `compas_blender.artists.BaseArtist`.
* Fixed `__repr__` for primitives, shapes, transformations.

### Removed

* Removed duplicate cases from `compas.data.DataEncoder`.

## [1.6.2] 2021-05-12

### Added

### Changed

### Removed

## [1.6.1] 2021-05-12

### Added

### Changed

### Removed

## [1.6.0] 2021-05-12

### Added

* Added infrastructure for building Grasshopper components for compas packages.
* Added first Grasshopper component: COMPAS Info.
* Added Grasshopper components for JSON serialization.
* Added `compas_rhino.utilities.set_object_attributes`.
* Added `from_jsonstring` and `to_jsonstring`.
* Added Grasshopper component documentation.

### Changed

* Moved json dump and load to data package.
* Changed parameters and return value of `compas_rhino.utilities.get_object_attributes`.
* Removed `doctest` execution code from src.
* Removed `if __name__ == '__main__'` section from src.
* Optimized the conversion of Rhino Meshes to COMPAS meshes.
* Fix issue with GH User symlink created as directory symlink on some cases.

### Removed

## [1.5.0] 2021-04-20

### Added

* Added support for file-like objects, path strings and URLs to most of the methods previously accepting only file paths, eg. `compas.datastructures.Datastructure`, `compas.json_dump`, `compas.json_load`, etc.
* Added `pretty` parameter to `compas.json_dump` and `compas.json_dumps`.
* Added `compas.data.Data` as base object for all data objects (geometry, data structures, ...).

### Changed

* Moved `compas.utilities.DataEncoder` to `compas.data`.
* Moved `compas.utilities.DataDecoder` to `compas.data`.
* Changed base object of `compas.datastructures.Datastructure` to `compas.data.Data`.
* Changed base object of `compas.geometry.Primitive` to `compas.data.Data`.
* Renamed `Base` to `Data` for all data based classes.
* Fixed calculation of triangle normals.
* Fixed calculation of triangle areas.

### Removed

## [1.4.0] 2021-04-09

### Added

* Added Python 3.9 support.
* Added crease handling to catmull-clark subdivision scheme.
* Added `compas_ghpython.get_grasshopper_userobjects_path` to retrieve User Objects target folder.
* Added direction option for mesh thickening.
* Added check for closed meshes.
* Added 'loop' and 'frames' to schemes of `compas.datastructures.mesh.subdivision.mesh_subdivide`.

### Changed

* Fixed box scaling.
* Fixed a bug in `Polyline.divide_polyline_by_length` related to a floating point rounding error.
* Fixed bug in `RobotModel.zero_configuration`.
* Fixed bug in `compas.geometry.normals`.
* Fixed bug in `compas.datastructures.mesh.subdivision.mesh_subdivide_frames`.

### Removed

## [1.3.0] 2021-03-26

### Added

* Added a `invert` and `inverted` method `compas.geometry.Vector`.
* Added unetary `__neg__` operator for `compas.geometry.Vector`.
* Added `compas.robots.Configuration`, moved from `compas_fab`.

### Changed

* Fixed rhino packages installation to remove duplicates

### Removed

## [1.2.1] 2021-03-19

### Added

### Changed

### Removed

* Fixed API removals from 1.0.0 -> 1.2.0

## [1.2.0] 2021-03-18

### Added

* Added `divide_polyline`, `divide_polyline_by_length`, `Polyline.split_at_corners` and `Polyline.tangent_at_point_on_polyline`.
* Added the magic method `__str__` to `compas.geoemetry.Transformation`.
* Added `redraw` flag to the `compas_rhino` methods `delete_object`, `delete_objects` and `purge_objects`.
* Added the `__eq__` method for `compas.geometry.Circle` and `compas.geometry.Line`.
* Added support for Pylance through static API definitions.
* Added `halfedge_strip` method to `compas.datastructures.HalfEdge`.

### Changed

* Fixed bug where mimic joints were considered configurable.
* Fixed bug where `!=` gave incorrect results in Rhino for some compas objects.
* Fixed bug where `compas_rhino.BaseArtist.redraw` did not trigger a redraw.
* Fixed minor bugs in `compas.geometry.Polyline` and `compas.geometry.Polygon`.
* Fixed very minor bugs in `compas.geometry.Frame` and `compas.geometry.Quaternion`.
* Fixed bug in `compas_rhino.objects.MeshObject.modify`.
* Fixed bug in `compas_rhino.objects.MeshObject.modify_vertices`.
* Fixed bug in `compas_rhino.objects.MeshObject.modify_edges`.
* Fixed bug in `compas_rhino.objects.MeshObject.modify_faces`.
* Fixed bug in `compas_rhino.objects.VolMeshObject.modify`.
* Fixed bug in `compas_rhino.objects.VolMeshObject.modify_vertices`.
* Fixed bug in `compas_rhino.objects.VolMeshObject.modify_edges`.
* Fixed bug in `compas_rhino.objects.VolMeshObject.modify_faces`.
* Fixed bug in `compas_rhino.objects.NetworkObject.modify`.
* Fixed bug in `compas_rhino.objects.NetworkObject.modify_vertices`.
* Fixed bug in `compas_rhino.objects.NetworkObject.modify_edges`.
* Changed `compas_rhino.objects.inspect` to `compas_rhino.objects.inspectors`.
* Changed `compas_rhino.objects.select` to `compas_rhino.objects._select`.
* Changed `compas_rhino.objects.modify` to `compas_rhino.objects._modify`.

### Removed

## [1.1.0] 2021-02-12

### Added

* Added `RobotModel.remove_link`, `RobotModel.remove_joint`, `RobotModel.to_urdf_string`, and `RobotModel.ensure_geometry`.
* Added Blender Python-example to the documentation section: Tutorials -> Robots
* Added `compas_blender.unload_modules`.
* Added `after_rhino_install` and `after_rhino_uninstall` pluggable interfaces to extend the install/uninstall with arbitrary steps.

### Changed

* Fixed bug in parameter list of function `mesh_bounding_box` bound as method `Mesh.bounding_box`.
* Fixed bug in `RobotModel/RobotModelArtist.update` which raised an error when the geometry had not been loaded.
* Changed exception type when subdivide scheme argument is incorrect on `mesh_subdivide`.
* The `compas_rhino.artist.RobotModelArtist` functions `draw_visual` and `draw_collision` now return list of newly created Rhino object guids.
* Added ability of `RobotModel.add_link` to accept primitives in addition to meshes.
* Fixed bug regarding the computation of `Joint.current_origin`.
* Fixed bug regarding a repeated call to `RobotModel.add_joint`.
* Fixed bug in `compas_blender.RobotModelArtist.update`.
* Fixed bug in `compas.datastructures.mesh_slice_plane`.
* Fixed bug where initialising a `compas_blender.artists.Robotmodelartist` would create a new collection for each mesh and then also not put the mesh iton the created collection.
* Changed the initialisation of `compas_blender.artists.Robotmodelartist` to include a `collection`-parameter instead of a `layer`-parameter to be more consistent with Blender's nomenclature.
* Used a utility function from `compas_blender.utilities` to create the collection if none exists instead of using a new call to a bpy-method.

### Removed

## [1.0.0] 2021-01-18

### Added

* Added `compas.datastructures.mesh.trimesh_samplepoints_numpy`.

### Changed

* Fix Rhino7 Mac installation path
* Separate `compas.robots.Joint.origin` into the static parent-relative `origin` and the dynamic world-relative `current_origin`.
* Separate `compas.robots.Joint.axis` into the static parent-relative `axis` and the dynamic world-relative `current_axis`.
* Fixed support to convert back and forth between `compas.datastructures.Graph` and NetworkX `DiGraph`.

### Removed

## [0.19.3] 2020-12-17

### Added

### Changed

* Fix bug in `compas.datastructures.Network.neighborhood`.

### Removed

## [0.19.2] 2020-12-17

### Added

### Changed

* Changed `compas._os.prepare_environment` to prepend environment paths (fixes problem with RPC on windows).

### Removed

## [0.19.1] 2020-12-10

### Added

### Changed

* Fix bug in `compas.datastructures.AttributesView`.

### Removed

## [0.19.0] 2020-12-09

### Added

* Added `is_osx`.

### Changed

* Fix default namespace handling in URDF documents.
* Allow custom/unknown attributes in URDF `Dynamics` element.
* Moved os functions from `compas` to `compas._os`.
* Fixed bug in `is_linux`.
* Changed `is_windows` to work for CPython and IronPython.
* Changed `compas._os` functions to use `is_windows`, `is_mono`, `is_osx`.
* Changed IronPython checks to `compas.IPY` instead of `compas.is_ironpython`.
* Fixed data serialization in `compas.datastructures.HalfFace`.

### Removed

* Removed all implementations of `draw_collection`.

## [0.18.1] 2020-12-01

### Added

* Added URDF and XML writers.
* Added `compas.robots.RobotModel.to_urdf_file`.
* Added `compas.files.URDF.from_robot`.

### Changed

* Changed implementation of `Mesh.vertices_on_boundaries` to account for special cases.
* Changed `Mesh.edges_on_boundaries` corresponding to `Mesh.vertices_on_boundaries`.
* Changed `Mesh.faces_on_boundaries` corresponding to `Mesh.vertices_on_boundaries`.
* Changed `Mesh.vertices_on_boundary` to return vertices of longest boundary.
* Changed `Mesh.edges_on_boundary` to return edges of longest boundary.
* Changed `Mesh.faces_on_boundary` to return faces of longest boundary.
* Fixed default value for `compas.robots.Axis`.
* Changed surface to mesh conversion to include cleanup and filter functions, and use the outer loop of all brep faces.

### Removed

## [0.18.0] 2020-11-24

### Added

* Added `remap_values` to `compas_utilities`.
* Added `compas.datastructures.mesh_slice_plane`.
* Added `compas.json_dump`, `compas.json_dumps`, `compas.json_load`, `compas.json_loads`.

### Changed

* Fixed bug in `compas.datastructures.Network.delete_node`.
* Fixed bug in `compas.datastructures.Network.delete_edge`.
* Fixed bug in select functions for individual objects in `compas_rhino.utilities`.
* Fixed bug in `compas.datastructures.mesh_merge_faces`.
* changed base of `compas.geometry.Transformation` to `compas.base.Base`.

### Removed

* Removed `compas.datastructures.mesh_cut_by_plane`.

## [0.17.3] 2020-11-20

### Added

### Changed

* Fixed bug in `compas.geometry.is_coplanar`.
* Fixed bug in `compas.datastructures.mesh_merg_faces`.
* Fixed bug in `compas.robots.RobotModel.add_link`.
* Fixed bug in `compas.datastructures.Volmesh.cell_to_mesh`.

### Removed

## [0.17.2] 2020-11-04

### Added

### Changed

* Fixed bug in `__getstate__`, `__setstate__` of `compas.base.Base`.
* Fixed bug in `compas_rhino.artists.MeshArtist` and `compas_rhino.artists.NetworkArtist`.
* Changed length and force constraints of DR to optional parameters.
* Removed `ABCMeta` from the list of base classes of several objects in compas.

### Removed

## [0.17.1] 2020-10-28

### Added

* Added `compas_rhino.artists.BoxArtist.draw_collection`.
* Added option to show/hide vertices, edges, and faces in `compas_rhino.artists.CapsuleArtist.draw`.
* Added option to show/hide vertices, edges, and faces in `compas_rhino.artists.ConeArtist.draw`.
* Added option to show/hide vertices, edges, and faces in `compas_rhino.artists.CylinderArtist.draw`.
* Added option to show/hide vertices, edges, and faces in `compas_rhino.artists.PolyhedronArtist.draw`.
* Added option to show/hide vertices, edges, and faces in `compas_rhino.artists.SphereArtist.draw`.
* Added option to show/hide vertices, edges, and faces in `compas_rhino.artists.TorusArtist.draw`.
* Added option to show/hide vertices, edges, and faces in `compas_rhino.artists.PolygonArtist.draw`.
* Added option to show/hide vertices, edges, and faces in `compas_rhino.artists.PolylineArtist.draw`.
* Added option to show/hide vertices, edges, and faces in `compas_rhino.artists.VectorArtist.draw`.

### Changed

* Changed implementation of `compas_rhino.artists.BoxArtist.draw`.
* Fixed bug in `compas.geometry.Capsule`.
* Fixed bug in `compas.geometry.Cone`.
* Changed `compas_rhino.draw_mesh` to support Ngons if available.
* Fixed bug in polyhedron data.

### Removed

* Removed `compas_rhino.artists.PointArtist.draw_collection`.
* Removed `compas_rhino.artists.CircleArtist.draw_collection`.
* Removed `compas_rhino.artists.LineArtist.draw_collection`.

## [0.16.9] 2020-10-21

### Added

* Added binary STL writer.
* Added constructor `from_euler_angles` to `compas.geometry.Transformation`.
* Added method for adding objects from a list to `compas_plotters.GeometryPlotter`.
* Added `compas_rhino.artists.BoxArtist`.
* Added `compas_rhino.artists.CapsuleArtist`.
* Added `compas.geometry.Polyhedron.from_halfspaces` and `compas.geometry.Polyhedron.from_planes`.
* Added `compas.geometry.is_point_behind_plane` and `compas.geometry.is_point_in_polyhedron`.
* Added `centroid` and `bounding_box` properties to `compas.geometry.Pointcloud`.
* Added `edges` property to `compas.geometry.Box`.
* Added `edges` property to `compas.geometry.Polyhedron`.
* Added `compas.datastructures.network_smooth_centroid`.

### Changed

* Fixed bug in handling of keys in edge attribute functions of `compas.datastructures.Halfedge`.
* Fixed bug in `compas.geometry.Polygon.lines`.
* Fixed bug in `compas.geometry.Polyline.lines`.
* Changed `compas.geometry.Shape.to_vertices_and_faces` to `abstractmethod`.
* Fixed bug in magic methods of `compas.geometry.Box`.
* Fixed bug in `compas.geometry.Box.contains`.
* Fixed bug in `delete_vertex` and `delete_face` in `compas.datastructures.Halfedge`.
* Fixed bug in `delete_node` of `compas.datastructures.Graph`.
* Fixed bug in `summary` method of `compas.datastructures.Graph` and `compas.datastructures.Halfedge`.

### Removed

## [0.16.8] 2020-10-14

### Added

* Added `RobotModelArtist` to `compas_rhino`, `compas_ghpython` and `compas_blender`.
* Added `ToolModel`.
* Added `compas.geometry.Pointcloud`.
* Added `compas.utilities.grouper`.
* Added `PolygonArtist`, `PolylineArtist` to `GeometryPlotter`.

### Changed

* `Mesh` takes name of `Shape` in `Mesh.from_shape`.
* Fixed `zoom_extents` of `GeometryPlotter`.

### Removed

* Removed `SegmentArtist` from `compas_plotters`.

## [0.16.7] 2020-10-06

### Added

* Added functionality to the RPC service to automatically reload modules if a change is detected.

### Changed

### Removed

## [0.16.6] 2020-09-30

### Added

* Added `compas_plotters.geometryplotter.GeometryPlotter` for COMPAS geometry objects.

### Changed

* Changed `compas.base.Base.dtype` to property.
* Changed JSON schema to draft 7.
* Changed version processing to `distutils.version.LooseVersion`.

### Removed

## [0.16.5] 2020-09-26

### Added

* Added tests for halfedge data schemas.

### Changed

* Fixed RGB color processing in `compas.utilities.color_to_colordict`.
* Fixed Blender object and dat amanagement to avoid `malloc` problems.
* Updated Blender data structure artists.
* Changed Blender unused data clearing to also clear collections.
* Fixed JSON data validation of base COMPAS object.

### Removed

## [0.16.4] 2020-09-24

### Added

### Changed

* Fixed bug in `compas.geometry.Box.vertices`.
* `compas.scene.SceneObject` will now track a list of drawn Objects/GUIDs.

### Removed

## [0.16.3] 2020-09-23

### Added

* Added abstract `DATASCHEMA` to `compas.base.Base`.
* Added abstract `JSONSCHEMA` to `compas.base.Base`.
* Added `validate_data` to `compas.base.Base`.
* Added `validate_json` to `compas.base.Base`.
* Added implementation of `DATASCHEMA` to `compas.datastructures.Halfedge`.
* Added implementation of `JSONSCHEMA` to `compas.datastructures.Halfedge`.
* Added `NodeAttributeView`.
* Added implementation of `DATASCHEMA` to `compas.datastructures.Graph`.
* Added implementation of `JSONSCHEMA` to `compas.datastructures.Graph`.
* Added `compas.rpc.Proxy.restart_server`.
* Added `compas_rhino.objects.NetworkObject`.
* Added constructors `from_matrix` and `from_rotation` to `compas.geometry.Quaternion`.
* Added `draw_collection` methods to Grasshopper artists.

### Changed

* Updated naming conventions in `compas.datastructures.HalfFace` and `compas.datastructures.VolMesh`
* Moved `compas.datastructures.Datastructure` to `compas.datastructures.datastructure`.
* Changed base class of `compas.datastructures.Datastructure` to `compas.base.Base`.
* Changed `from_json` to `to_json` of meshes to use encoders and decoders.
* Moved `MutableMapping` to `compas.datastructures._mutablemapping`.
* Moved attribute views to `compas.datastructure.attributes`.

### Removed

* Removed `from_json`, `to_json`, `to_data`, `copy`, `transformed` from primitives, defaulting to the base implementation in `compas.geometry.Primitive`.
* Removed `from_json`, `to_json`, `to_data`, `copy`, `__str__`, from datastructures, defaulting to the base implementation in `compas.datastructure.Datastructure`.

## [0.16.2] 2020-08-06

### Added

* Added plugin system based on decorators: `compas.plugins.pluggable` & `compas.plugins.plugin`.
* Added `compas_rhino` implementation of the boolean operation pluggable interfaces (union/difference/intersection).
* Added `compas.datastructures.Mesh.transform_numpy`.
* Added `PluginNotInstalledError`.
* Added `compas.geometry.booleans`.
* Added tolerance parameter to angle functions.
* Added support for Rhino 7 in install/uninstall routines.
* Added install/uninstall for Rhino plugins (with support for Rhino 7).
* Added base class for all COMPAS objects `compas.base.Base`.
* Added base class for all Rhino objects representing COMPAS objects `compas_rhino.objects.Object`.
* Added mesh object representing COMPAS meshes in Rhino `compas_rhino.objects.MeshObject`.
* Added the methods `to_data` and `from_data` to `compas.robots.RobotModel`.

### Changed

* Restructure and reorganize volmesh datastructure
* Fixed scaling bug in `compas.geometry.Sphere`
* Fixed bug in `compas.datastructures.Mesh.add_vertex`.
* Fixed performance issue affecting IronPython when iterating over vertices and their attributes.
* Changed return value of drawing functions of `compas_rhino.artists.MeshArtist` to list of GUID.
* Changed return value of drawing functions of `compas_rhino.artists.NetworkArtist` to list of GUID.
* Moved "inspectors" to `compas_rhino.objects`.
* Moved "modifiers" to `compas_rhino.objects`.
* Connection attempts can now be set for `compas.Proxy.start_server` using the
  attribute `Proxy.max_conn_attempts`.
* `Scale.from_factors` can now be created from anchor frame.
* Changed vertex reading of PLY files to include all property information.

### Removed

* Removed CGAL based boolean implementations.
* Removed artist mixins from `compas_rhino`.
* Removed `clear_` functions from `compas_rhino.artists.MeshArtist`.
* Removed `clear_` functions from `compas_rhino.artists.NetworkArtist`.
* Removed `to_data`, `from_data` from `compas_rhino.artists`.
* Removed `compas_rhino.artists.BoxArtist` stub.
* Removed references to "edge" dict from `compas.datastructures.VolMesh`.

## [0.16.1] 2020-06-08

### Added

### Changed

* Fixed scaling bug in `compas.geometry.Sphere`

### Removed

## [0.16.0] 2020-06-05

### Added

* Added `compas_rhino.geometry.RhinoVector`.
* Added basic mesh cutting (`compas.datastructures.Mesh.cut()`).
* Added `compas.datastructures.Mesh.join(other)`.
* Added `compas.geometry.argmin` and `compas.geometry.argmax`.
* Added STL witer.
* Added `compas.datastructures.Mesh.to_stl`.
* Added `unweld` option to obj writing.

### Changed

* Fixed bug in `FaceAttributeView.__get_item__`: access to default was tried before attrs.
* Fixed bug in `EdgeAttributeView.__get_item__`: access to default was tried before attrs.
* Changed `VertexAttributeView.__get_item__` to follow access logic of `FaceAttributeView`.
* Fixed bug in `draw_edges` in `compas_rhino`'s `EdgeArtist`.
* Fixed bug in `draw_edges` in `compas_ghpython`'s `EdgeArtist`.
* Fixed bug in ``compas_rhino.geometry.RhinoSurface.brep_to_compas``.
* Fixed bug in ``compas.geometry.Box.from_bounding_box``
* Fixed bug in ``compas.geometry.Box.from_width_height_depth``
* Fixed inconsistencies in ``compas.geometry._transformations``.
* Renamed ``compas.geometry.Frame.to_local_coords`` to ``compas.geometry.Frame.to_local_coordinates``
* Renamed ``compas.geometry.Frame.to_world_coords`` to ``compas.geometry.Frame.to_world_coordinates``
* Renamed ``compas.geometry.Transformation.change_basis`` to ``compas.geometry.Transformation.from_change_of_basis``
* Renamed ``compas.geometry.matrix_change_basis`` to ``compas.geometry.matrix_from_change_of_basis``
* Renamed ``compas.geometry.Projection.orthogonal`` to ``compas.geometry.Projection.from_plane`` and changed input params
* Renamed ``compas.geometry.Projection.parallel`` to ``compas.geometry.Projection.from_plane_and_direction`` and changed input params
* Renamed ``compas.geometry.Projection.perspective`` to ``compas.geometry.Projection.from_plane_and_point`` and changed input params
* Changed constructor of all ``compas.geometry.Transformation`` and derivatives. Preferred way of creating any ``compas.geometry.Transformation`` is with the classmethods ``from_*``
* Changed params (point, normal) into plane for ``compas.geometry.matrix_from_parallel_projection``, ``compas.geometry.matrix_from_orthogonal_projection`` and ``compas.geometry.matrix_from_perspective_projection``

### Removed

## [0.15.6] 2020-04-27

### Added

* Extended glTF support.
* Added classmethod `from_geometry` to `RhinoMesh`
* Added `intersection_sphere_line`
* Added `intersection_plane_circle`
* Added `tangent_points_to_circle_xy`
* Added basic OBJ file writing.
* Added `Mesh.to_obj`.

### Changed

* Fixed bug in `Box.from_bounding_box`.
* Updated Blender installation docs for latest release.
* Fixed `robot.forward_kinematics()` when requested for base link.
* Fixed bug in `to_compas` conversion of Rhino meshes.
* Fixed bug where `compas.geometry.Primitive` derived classes cannot be serialized by jsonpickle.

### Removed

## [0.15.5] 2020-03-29

### Added

* Added classmethod `from_geometry` to `RhinoMesh`.
* Added conversion to polygons to `BaseMesh`.
* Re-added length, divide, space methods of `RhinoCurve`.
* Added basic OFF file writing.
* Added basic PLY file writing.
* Added `Mesh.to_ply`.
* Added `Mesh.to_off`.

### Changed

* Fixed object naming in artists of `compas_ghpython`.
* Resizing of Rhino property form.
* Fixed orientation of `RhinoSurface` discretisation.
* Check for existence of object in Rhino purge functions.
* Fixed bug in mesh boundary functions.

### Removed

## [0.15.4] 2020-03-05

### Added

* Added algorithm for pulling points onto mesh.
* Added base ellipse class to geometry primitives.
* Added circle artist to plotters.
* Added mesh artist to plotters.
* Added ellipse artist to plotters.
* Added support for robot mimicking joints.

### Changed

* Fixed bugs in `compas_rhino.artists.NetworkArtist`.
* Add conda executable path to `compas_bootstrapper.py`.

### Removed

## [0.15.3] 2020-02-26

### Added

* Added optional class parameter to `RhinoMesh.to_compas`.
* Added max int key to serialization of graph.

### Changed

* Changed name of base mesh implementation to `BaseMesh`.
* Changed name of base network implementation to `BaseNetwork`.
* Fixed bug in face finding function.

### Removed

* Removed optional requirements from setup file.
* Removed parameters from default polyhedron constructor.

## [0.15.2] 2020-02-20

### Added

### Changed

### Removed

## [0.15.1] 2020-02-16

### Added

* Added glTF support.
* Added graph and halfedge data structures.
* Added Rhino line geometry.
* Added Rhino plane geometry.

### Changed

* Fixed `compas_hpc` import problem.
* Split up topology part from geometry part for network and mesh.
* Split up network and mesh naming conventions.
* Reworked network face cycle finding.
* Updated mesh from lines.
* Updated network plotter in correspondence with network.
* Integrated mixin functionality and removed mixins.
* Meshes are now initially hidden in `compas_blender.artists.RobotModelArtist`.
* `compas_blender.artists.RobotModelArtist.draw_visual` and `compas_blender.artists.RobotModelArtist.draw_collision` now show those meshes.
* Renamed the method `draw_geometry` of `compas.robots.base_artist.RobotModelBaseArtist` to `create_geometry`.

### Removed

* Removed parallelization from network algorithms.
* Removed numba based dr implementations.

## [0.15.0] 2020-01-24

### Added

* Added `to_compas` to `compas_rhino.geometry.RhinoPoint`.
* Added `to_compas` to `compas_rhino.geometry.RhinoLine`.
* Added `to_compas` to `compas_rhino.geometry.RhinoCurve`.
* Added `to_compas` to `compas_rhino.geometry.RhinoMesh`.
* Added `brep_to_compas` to `compas_rhino.geometry.RhinoSurface`.
* Added `uv_to_compas` to `compas_rhino.geometry.RhinoSurface`.
* Added `heightfield_to_compas` to `compas_rhino.geometry.RhinoSurface`.
* Added `compas.datastructures.mesh_pull_points_numpy`.

### Changed

* Moved `compas_rhino.conduits` into `compas_rhino.artists`.
* Fixed bug in `compas.datastructures.Mesh.edges_where`.
* Fixed bug in `compas.datastructures.Mesh.faces_where`.
* Fixed bug in `compas.datastructures.Mesh.edge_attributes`.
* Fixed bug in `compas.datastructures.Mesh.face_attributes`.
* Fixed bug in `compas.datastructures.Mesh.edges`.
* Fixed bug in `compas.datastructures.Mesh.faces`.
* Fixed bug in `compas.datastructures.Mesh.offset`.

### Removed

* Removed deprecated `compas.geometry.xforms`.
* Removed deprecated `compas_rhino.helpers`.
* Removed `compas_rhino.constructors`.

## [0.14.0] 2020-01-21

### Added

* Added `compas.datastructures.mesh.Mesh.any_vertex`.
* Added `compas.datastructures.mesh.Mesh.any_face`.
* Added `compas.datastructures.mesh.Mesh.any_edge`.
* Added `compas.datastructures.mesh.Mesh.vertex_attribute`.
* Added `compas.datastructures.mesh.Mesh.vertex_attributes`.
* Added `compas.datastructures.mesh.Mesh.vertices_attribute`.
* Added `compas.datastructures.mesh.Mesh.vertices_attributes`.
* Added `compas.datastructures.mesh.Mesh.edge_attribute`.
* Added `compas.datastructures.mesh.Mesh.edge_attributes`.
* Added `compas.datastructures.mesh.Mesh.edges_attribute`.
* Added `compas.datastructures.mesh.Mesh.edges_attributes`.
* Added `compas.datastructures.mesh.Mesh.face_attribute`.
* Added `compas.datastructures.mesh.Mesh.face_attributes`.
* Added `compas.datastructures.mesh.Mesh.faces_attribute`.
* Added `compas.datastructures.mesh.Mesh.faces_attributes`.
* Added mutable attribute view for mesh vertex/face/edge attributes.

### Changed

* Default Mesh vertex, face, edge attributes are no longer copied and stored explicitly per vertex, face, edge, repesctively.
* Updating default attributes now only changes the corresponding default attribute dict.
* Updated `mesh_quads_to_triangles` to copy only customised face attributes onto newly created faces.
* Fixed bug in `compas.geometry.is_point_in_circle`.
* Fixed bug in `compas.geometry.is_polygon_convex`.
* Fixed bug in `compas.geometry.Polygon.is_convex`.
* Renamed `compas.datastructures.Mesh.has_vertex` to `compas.datastructures.Mesh.is_vertex`.
* Renamed `compas.datastructures.Mesh.has_face` to `compas.datastructures.Mesh.is_face`.
* Split `compas.datastructures.Mesh.has_edge` into `compas.datastructures.Mesh.is_edge` and `compas.datastructures.Mesh.is_halfedge`.

### Removed

* Removed `compas.datastructures.mesh.Mesh.get_any_vertex`.
* Removed `compas.datastructures.mesh.Mesh.get_any_face`.
* Removed `compas.datastructures.mesh.Mesh.get_any_edge`.
* Removed `compas.datastructures.mesh.Mesh.get_vertex_attribute`.
* Removed `compas.datastructures.mesh.Mesh.get_vertex_attributes`.
* Removed `compas.datastructures.mesh.Mesh.get_vertices_attribute`.
* Removed `compas.datastructures.mesh.Mesh.get_vertices_attributes`.
* Removed `compas.datastructures.mesh.Mesh.get_edge_attribute`.
* Removed `compas.datastructures.mesh.Mesh.get_edge_attributes`.
* Removed `compas.datastructures.mesh.Mesh.get_edges_attribute`.
* Removed `compas.datastructures.mesh.Mesh.get_edges_attributes`.
* Removed `compas.datastructures.mesh.Mesh.get_face_attribute`.
* Removed `compas.datastructures.mesh.Mesh.get_face_attributes`.
* Removed `compas.datastructures.mesh.Mesh.get_faces_attribute`.
* Removed `compas.datastructures.mesh.Mesh.get_faces_attributes`.
* Removed `compas.datastructures.mesh.Mesh.set_vertex_attribute`.
* Removed `compas.datastructures.mesh.Mesh.set_vertex_attributes`.
* Removed `compas.datastructures.mesh.Mesh.set_vertices_attribute`.
* Removed `compas.datastructures.mesh.Mesh.set_vertices_attributes`.
* Removed `compas.datastructures.mesh.Mesh.set_edge_attribute`.
* Removed `compas.datastructures.mesh.Mesh.set_edge_attributes`.
* Removed `compas.datastructures.mesh.Mesh.set_edges_attribute`.
* Removed `compas.datastructures.mesh.Mesh.set_edges_attributes`.
* Removed `compas.datastructures.mesh.Mesh.set_face_attribute`.
* Removed `compas.datastructures.mesh.Mesh.set_face_attributes`.
* Removed `compas.datastructures.mesh.Mesh.set_faces_attribute`.
* Removed `compas.datastructures.mesh.Mesh.set_faces_attributes`.
* Removed `print` statement from curvature module.

## [0.13.3] 2020-01-10

### Added

* `compas_rhino.artists.ShapeArtist` as base artist for all shape artists.
* Added `layer`, `name`, `color` attributes to `compas_rhino.artists.PrimitiveArtist`.
* Added `layer`, `name` attributes to `compas_rhino.artists.ShapeArtist`.
* Added `layer`, `name` attributes to `compas_rhino.artists.MeshArtist`.
* Added `clear_layer` method to `compas_rhino.artists.PrimitiveArtist`.
* Added `clear_layer` method to `compas_rhino.artists.ShapeArtist`.
* Added `clear_layer` method to `compas_rhino.artists.MeshArtist`.

### Changed

* Renamed `compas.utilities.maps.geometric_key2` to `geometric_key_xy`.
* Fixed bug in mirror functions.
* Fixed mirroring tests.
* Moved `BaseMesh`, `matrices`, `operations` to `compas.datastructures.mesh.core`.
* Added `transform` and `transformed` (and others) to `Mesh`.

### Removed

* `compas_rhino.artists.BoxArtist`
* Removed `layer` attribute from `compas_rhino.artists.Artist`.
* Removed `clear_layer` method from `compas_rhino.artists.Artist`.

## [0.13.2] 2020-01-06

### Added

* File reading functions for ascii files in `compas.files` has moved from the individual reader classes to a new parent class, `BaseReader`.

### Changed

* Rebased `compas_rhino.artists.MeshArtist` on new-style artist `compas_rhino.artists.Artist`.
* Renamed `compas_rhino.artists.MeshArtist.defaults` to `compas_rhino.artists.MeshArtist.settings`.
* Changed usage of (nonexisting) `compas_rhino.get_object` to `compas_rhino.get_objects`.
* Integrated vertex, face, edge mixins into `compas_rhino.artists.MeshArtist`.
* Integrated vertex, edge mixins into `compas_rhino.artists.NetworkArtist`.
* Rebased `compas_rhino.artists.VolMeshArtist` on `compas_rhino.artists.MeshArtist`.

### Removed

## [0.13.0] 2019-12-16

### Added

* Added DOI to bibtex entry.
* Added conversion for old mesh JSON data.

### Changed

* Indirectly changed mesh serialization to JSON (by changing key conversion and moving conversion into JSON methods).
* Moved conversion of int keys of mesh data to strings for json serialization to from/to json.
* Moved from/to methods for mesh into mesh definition.
* Subdivision algorithms use fast mesh copy.

### Removed

* Support for non-integer vertex and face identifiers in mesh.

## [0.12.4] 2019-12-11

### Added

### Changed

### Removed

## [0.12.3] 2019-12-11

### Added

* Added `mesh_subdivide_frames` to `compas.datastructures.subdivision`

### Changed

### Removed

## [0.12.2] 2019-12-11

### Added

* Added `intersection_segment_polyline` to `compas.geometry.intersections`
* Added `intersection_segment_polyline_xy` to `compas.geometry.intersections`
* Added `from_sides_and_radius` to `compas.geometry.Polygon`

### Changed

* Reworked docstrings of methods in `compas.geometry.queries`
* Set default `tol` to `1e-6` in `compas.geometry.queries`

### Removed

## [[0.12.1] 2019-12-10] 2019-12-10

### Added

* Added inherited methods to class docs.
* Added data structure mixins to the docs.
* Added `data` and `from_data` to `compas.geometry.Polyhedron`
* Added explicit support for collections to `compas_blender`

### Changed

* Bottom face of cylinder shape should be flipped.
* Face reading mechanism of OFF reader.
* `compas.geometry.Box` is now centred at origin by default.

### Removed

* Removed `compas.remote` because it does not provide an advatage over `compas.rpc`.

## [[0.11.4] 2019-11-26] 2019-11-26

### Added

* Added `compas_rhino.etoforms.ImageForm`.
* Added `doc8` as dev requirement.

### Changed

* Changed `compas_rhino.install_plugin` to use only the plugin name, w/o the GUID.
* Changed `iterable_like` to prevent exhausting generators passed as targets.

### Removed

* Removed `compas_rhino.ui.Controller`.
* Removed `compas_rhino.ui.Button`.

## [[0.11.2] 2019-11-19] 2019-11-19

### Added

* Added factory methods for `compas_rhino.artists._Artist`

### Changed

* Set `compas_rhino.artists.FrameArtist` layer clear to false by default.
* Wrapped internals of RPC dispatch method in try-except to catch any import problems and report back on the client side.
* Stopping of HTTP server (`compas.remote`) is now handled properly through separate thread.
* Fixed mutable init parameters of `RobotModel`
* Fixed bug in `mesh_quads_to_triangles` that caused face data to be deleted even when not necessary.
* Switched to `compas.geometry.KDTree` as fallback for `scipy.spatial.cKDTree` instead of Rhino `RTree` because it currently fails.

### Removed

## [0.11.0] 2019-11-09

### Added

* Added `iterable_like` to `compas.utilities.itertools_`
* Added `compas.geometry.icp_numpy` for pointcloud alignment using ICP.
* Added RPC command-line utility: `$ compas_rpc {start|stop} [--port PORT]`
* Added `__version__` to `compas_plotters`.
* Added `compas_plotters` to `.bumpversion.cfg`.
* Added `Colormap` to `compas.utilities`.
* Added `is_line_line_colinear()` to `compas.geometry`
* Added link to Github wiki for devguide.
* Added pointcloud alignment example to docs.
* Show git hash on `compas.__version__` if installed from git.
* Added `autopep8` to dev requirements.
* Added methods `add_joint` and `add_link` to `RobotModel`
* Added support for geometric primitives to JSON data encoder and decoder.
* Added support for `data` to all geometric primitives.

### Changed

* Docs are only deployed to github pages for tagged commits.
* Fixing printing issue with `compas.geometry.Quarternion` in ironPython.
* Fixed a missing import in `compas.geometry.Polygon`.
* Removed unused imports in `compas.geometry.Polyline`.
* Adjusted `compas.geometry.Quarternion.conjugate()` to in-place change, added `compas.geometry.Quarternion.conjugated()` instead which returns a new quarternion object.
* Fixed `rotation` property of `Transformation`.
* Simplified plugin installation (use plugin name only, without GUID).
* Bind RPC server to `0.0.0.0` instead of `localhost`.
* Fixed different argument naming between Rhino5 and Rhino6 of `rs.LayerVisible()` in `compas_rhino.utilities.objects`.

### Removed

## [0.10.0] 2019-10-28

### Added

* Added method for computing the determinant of the matrix of a transformation `compas.geometry.Transformation.determinant`.
* Added method for transposing (the matrix of) a transformation in-place `compas.geometry.Transformation.transpose`.
* Added method creating a transposed copy of a transformation `compas.geometry.Transformation.transposed`.
* Added method for invertig (the matrix of) a transformation in-place `compas.geometry.Transformation.invert`.
* Added `compas.geometry.Transformation.inverted` as an alias for `compas.geometry.Transformation.inverse`.
* Added method creating a copy of a transformation instance with a given transformation concatenated `compas.geometry.Transformation.concatenated`.
* Added method `to_vertices_and_faces` to all the classes inheriting from `compas.geometry.Shape` to create a `Mesh` representation of them.

### Changed

* Changed `compas.geometry.Transformation.inverse` to return an inverted copy of the transformation.
* Changed `compas.geometry.Transformation.decompose` to `compas.geometry.Transformation.decomposed`.
* Changed `compas.geometry.Transformation.concatenate` to add another transformation to the transformation instance.

### Removed

## [0.9.1] 2019-10-28

### Added

* Added `compas.geometry.Point.transform_collection` and `compas.geometry.Point.transformed_collection`.
* Added `compas.geometry.Vector.transform_collection` and `compas.geometry.Vector.transformed_collection`.
* Added `compas.geometry.Line.transform_collection` and `compas.geometry.Line.transformed_collection`.
* Added support for new Python plugin location for Rhino 6.0 on Mac.
* Added `compas.geometry.bestfit_frame_numpy`

### Changed

* Fixed transformation of start and end point of `compas.geometry.Line` to update the point objects in place.
* Fixed return value of `compas.numerical.pca_numpy` to return mean not as nested list.

### Removed

## [0.9.0] 2019-10-21

### Added

* Added `matrix_change_basis`, `Transformation.change_basis`
* Added `matrix_from_frame_to_frame`
* Added non-numpy versions of `global_coords`, `local_coords`
* Added static method `Frame.local_to_local_coords`
* Added `__getitem__`, `__setitem__` and `__eq__` to `Quaternion`
* Added `Vector.scaled` and `Vector.unitized`
* Added `transform_frames` and respective helper functions `dehomogenize_and_unflatten_frames`, `homogenize_and_flatten_frames`
* Added `transform_frames_numpy` and respective helper functions `dehomogenize_and_unflatten_frames_numpy`, `homogenize_and_flatten_frames_numpy`

### Changed

* Renamed `global_coords_numpy` and `local_coords_numpy` to `local_to_world_coords_numpy` and `world_to_local_coords_numpy`.
* Changed parameters `origin` `uvw` of `local_to_world_coords_numpy` and `world_to_local_coords_numpy` to `frame`.
* Fixed some returns of `Frame` and `Rotation` to use `Vector` or `Quaternion`
* Renamed methods `Frame.represent_point/vector/frame_in_global_coordinates` and `Frame.represent_point/vector/frame_in_local_coordinates` to `Frame.to_local_coords` and `Frame.to_world_coords`.

### Removed

## [0.8.1] 2019-10-01

### Added

### Changed

* Fixed unguarded import of `numpy` based transformations in mesh package.

### Removed

## [0.8.0] 2019-10-01

### Added

* Added test section for `compas.geometry.transformations`
* Added `tol` parameter to `queries.is_colinear`
* Added compas rhino installer for Rhino Mac 6.0 `compas_rhino.__init__`.
* Added oriented bounding box for meshes `compas.datastructures.mesh_oriented_bounding_box_numpy`.
* Added full testing functions for `compas.datastructures.mesh`
* Added `draw_mesh` to `compas_ghpython.artists.MeshArtist`

### Changed

* Generate sphinx documentation from markdown files in repo root for top level sections.
* Merged `compas.geometry.xforms` into `compas.geometry.transformations`
* Fixed `AttributeError: 'Mesh' object has no attribute 'neighbors'`
* Fixed Key error with `Mesh.boundary()`
* Extended `offset_polygon` and `offset_polyline` to handle colinear segments
* Fixed unsorted mesh vertex coordinates `xyz` in `compas_viewers.viewer.MeshView`
* Changed stderr parameter from STDOUT to PIPE in `compas.rpc.Proxy` for Rhino Mac 6.0.
* Fixed import of `delaunay_from_points` in `Mesh.from_points`.
* More control over drawing of text labels in Rhino.
* Extension of `face_vertex_descendant` and `face_vertex_ancestor` in `Mesh`.
* Changed the name and meaning of the parameter `oriented` in the function `Mesh.edges_on_boundary`.
* Add `axis` and `origin` defaults to `compas.robots.Joint`
* Unified vertices and face import order for .obj files with python2 and 3
* Changed python interpreter selection (e.g. RPC calls) to fallback to `python` if `pythonw` is not present on the system
* Fixed `compas_ghpython.artists.MeshArtist` to support ngons.
* Deprecate the method `draw` of `compas_ghpython.artists.MeshArtist` in favor of `draw_mesh`.
* Fix icosahedron generation
* Examples in docs/rhino updated to work with current codebase
* Callbacks tutorial updated to work with current codebase
* Base geometric primitives on `compas.geometry.Primitive` and `compas.geometry.Shape`
* Separated `numpy` based tranformations into separate module.

### Removed

* Removed `compas_viewers` to separate repo.
* Removed `compas_hpc` to separate repo.

## [0.7.2] 2019-08-09

### Added

* Added `compas_rhino.geometry.RhinoGeometry` to the docs.
* Added `compas.remote.services`.
* Added `compas.remote.services.network.py` service for handling requests for a browser-based network viewer.
* Possibility to call forward_kinematics on `compas.robots.RobotModel`
* Added `compas.set_precision` function for the setting the global precision used by COMPAS as a floating point number.

### Changed

* Fix mesh genus in `compas.datastructures`.
* Fixed missing import in `compas_rhino.geometry`.
* Removed circular imports from `compas_rhino.geometry`.
* Fix duplicate hfkeys in `compas.datastructures.volmesh.halffaces_on_boundary`.
* Moved `compas.remote.service.py` to `compas.remote.services.default.py`.
* Removed processing of face keys from data getter and setter in `compas.datastructures.Network`.
* Using `SimpleHTTPRequestHandler` instead of `BaseHTTPRequestHandler` to provide basic support for serving files via `GET`.
* Mesh mapping on surface without creating new mesh to keep attributes in `compas_rhino.geometry.surface.py`.
* Moving functionality from `compas_fab.artists.BaseRobotArtist` to `compas.robots.RobotModel`
* Fix exception of null-area polygon of centroid polygon in `compas.geometry.average.py`.
* Fix loss of precision during mesh welding in `compas.datastructures.mesh_weld`.

### Removed

## [0.7.1] 2019-06-29

### Added

### Changed

* Include `compas_plotters` and `compas_viewers` in the build instructions.
* Moved import of `subprocess` to Windows-specific situations.
* Fixed document functions failing when document name is `None`.
* Downgraded `numpy` requirements.
* Loosened `scipy` requirements.
* Default Python to `pythonw`.

### Removed

## [0.7.0] 2019-06-27

### Added

* Added filter shorthand for selecting OBJ, JSON files in Rhino.
* Added `compas_plotters`
* Added `compas_viewers`
* Added `compas_rhino.draw_circles` and the equivalent Artist method
* Add class functions to `compas.datastructures.VolMesh`.
* Added `face_neighborhood` class function to `compas.datastructures.Mesh`.
* Added `get_face_attributes_all` to `compas.datastructures._mixins.attributes`.
* Added `get_faces_attributes_all` to `compas.datastructures._mixins.attributes`.
* Added `compas.remote` package for making HTTP based Remote Procedure Calls.

### Changed

* Restructure halffaces as lists in `compas.datastructures.VolMesh`.
* Correctly handle `python-net` module presence during IronPython imports.
* Switched to `compas.IPY` check instead of `try-except` for preventing non IronPython friendly imports.
* Changed installation of compas packages to Rhino to support non-admin user accounts on Windows.
* Copy facedata in `mesh_quads_to_triangles`
* Added non-imported service for `compas.remote` for starting the subprocess that runs the server.

### Removed

* Removed `compas.plotters`
* Removed `compas.viewers`

## [0.6.2] 2019-04-30

### Added

### Changed

* Based mesh drawing for Rhino on RhinoCommon rather than Rhinoscriptsyntax.
* Fixed mesh drawing for Rhino 6

### Removed

## [0.6.1] 2019-04-29

### Added

### Changed

* Fixed bug in RPC. The services cannot have a `pass` statement as class body.

### Removed

## [0.6.0] 2019-04-29

### Added

* Added `center` property getter to `compas.geometry.Cirle` primitive
* Add `astar_shortest_path` to `compas.topology.traversal`.

### Changed

* Updated configuration instructions for Blender.
* Changed naming convention for drawing functions from `xdraw_` to `draw_`.
* Changed mesh drawing in Rhino to use separate mesh vertices per face. This makes the mesh look more "as expected" in *Shaded* view.

### Removed

* Removed support for Python 3.5.x by setting the minimum requirements for Numpy and Scipy to `1.16` and `1.2`, respectively.

## [0.5.2] 2019-04-12

### Added

* Added `draw_polylines` to `compas_rhino.artists.Artist`.
* Added `color` argument to `compas_rhino.artists.MeshArtist.draw_mesh`.
* Added named colors to `compas.utilities.colors.py`.

### Changed

* Fix `mesh_uv_to_xyz` in `RhinoSurface`.
* Fix 'mesh_weld' and 'meshes_join_and_weld' against consecutive duplicates in face vertices.
* Fix setting of environment variables in `System.Diagnostics.Process`-based subprocess for `XFunc` and `RPC`.
* Fix `XFunc` on RhinoMac.
* Fix `trimesh_subdivide_loop` from `compas.datastructures`.
* Changed Numpy and Scipy version requirements to allow for Python 3.5.x.

### Removed

* Removed `mixing.py` from `compas.utilities`.
* Removed `singleton.py` from `compas.utilities`.
* Removed `xscript.py` from `compas.utilities`.
* Removed `sorting.py` from `compas.utilities`.
* Removed `names.py` from `compas.utilities`.
* Removed `xfunc.py` from `compas_rhino.utilities`, use `compas.utilities.XFunc` instead.

## [0.5.1] 2019-03-25

### Added

### Changed

* Fix `XFunc` and `RPC` environment activation.
* Fix exception on Rhino Mac.
* Fix missing import on `compas_rhino.geometry`.
* Fix `compas.geometry.offset_polygon`.
* Fix installation for Rhino, related to implicit import of `matplotlib`.

### Removed

## [0.5.0] 2019-03-15

### Added

* Add `Circle` and `Sphere` primitives to `compas.geometry`.
* Add functions to `Plane` and `Box` primitives.
* Add functions to `compas_rhino` curve: `length` and `is_closed`.
* Add functions to `compas_rhino` surface: `kinks`, `closest_point`, `closest_point_on_boundaries`, and functions for mapping/remapping between XYZ and UV(0) spaces based on surface's parametrization (`point_xyz_to_uv`, `point_uv_to_xyz`, `line_uv_to_xyz`, `polyline_uv_to_xyz`, `mesh_uv_to_xyz`)
* Add `is_scalable` to `compas.robots.Joint`.

### Changed

* Fix exception in `Plane.transform`.
* Fix installer to remove old symlinks.
* Fix RPC proxy server.

## [0.4.22] 2019-03-05

### Added

* Add pretty print option to JSON formatter.
* Add remeshing based on `triangle`.
* Add compatibility with ETO forms to `compas_rhino` edge modifiers.

## [0.4.21] 2019-03-04

### Changed

* Fix import in `compas_rhino` vertex modifiers.

## [0.4.20] 2019-03-04

### Removed

* Remove `download_image_from_remote` utility function.

## [0.4.12] 2019-03-04

### Changed

* Small fixes on Rhino forms support.

## [0.4.11] 2019-03-03

### Added

* New function to join network edges into polylines: `network_polylines`.
* New mesh functions: `mesh_offset`, `mesh_thicken`, `mesh_weld` and `meshes_join_and_weld`.
* New mesh functions: `face_skewness`, `face_aspect_ratio`, `face_curvature` and `vertex_curvature`.
* New functions to get disconnected elements of  `Mesh`: `mesh_disconnected_vertices`, `mesh_disconnected_faces`, `mesh_explode`.
* New functions to get disconnected elements of  `Network`: `network_disconnected_vertices`, `network_disconnected_edges`, `network_explode`.
* Add statistics utility functions: `average`, `variance`, `standard_deviation`.
* Add `binomial_coefficient` function.
* Add option to create `Network` and `Mesh` from dictionaries of vertices and faces.
* Add `face_adjacency_vertices` to `Mesh`
* Add optional prefix to the rhino name attribute processor
* Add `mesh_move_vertices` to `compas_rhino`.
* Add support for relative mesh references in URDF.

### Changed

* Fix mesh centroid and mesh normal calculation.
* Refactor of drawing functions in `compas_blender`.
* Fix material creation in `compas_blender`.
* New default for subdivision: `catmullclark`.

## [0.4.9] 2019-02-10

### Added

* New class methods for `Polyhedron`: `from_platonicsolid` and `from_vertices_and_faces`.
* Constrained and conforming Delaunay triangulations based on Triangle.
* Predicate-based filtering of vertices and edges.
* `mesh.geometry`for geometry-specific functions.
* `trimesh_face_circle` in `mesh.geometry`.

### Changed

* Fix exception in `angle_vectors_signed` if vectors aligned
* Fix exception in `Polyline.point`
* Update Rhino installation merging Win32 and Mac implementations and defaulting the bootstrapper to the active python even if no CONDA environment is active during install.

### Removed

* Bound mesh operations.

## [0.4.8] 2019-01-28

### Added

* Curve tangent at parameter.
* Box shape.
* Numpy-based mesh transformations.
* Option to share axes among plotters.<|MERGE_RESOLUTION|>--- conflicted
+++ resolved
@@ -10,12 +10,6 @@
 ### Added
 
 * Added `compas_rhino8` as starting point for Rhino8 support.
-
-### Changed
-
-* Changed the `__str__` of `compas.geometry.Point` and `compas.geometry.Vector` to use a limited number of decimals (determined by `Tolerance.PRECISION`). Note: `__repr__` will instead maintain full precision.
-
-<<<<<<< HEAD
 * Added `compas.scene.SceneObjectNode`.
 * Added `compas.scene.SceneTree`.
 * Added `compas.scene.SceneObject.node`.
@@ -25,17 +19,14 @@
 * Added `compas.scene.SceneObject.children`.
 * Added `compas.scene.SceneObject.add()`.
 
-## Changed
-
+### Changed
+
+* Changed the `__str__` of `compas.geometry.Point` and `compas.geometry.Vector` to use a limited number of decimals (determined by `Tolerance.PRECISION`). Note: `__repr__` will instead maintain full precision.
 * The `draw` implementations of `compas.scene.SceneObject` will now always use the `transformation_world` of the `SceneObject`.
 
-## Removed
-=======
 ### Removed
 
 * Removed `compas_rhino.forms`. Forms will be moved to `compas_ui`.
->>>>>>> 168f084d
-
 
 ## [2.0.0-beta.1] 2023-12-20
 
