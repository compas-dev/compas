--- conflicted
+++ resolved
@@ -15,12 +15,9 @@
 
 * Added pluggable `Brep` support with `compas.geometry.brep`.
 * Added Rhino `Brep` plugin in `compas_rhino.geometry.brep`.
-<<<<<<< HEAD
-* Added `transformed` function `compas_rhino.geometry.Curve`.
-=======
 * Added boolean operations to the `compas_rhino` `Brep` backend.
 * Added boolean operation operator overloads in `compas.geometry.Brep`
->>>>>>> f3fafd19
+* Added `transformed` function `compas_rhino.geometry.Curve`.
 
 ### Changed
 * Based all gltf data classes on `BaseGLTFDataClass`
