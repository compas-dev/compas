--- conflicted
+++ resolved
@@ -20,10 +20,6 @@
 * Added `compas.scene.SceneObject.add()`.
 * Added tutorial for `compas.datastructures.Tree`.
 * Added Serialisation capability to `compas.scene.Scene`.
-<<<<<<< HEAD
-* Added `compas.data.Data.to_jsonstring` and `compas.data.Data.from_jsonstring`.
-* Added `compas.data.Data.attributes`.
-=======
 * Added `show` flag to `compas.scene.SceneObject`.
 * Added `show_points` flag to `compas.scene.GeometryObject`.
 * Added `show_lines` flag to `compas.scene.GeometryObject`.
@@ -37,24 +33,20 @@
 * Added `show_edges` flag to `compas.scene.VolMeshObject`.
 * Added `show_faces` flag to `compas.scene.VolMeshObject`.
 * Added `show_cells` flag to `compas.scene.VolMeshObject`.
->>>>>>> 7b138a6b
+* Added `compas.data.Data.to_jsonstring` and `compas.data.Data.from_jsonstring`.
+* Added `compas.data.Data.attributes`.
 
 ### Changed
 
 * Changed the `__str__` of `compas.geometry.Point` and `compas.geometry.Vector` to use a limited number of decimals (determined by `Tolerance.PRECISION`). Note: `__repr__` will instead maintain full precision.
-<<<<<<< HEAD
 * Changed `docs` Workflow to only be triggered on review approval in pull requests.
 * Changed `draw` implementations of `compas.scene.SceneObject` to always use the `worldtransformation` of the `SceneObject`.
+* Fixed typo in name `Rhino.Geometry.MeshingParameters` in `compas_rhino.geometry.RhinoBrep.to_meshes()`.
+* Fixed `TypeErrorException` when serializing a `Mesh` which has been converted from Rhino.
+* Fixed color conversions in `compas_rhion.conversions.mesh_to_compas`.
 * Changed `compas.data.Data.name` to be stored in `compas.data.Data.attributes`.
 * Changed `compas.data.Data.__jsondump__` to include `compas.data.Data.attributes` if the dict is not empty.
 * Changed `compas.data.Data.__jsonload__` to update `compas.data.Data.attributes` if the attribute dict is provided.
-=======
-* In pull requests, `docs` Workflow are now only triggered on review approval.
-* The `draw` implementations of `compas.scene.SceneObject` will now always use the `worldtransformation` of the `SceneObject`.
-* Fixed typo in name `Rhino.Geometry.MeshingParameters` in `compas_rhino.geometry.RhinoBrep.to_meshes()`.
-* Fixed `TypeErrorException` when serializing a `Mesh` which has been converted from Rhino.
-* Fixed color conversions in `compas_rhion.conversions.mesh_to_compas`.
->>>>>>> 7b138a6b
 
 ### Removed
 
