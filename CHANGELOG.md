# Changelog

All notable changes to this project will be documented in this file.

The format is based on [Keep a Changelog](https://keepachangelog.com/en/1.0.0/),
and this project adheres to [Semantic Versioning](https://semver.org/spec/v2.0.0.html).

## Unreleased

### Added

* Added `compas.geometry.Box.to_brep()`.
* Added `compas.geometry.Cone.to_brep()`.
* Added `compas.geometry.Cylinder.to_brep()`.
* Added `compas.geometry.Sphere.to_brep()`.
* Added `compas.geometry.Torus.to_brep()`.
* Added `compas.brep.Brep.from_iges()`.
* Added `compas.brep.Brep.to_iges()`.
* Added `compas.scene.Scene`.

### Changed

* Changed `compas.geometry.NurbsSurface.u_space` to `space_u`.
* Changed `compas.geometry.NurbsSurface.v_space` to `space_v`.
* Changed `compas.geometry.NurbsSurface.u_isocurve` to `isocurve_u`.
* Changed `compas.geometry.NurbsSurface.v_isocurve` to `isocurve_v`.
* Changed `compas.brep.Brep.from_step_file` to `from_step`.
* Moved `compas.brep` to `compas.geometry.brep`.
<<<<<<< HEAD
* Updated `compas-actions.docs` workflow to `v3`.
=======
* `Artists` classes are renamed to `SceneObject` classes and now under `compas.scene`, `compas_rhino.scene`, `compas_ghpython.scene`, `compas_blender.scene`.
>>>>>>> f2b2bab0


### Removed


## [2.0.0-alpha.2] 2023-11-07

### Added

* Added `Frame.axes`
* Added `compas.datastructures.TreeNode` and `compas.datastructures.Tree` classes.
* Added `EllipseArtist` to `compas_rhino` and `compas_ghpython`.
* Added `compas.scene.Scene`.

### Changed

* Changed `Network.is_planar` to rely on `NetworkX` instead `planarity` for planarity checking.
* Removed `planarity` from requirements.
* Fixed argument order at `compas.geometry.cone.circle`.
* Pinned `jsonschema` version to >=4.17, <4.18 to avoid Rust toolchain
* Fixed `box_to_compas` in `compas_rhino.conversions` to correctly take in the center of the box as the center point of the frame.
* Removed `cython` from requirements.
* Made X and Y axis optional in the constructor of `Frame`.
* Moved `compas.geometry.brep` to `compas.brep`.
* Changed `networkx` version to `>=3.0` to ensure support for `is_planar`.
* Moved `compas.geometry.curves.nurbs_.py` and `compas.geometry.surfaces.nurbs_.py` to `compas_nurbs`.
* Fixed `mesh_to_compas` returning an empty `Mesh` when colors and/or face normals are missing.

### Removed


## [2.0.0-alpha.1] 2023-09-20

### Added

* Added `create_id` to `compas_ghpython.utilities`. (moved from `compas_fab`)
* Added representation for features in `compas.datastructures.Part`.
* Added `split` and `split_by_length` to `compas.geometry.Polyline`.
* Added `compas.rpc.XFunc`.
* Added attribute `compas.color.Color.DATASCHEMA`.
* Added attribute `compas.data.Data.DATASCHEMA`.
* Added attribute `compas.datastructures.Graph.DATASCHEMA`.
* Added attribute `compas.datastructures.Halfedge.DATASCHEMA`.
* Added attribute `compas.datastructures.Halfface.DATASCHEMA`.
* Added attribute `compas.geometry.Arc.DATASCHEMA`.
* Added attribute `compas.geometry.Bezier.DATASCHEMA`.
* Added attribute `compas.geometry.Box.DATASCHEMA`.
* Added attribute `compas.geometry.Capsule.DATASCHEMA`.
* Added attribute `compas.geometry.Circle.DATASCHEMA`.
* Added attribute `compas.geometry.Cone.DATASCHEMA`.
* Added attribute `compas.geometry.Cylinder.DATASCHEMA`.
* Added attribute `compas.geometry.Ellipse.DATASCHEMA`.
* Added attribute `compas.geometry.Frame.DATASCHEMA`.
* Added attribute `compas.geometry.Line.DATASCHEMA`.
* Added attribute `compas.geometry.NurbsCurve.DATASCHEMA`.
* Added attribute `compas.geometry.NurbsSurface.DATASCHEMA`.
* Added attribute `compas.geometry.Plane.DATASCHEMA`.
* Added attribute `compas.geometry.Point.DATASCHEMA`.
* Added attribute `compas.geometry.Pointcloud.DATASCHEMA`.
* Added attribute `compas.geometry.Polygon.DATASCHEMA`.
* Added attribute `compas.geometry.Polyhedron.DATASCHEMA`.
* Added attribute `compas.geometry.Polyline.DATASCHEMA`.
* Added attribute `compas.geometry.Sphere.DATASCHEMA`.
* Added attribute `compas.geometry.Torus.DATASCHEMA`.
* Added attribute `compas.geometry.Quaternion.DATASCHEMA`.
* Added attribute `compas.geometry.Vector.DATASCHEMA`.
* Added implementation of property `compas.color.Color.data`.
* Added `compas.data.Data.validate_data`.
* Added `compas.data.Data.__jsondump__`.
* Added `compas.data.Data.__jsonload__`.
* Added `compas.data.schema.dataclass_dataschema`.
* Added `compas.data.schema.dataclass_typeschema`.
* Added `compas.data.schema.dataclass_jsonschema`.
* Added `compas.data.schema.compas_jsonschema`.
* Added `compas.data.schema.compas_dataclasses`.
* Added `compas.datastructures.Graph.to_jsondata`.
* Added `compas.datastructures.Graph.from_jsondata`.
* Added `compas.datastructures.Halfedge.halfedge_loop_vertices`.
* Added `compas.datastructures.Halfedge.halfedge_strip_faces`.
* Added `compas.datastructures.Mesh.vertex_point`.
* Added `compas.datastructures.Mesh.vertices_points`.
* Added `compas.datastructures.Mesh.set_vertex_point`.
* Added `compas.datastructures.Mesh.edge_start`.
* Added `compas.datastructures.Mesh.edge_end`.
* Added `compas.datastructures.Mesh.edge_line`.
* Added `compas.datastructures.Mesh.face_points`.
* Added `compas.datastructures.Mesh.face_polygon`.
* Added `compas.datastructures.Mesh.face_circle`.
* Added `compas.datastructures.Mesh.face_frame`.
* Added `compas.datastructures.Graph.node_index` and `compas.datastructures.Graph.index_node`.
* Added `compas.datastructures.Graph.edge_index` and `compas.datastructures.Graph.index_edge`.
* Added `compas.datastructures.Halfedge.vertex_index` and `compas.datastructures.Halfedge.index_vertex`.
* Added `compas.geometry.Hyperbola`.
* Added `compas.geometry.Parabola`.
* Added `compas.geometry.PlanarSurface`.
* Added `compas.geometry.CylindricalSurface`.
* Added `compas.geometry.SphericalSurface`.
* Added `compas.geometry.ConicalSurface`.
* Added `compas.geometry.ToroidalSurface`.
* Added `compas.geometry.trimesh_descent_numpy`.
* Added `compas.geometry.trimesh_gradient_numpy`.
* Added `compas.geometry.boolean_union_polygon_polygon` pluggable.
* Added `compas.geometry.boolean_intersection_polygon_polygon` pluggable.
* Added `compas.geometry.boolean_difference_polygon_polygon` pluggable.
* Added `compas.geometry.boolean_symmetric_difference_polygon_polygon` pluggable.
* Added `compas.geometry.boolean_union_polygon_polygon` Shapely-based plugin.
* Added `compas.geometry.boolean_intersection_polygon_polygon` Shapely-based plugin.
* Added `compas.geometry.boolean_difference_polygon_polygon` Shapely-based plugin.
* Added `compas.geometry.boolean_symmetric_difference_polygon_polygon` Shapely-based plugin.
* Added `compas.geometry.Pointcloud.from_ply`.
* Added `compas.geometry.Curve.to_points`.
* Added `compas.geometry.Curve.to_polyline`.
* Added `compas.geometry.Curve.to_polygon`.
* Added `compas.geometry.Surface.to_vertices_and_faces`.
* Added `compas.geometry.Surface.to_triangles`.
* Added `compas.geometry.Surface.to_quads`.
* Added `compas.geometry.Surface.to_mesh`.
* Added `compas.geometry.Curve.point_at`.
* Added `compas.geometry.Curve.tangent_at`.
* Added `compas.geometry.Curve.normal_at`.
* Added `compas.geometry.Surface.point_at`.
* Added `compas.geometry.Surface.normal_at`.
* Added `compas.geometry.Surface.frame_at`.
* Added `compas.geometry.Polyline.parameter_at`.
* Added `compas.geometry.Polyline.divide_at_corners`.
* Added `mesh_to_rhino` to `compas_rhino.conversions`.
* Added `vertices_and_faces_to_rhino` to `compas_rhino.conversions`.
* Added `polyhedron_to_rhino` to `compas_rhino.conversions`.
* Added `from_mesh` plugin to `compas_rhino.geometry.RhinoBrep`.
* Added `compas.geometry.Plane.worldYZ` and `compas.geometry.Plane.worldZX`.
* Added `compas.datastructures.CellNetwork`.
* Added `compas_rhino.conversions.brep_to_compas_box`.
* Added `compas_rhino.conversions.brep_to_compas_cone`.
* Added `compas_rhino.conversions.brep_to_compas_cylinder`.
* Added `compas_rhino.conversions.brep_to_compas_sphere`.
* Added `compas_rhino.conversions.brep_to_rhino`.
* Added `compas_rhino.conversions.capsule_to_rhino_brep`.
* Added `compas_rhino.conversions.cone_to_rhino_brep`.
* Added `compas_rhino.conversions.curve_to_rhino`.
* Added `compas_rhino.conversions.cylinder_to_rhino_brep`.
* Added `compas_rhino.conversions.extrusion_to_compas_box`.
* Added `compas_rhino.conversions.extrusion_to_rhino_cylinder`.
* Added `compas_rhino.conversions.extrusion_to_rhino_torus`.
* Added `compas_rhino.conversions.polyline_to_rhino_curve`.
* Added `compas_rhino.conversions.surface_to_compas`.
* Added `compas_rhino.conversions.surface_to_compas_mesh`.
* Added `compas_rhino.conversions.surface_to_compas_quadmesh`.
* Added `compas_rhino.conversions.surface_to_rhino`.
* Added `compas_rhino.conversions.torus_to_rhino_brep`.
* Added `compas_rhino.artists._helpers.attributes`.
* Added `compas_rhino.artists._helpers.ngon`.
* Added `compas.geometry.find_span`.
* Added `compas.geometry.construct_knotvector`.
* Added `compas.geometry.knotvector_to_knots_and_mults`.
* Added `compas.geometry.knots_and_mults_to_knotvector`.
* Added `compas.geometry.compute_basisfuncs`.
* Added `compas.geometry.compute_basisfuncsderivs`.
* Added `compas.geometry.DefaultNurbsCurve` as try-last, Python-only plugin for `compas.geometry.NurbsCurve`.
* Added `compas.geometry.DefaultNurbsSurface` as try-last, Python-only plugin for `compas.geometry.NurbsSurface`.
* Added color count to constructor functions of `compas.colors.ColorMap`.

### Changed

* Temporarily skip testing for python 3.7 due to a bug related to MacOS 13.
* Fixed bug that caused a new-line at the end of the `compas.HERE` constant in IronPython for Mac.
* Fixed unbound method usage of `.cross()` on `Plane`, `Vector` and `Frame`.
* Fixed Grasshopper `draw_polylines` method to return `PolylineCurve` instead of `Polyline` because the latter shows as only points.
* Fixed bug in the `is_polygon_in_polygon_xy` that was not correctly generating all the edges of the second polygon before checking for intersections.
* Fixed `area_polygon` that was, in some cases, returning a negative area.
* Fixed uninstall post-process.
* Fixed support for `System.Decimal` data type on json serialization.
* Fixed `offset_polygon` raising a TypeError when inputing a Polygon instead of a list of Points.
* Simplified `compas.datastructures.Part` for more generic usage.
* Changed `GLTFMesh.from_mesh` to read texture coordinates, vertex normals and colors if available and add to `GLTFMesh`
* Fixed bug in `VolMeshArtist.draw_cells` for Rhino, Blender and Grasshopper.
* Changed edge parameter of `compas.datastructures.Halfedge.edge_faces` to 1 edge identifier (tuple of vertices) instead of two serparate vertex identifiers.
* Changed edge parameter of `compas.datastructures.Halfedge.halfedge_face` to 1 edge identifier (tuple of vertices) instead of two serparate vertex identifiers.
* Changed edge parameter of `compas.datastructures.Halfedge.is_edge_on_boundary` to 1 edge identifier (tuple of vertices) instead of two serparate vertex identifiers.
* Changed edge parameter of `compas.datastructures.Halfedge.halfedge_after` to 1 edge identifier (tuple of vertices) instead of two serparate vertex identifiers.
* Changed edge parameter of `compas.datastructures.Halfedge.halfedge_before` to 1 edge identifier (tuple of vertices) instead of two serparate vertex identifiers.
* Changed edge parameter of `compas.datastructures.trimesh_edge_cotangent` to 1 edge identifier (tuple of vertices) instead of two serparate vertex identifiers.
* Changed edge parameter of `compas.datastructures.trimesh_edge_cotangents` to 1 edge identifier (tuple of vertices) instead of two serparate vertex identifiers.
* Changed edge parameter of `compas.datastructures.Mesh.edge_coordinates` to 1 edge identifier (tuple of vertices) instead of two serparate vertex identifiers.
* Changed edge parameter of `compas.datastructures.Mesh.edge_length` to 1 edge identifier (tuple of vertices) instead of two serparate vertex identifiers.
* Changed edge parameter of `compas.datastructures.Mesh.edge_vector` to 1 edge identifier (tuple of vertices) instead of two serparate vertex identifiers.
* Changed edge parameter of `compas.datastructures.Mesh.edge_point` to 1 edge identifier (tuple of vertices) instead of two serparate vertex identifiers.
* Changed edge parameter of `compas.datastructures.Mesh.edge_midpoint` to 1 edge identifier (tuple of vertices) instead of two serparate vertex identifiers.
* Changed edge parameter of `compas.datastructures.Mesh.edge_direction` to 1 edge identifier (tuple of vertices) instead of two serparate vertex identifiers.
* Changed edge parameter of `compas.datastructures.is_collapse_legal` to 1 edge identifier (tuple of vertices) instead of two serparate vertex identifiers.
* Changed edge parameter of `compas.datastructures.mesh_collapse_edge` to 1 edge identifier (tuple of vertices) instead of two serparate vertex identifiers.
* Changed edge parameter of `compas.datastructures.trimesh_collapse_edge` to 1 edge identifier (tuple of vertices) instead of two serparate vertex identifiers.
* Changed edge parameter of `compas.datastructures.mesh_insert_vertex_on_edge` to 1 edge identifier (tuple of vertices) instead of two serparate vertex identifiers.
* Changed edge parameter of `compas.datastructures.mesh_split_edge` to 1 edge identifier (tuple of vertices) instead of two serparate vertex identifiers.
* Changed edge parameter of `compas.datastructures.trimesh_split_edge` to 1 edge identifier (tuple of vertices) instead of two serparate vertex identifiers.
* Changed edge parameter of `compas.datastructures.trimesh_swap_edge` to 1 edge identifier (tuple of vertices) instead of two serparate vertex identifiers.
* Changed `compas.datastructures.Mesh.vertex_laplacian` to return `compas.geometry.Vector`.
* Changed `compas.datastructures.Mesh.neighborhood_centroid` to return `compas.geometry.Point`.
* Changed `compas.datastructures.Mesh.vertex_normal` to return `compas.geometry.Vector`.
* Changed `compas.datastructures.Mesh.edge_vector` to return `compas.geometry.Vector`.
* Changed `compas.datastructures.Mesh.edge_direction` to return `compas.geometry.Vector`.
* Changed `compas.datastructures.Mesh.edge_point` to return `compas.geometry.Point`.
* Changed `compas.datastructures.Mesh.edge_midpoint` to return `compas.geometry.Point`.
* Changed `compas.datastructures.Mesh.face_normal` to return `compas.geometry.Vector`.
* Changed `compas.datastructures.Mesh.face_centroid` to return `compas.geometry.Point`.
* Changed `compas.datastructures.Mesh.face_center` to return `compas.geometry.Point`.
* Changed `compas.datastructures.Mesh.face_plane` to return `compas.geometry.Plane`.
* Changed JSON validation to Draft202012.
* Changed `compas.data.Data.to_json` to include `compact=False` parameter.
* Changed `compas.data.Data.to_jsonstring` to include `compact=False` parameter.
* Changed `compas.data.json_dump` to include `compact=False` parameter.
* Changed `compas.data.json_dumps` to include `compact=False` parameter.
* Changed `compas.data.DataEncoder` and `compas.data.DataDecoder` to support `to_jsondata` and `from_jsondata`.
* Moved all API level docstrings from the `__init__.py` to the correspoding `.rst` file in the docs.
* Fixed `AttributeError` in Plotter's `PolylineArtist` and `SegementArtist`.
* Fixed wrong key type when de-serializing `Graph` with integer keys leading to node not found.
* Changed base class for `compas.geometry.Transformation` to `compas.data.Data`.
* Moved all core transformation functions to `compas.geometry._core`.
* Changed base class of `compas.geometry.Arc` to `compas.geometry.Curve.`
* Changed base class of `compas.geometry.Bezier` to `compas.geometry.Curve.`
* Changed base class of `compas.geometry.Circle` to `compas.geometry.Curve.`
* Changed base class of `compas.geometry.Ellipse` to `compas.geometry.Curve.`
* Changed base class of `compas.geometry.Line` to `compas.geometry.Curve.`
* Changed base class of `compas.geometry.Polyline` to `compas.geometry.Curve.`
* Changed `compas.geometry.oriented_bounding_box_numpy` to minimize volume.
* Fixed data interface `compas.datastructures.Assembly` and `compas.datastructures.Part`.
* Changed data property of `compas.datastructures.Graph` to contain only JSON compatible data.
* Changed data property of `compas.datastructures.Halfedge` to contain only JSON compatible data.
* Changed data property of `compas.datastructures.Halfface` to contain only JSON compatible data.
* Changed `__repr__` of `compas.geometry.Point` and `compas.geometry.Vector` to not use limited precision (`compas.PRECISION`) to ensure proper object reconstruction through `eval(repr(point))`.
* Changed `compas.datastructures.Graph.delete_edge` to delete invalid (u, u) edges and not delete edges in opposite directions (v, u)
* Fixed bug in `compas.datastructures.Mesh.insert_vertex`.
* Fixed bug in `compas.geometry.angle_vectors_signed`.
* Fixed bug in `compas.geometry.Polyline.split_at_corners` where angles were sometimes wrongly calculated.
* Changed `compas.artists.MeshArtist` default colors.
* Fixed bug in `compas.geometry.curves.Polyline` shorten and extend methods.
* Changed internal _plane storage of the `compas.datastructures.Halfface` from `_plane[u][v][w]` to `_plane[u][v][fkey]`
* Fixed `SyntaxError` when importing COMPAS in GHPython.

### Removed

* Removed all `__all__` beyond second level package.
* Removed deprecated `compas.utilities.coercing`.
* Removed deprecated `compas.utilities.encoders`.
* Removed deprecated `compas.utilities.xfunc`.
* Removed `compas.datastructures.Halfedge.get_any_vertex`.
* Removed `compas.datastructures.Halfedge.get_any_vertices`.
* Removed `compas.datastructures.Halfedge.get_any_face`.
* Removed "schemas" folder and all contained `.json` files from `compas.data`.
* Removed `compas.data.Data.jsondefinititions`.
* Removed `compas.data.Data.jsonvalidator`.
* Removed `compas.data.Data.validate_json`.
* Removed `compas.data.Data.validate_jsondata`.
* Removed `compas.data.Data.validate_jsonstring`.
* Removed `compas.data.Data.__getstate__`.
* Removed `compas.data.Data.__setstate__`.
* Removed setter of property `compas.data.Data.data` and similar setters in all data classes.
* Removed properties `compas.data.Data.DATASCHEMA` and `compas.data.Data.JSONSCHEMANAME`.
* Removed properties `compas.datastructures.Graph.DATASCHEMA` and `compas.datastructures.Graph.JSONSCHEMANAME`.
* Removed properties `compas.datastructures.Halfedge.DATASCHEMA` and `compas.datastructures.Halfedge.JSONSCHEMANAME`.
* Removed properties `compas.datastructures.Halfface.DATASCHEMA` and `compas.datastructures.Halfface.JSONSCHEMANAME`.
* Removed properties `compas.geometry.Arc.DATASCHEMA` and `compas.geometry.Arc.JSONSCHEMANAME`.
* Removed properties `compas.geometry.Bezier.DATASCHEMA` and `compas.geometry.Bezier.JSONSCHEMANAME`.
* Removed properties `compas.geometry.Box.DATASCHEMA` and `compas.geometry.Box.JSONSCHEMANAME`.
* Removed properties `compas.geometry.Capsule.DATASCHEMA` and `compas.geometry.Capsule.JSONSCHEMANAME`.
* Removed properties `compas.geometry.Circle.DATASCHEMA` and `compas.geometry.Circle.JSONSCHEMANAME`.
* Removed properties `compas.geometry.Cone.DATASCHEMA` and `compas.geometry.Cone.JSONSCHEMANAME`.
* Removed properties `compas.geometry.Cylinder.DATASCHEMA` and `compas.geometry.Cylinder.JSONSCHEMANAME`.
* Removed properties `compas.geometry.Ellipse.DATASCHEMA` and `compas.geometry.Ellipse.JSONSCHEMANAME`.
* Removed properties `compas.geometry.Frame.DATASCHEMA` and `compas.geometry.Frame.JSONSCHEMANAME`.
* Removed properties `compas.geometry.Line.DATASCHEMA` and `compas.geometry.Line.JSONSCHEMANAME`.
* Removed properties `compas.geometry.NurbsCurve.DATASCHEMA` and `compas.geometry.NurbsCurve.JSONSCHEMANAME`.
* Removed properties `compas.geometry.NurbsSurface.DATASCHEMA` and `compas.geometry.NurbsSurface.JSONSCHEMANAME`.
* Removed properties `compas.geometry.Plane.DATASCHEMA` and `compas.geometry.Plane.JSONSCHEMANAME`.
* Removed properties `compas.geometry.Point.DATASCHEMA` and `compas.geometry.Point.JSONSCHEMANAME`.
* Removed properties `compas.geometry.Pointcloud.DATASCHEMA` and `compas.geometry.Pointcloud.JSONSCHEMANAME`.
* Removed properties `compas.geometry.Polygon.DATASCHEMA` and `compas.geometry.Polygon.JSONSCHEMANAME`.
* Removed properties `compas.geometry.Polyhedron.DATASCHEMA` and `compas.geometry.Polyhedron.JSONSCHEMANAME`.
* Removed properties `compas.geometry.Polyline.DATASCHEMA` and `compas.geometry.Polyline.JSONSCHEMANAME`.
* Removed properties `compas.geometry.Sphere.DATASCHEMA` and `compas.geometry.Sphere.JSONSCHEMANAME`.
* Removed properties `compas.geometry.Torus.DATASCHEMA` and `compas.geometry.Torus.JSONSCHEMANAME`.
* Removed properties `compas.geometry.Quaternion.DATASCHEMA` and `compas.geometry.Quaternion.JSONSCHEMANAME`.
* Removed properties `compas.geometry.Vector.DATASCHEMA` and `compas.geometry.Vector.JSONSCHEMANAME`.
* Removed `compas.datastructures.Graph.key_index`and `compas.datastructures.Graph.index_key`.
* Removed `compas.datastructures.Graph.uv_index`and `compas.datastructures.Graph.index_uv`.
* Removed `compas.datastructures.Halfedge.key_index` and `compas.datastructures.Halfedge.index_key`.
* Removed `compas.numerical.dr` and `compas.numerical.dr_numpy` (moved to separate `compas_dr`).
* Removed `compas.numerical.fd_numpy` to (moved to separate `compas_fd`).
* Removed `compas.numerical.topop_numpy` (moved to separate `compas_topopt`).
* Removed `compas.numerical.mma` and `compas.numerical.lma`.
* Removed `compas.numerical.descent`, `compas.numerical.devo`, and `compas.numerical.ga`.
* Removed `compas.numerical.utilities`.
* Removed class attribute `CONTEXT` from `compas.artists.Artist`.
* Removed class attribute `AVAILABLE_CONTEXTS` form `compas.artists.Artist`.
* Removed `compas.geometry.Primitive`.
* Removed classmethod `compas.color.Color.from_data`.
* Removed `validate_data` from `compas.data.validators`.
* Removed `json_validate` from `compas.data.json`.
* Removed `compas_rhino.conversions.Box`.
* Removed `compas_rhino.conversions.Circle`.
* Removed `compas_rhino.conversions.Cone`.
* Removed `compas_rhino.conversions.Curve`.
* Removed `compas_rhino.conversions.Cylinder`.
* Removed `compas_rhino.conversions.Ellipse`.
* Removed `compas_rhino.conversions.Line`.
* Removed `compas_rhino.conversions.Mesh`.
* Removed `compas_rhino.conversions.Plane`.
* Removed `compas_rhino.conversions.Point`.
* Removed `compas_rhino.conversions.Polyline`.
* Removed `compas_rhino.conversions.Vector`.
* Removed `compas_rhino.artists.NetworkArtist.draw_nodelabels`.
* Removed `compas_rhino.artists.NetworkArtist.draw_edgelabels`.
* Removed `compas_rhino.artists.MeshArtist.draw_vertexlabels`.
* Removed `compas_rhino.artists.MeshArtist.draw_edgelabels`.
* Removed `compas_rhino.artists.MeshArtist.draw_facelabels`.
* Removed `compas_rhino.artists.VolMeshArtist.draw_vertexlabels`.
* Removed `compas_rhino.artists.VolMeshArtist.draw_edgelabels`.
* Removed `compas_rhino.artists.VolMeshArtist.draw_facelabels`.
* Removed `compas_rhino.artists.VolMeshArtist.draw_celllabels`.
* Removed `compas.robots`.
* Removed `compas.artists.robotmodelartist`.
* Removed `compas_blender.artists.robotmodelartist`.
* Removed `compas_ghpython.artists.robotmodelartist`.
* Removed `compas_rhino.artists.robotmodelartist`.

## [1.17.5] 2023-02-16

### Added

* Added conversion function `frame_to_rhino_plane` to `compas_rhino.conversions`.
* Added `RhinoSurface.from_frame` to `compas_rhino.geometry`.
* Added representation for trims with `compas.geometry.BrepTrim`.
* Added `Arc` to `compas.geometry`.
* Added `Arc` conversion functions to `compas_rhino.conversions`.
* Added `from_sphere` alternative constructor to `RhinoBrep`.
* Added support for singular trims to `RhinoBrep`.

### Changed

* Patched [CVE-2007-4559](https://github.com/advisories/GHSA-gw9q-c7gh-j9vm) vulnerability.
* Updated workflows to v2.
* Fixed attribute error in `compas_rhino.conversions.ellipse_to_compas`.
* Changed deepcopy of `RhinoBrep` to use the native `Rhino.Geometry` mechanism.
* The normal of the cutting plane is no longer flipped in `compas_rhino.geometry.RhinoBrep`.
* Planar holes caused by `RhinoBrep.trim` are now automatically capped.
* Fixed `Polygon` constructor to not modify the input list of points.
* Fixed serialization of sphere and cylinder Breps in `RhinoBrep`.
* Fixed serialization of some trimmed shapes in `RhinoBrep`.
* Freeze black version to 22.12.0.
* Fixed `is_point_in_circle_xy` second argument to access the origin of the plane of the circle.
* Changed `compas.datastructures.Graph.data` to contain unprocessed `node` and `edge` dicts.
* Changed `compas.datastructures.Halfedge.data` to contain unprocessed `vertex`, `face`, `facedata`, and `edgedata` dicts.
* Changed `compas.datastructures.Halfface.data` to contain unprocessed `vertex`, `cell`, `edge_data`, `face_data`, and `cell_data` dicts.
* Changed `compas.geometry.Arc.data` to contain unprocessed COMPAS geometry objects, instead of their data dicts.
* Changed `compas.geometry.Bezier.data` to contain unprocessed COMPAS geometry objects, instead of their data dicts.
* Changed `compas.geometry.Box.data` to contain unprocessed COMPAS geometry objects, instead of their data dicts.
* Changed `compas.geometry.Capsule.data` to contain unprocessed COMPAS geometry objects, instead of their data dicts.
* Changed `compas.geometry.Circle.data` to contain unprocessed COMPAS geometry objects, instead of their data dicts.
* Changed `compas.geometry.Cone.data` to contain unprocessed COMPAS geometry objects, instead of their data dicts.
* Changed `compas.geometry.Cylinder.data` to contain unprocessed COMPAS geometry objects, instead of their data dicts.
* Changed `compas.geometry.Ellipse.data` to contain unprocessed COMPAS geometry objects, instead of their data dicts.
* Changed `compas.geometry.Frame.data` to contain unprocessed COMPAS geometry objects, instead of their data dicts.
* Changed `compas.geometry.Line.data` to contain unprocessed COMPAS geometry objects, instead of their data dicts.
* Changed `compas.geometry.NurbsCurve.data` to contain unprocessed COMPAS geometry objects, instead of their data dicts.
* Changed `compas.geometry.NurbsSurface.data` to contain unprocessed COMPAS geometry objects, instead of their data dicts.
* Changed `compas.geometry.Plane.data` to contain unprocessed COMPAS geometry objects, instead of their data dicts.
* Changed `compas.geometry.Pointcloud.data` to contain unprocessed COMPAS geometry objects, instead of their data dicts.
* Changed `compas.geometry.Polygon.data` to contain unprocessed COMPAS geometry objects, instead of their data dicts.
* Changed `compas.geometry.Polyhedron.data` to contain unprocessed COMPAS geometry objects, instead of their data dicts.
* Changed `compas.geometry.Polyline.data` to contain unprocessed COMPAS geometry objects, instead of their data dicts.
* Changed `compas.geometry.Sphere.data` to contain unprocessed COMPAS geometry objects, instead of their data dicts.
* Changed `compas.geometry.Torus.data` to contain unprocessed COMPAS geometry objects, instead of their data dicts.
* Changed `compas.geometry.Quaternion.data` to contain unprocessed COMPAS geometry objects, instead of their data dicts.

### Removed

## [1.17.4] 2022-12-06

### Added

* Added option for per-vertex color specification to `compas_rhino.utilities.drawing.draw_mesh`.

### Changed

* Fixed strange point values in RhinoNurbsCurve caused by conversion `ControlPoint` to COMPAS instead of `ControlPoint.Location`.
* Fixed flipped order of NURBS point count values when creating RhinoNurbsSurface from parameters.
* Changed serialization format and reconstruction procedure of `RhinoBrep`.

### Removed

* Removed Python 3.6 from build workflows as it reached end-of-life at the end of 2021.

## [1.17.3] 2022-11-09

### Added

* Added `compas_rhino.INSTALLATION_ARGUMENTS`.

### Changed

* Fixed bug in Rhino installation due to redefinition of command line arguments in `compas_ghpython.components.get_version_from_args`.

### Removed

## [1.17.2] 2022-11-07

### Added

### Changed

* Changed `compas._os._polyfill_symlinks` to use junction (/J) instead of symbolic link (/D).

### Removed

## [1.17.1] 2022-11-06

### Added

* Added `compas_rhino.geometry.RhinoCurve.offset`.
* Added `compas.geometry.Surface.from_plane`.
* Added `compas.geometry.surfaces.surface.new_surface_from_plane` pluggable.
* Added `compas_rhino.geometry.surfaces.new_surface_from_plane` plugin.
* Added `compas_rhino.geometry.RhinoSurface.intersections_with_curve`.

### Changed

* Fixed bug in `compas_rhino.geometry.RhinoCurve.frame_at`.
* Changed implementation of `compas.datastructures.mesh_planarize_faces` to include edge midpoints.

### Removed

## [1.17.0] 2022-10-07

### Added

* Added gltf extensions: `KHR_materials_transmission`, `KHR_materials_specular`, `KHR_materials_ior`, `KHR_materials_clearcoat`, `KHR_Texture_Transform`, `KHR_materials_pbrSpecularGlossiness`
* Added `GLTFContent.check_extensions_texture_recursively`
* Added `GLTFContent.get_node_by_name`, `GLTFContent.get_material_index_by_name`
* Added `GLTFContent.add_material`, `GLTFContent.add_texture`, `GLTFContent.add_image`
* Added pluggable `Brep` support with `compas.geometry.brep`.
* Added Rhino `Brep` plugin in `compas_rhino.geometry.brep`.
* Added boolean operations to the `compas_rhino` `Brep` backend.
* Added boolean operation operator overloads in `compas.geometry.Brep`
* Added `format` task using `black` formatter.
* Added a `test_intersection_circle_circle_xy` in the `test_intersections`
* Added split operation to `compas_rhino.geometry.Brep`.
* Added a `RhinoArtist` in `compas_rhino`.
* Added a `RhinoArtist` in `compas_ghpython`.

### Changed

* Based all gltf data classes on `BaseGLTFDataClass`
* Fixed `Color.__get___` AttributeError.
* Fixed  `RhinoSurface.curvature_at` not returning a Vector, but a Rhino SurfaceCurvature class object
* Fixed `cylinder_to_rhino` conversion to match `compas.geometry.Cylinder` location.
* Changed identification of cylinder brep face to non-zero in `compas_rhino.conversions.cylinder.Cylinder`.
* Changed linter to `black`.
* Automatically trigger `invoke format` during `invoke release`.
* Fixed bug in `intersections.intersection_circle_circle_xy` where the Circle's Plane was accessed instead of the centre.
* Fixed bug in `_core.tangent` where the Circle's Plane was accessed instead of the centre.
* Fixed the `test_tangent` to work with a properly defined circle
* `RhinoBrep` serialization works now with surface types other than NURBS.
* Fixed bug in finding halfedge before a given halfedge if that halfedge is on the boundary (`Mesh.halfedge_before`).
* Renamed `Brep.from_brep` to `Brep.from_native`.

### Removed

## [1.16.0] 2022-06-20

### Added

* Added `Polyline.extend`, `Polyline.extended`, `Polyline.shorten`,  `Polyline.shortened`.
* Added `Data.sha256` for computing a hash value of data objects, for example for comparisons during version control.
* Added optional `path` parameter to `compas.rpc.Proxy` to allow for non-package calls.
* Added Grasshopper component to call RPC functions.
* Added alternative installation procedure for Blender on Windows.
* Added `Mesh.to_lines` method and tests.
* Added `Data.guid` to JSON serialization.
* Added `Data.guid` to pickle state.
* Added `Assembly.find_by_key` to locate parts by key.
* Added `clear_edges` and `clear_nodes` to `NetworkArtist` for ghpython.
* Added `ToString` method to `Data` to ensure that Rhino/Grasshopper correctly casts objects to string.

### Changed

* Set `jinja >= 3.0` to dev dependencies to fix docs build error.
* Fixed removing of collections for `compas_plotters`.
* Fixed bug in `compas_plotters.plotter.Plotter.add_from_list`.
* Fixed bug in `compas.robots.Configuration`.
* Rebuild part index after deserialization in `Assembly`.
* Fixed bug in `compas.artists.colordict.ColorDict`.
* Change `Mesh.mesh_dual` with option of including the boundary.
* Fixed type error in `compas_rhino.conversions.box_to_rhino`.
* Moved from `autopep8` to `black`
* Fixed bug in `compas.utilities.linspace` for number series with high precision start and stop values.
* Fixed uncentered viewbox in `Plotter.zoom_extents()`
* Changed `RobotModelArtists.atteched_tool_models` to dictionary to support multiple tools.
* Locked `sphinx` to 4.5.
* Changed `GLTFExporter` such that generated gltfs can be viewed with webxr
* Fixed source directory path in `compas_ghpython.uninstall` plugin.
* Fixed bug in `compas_ghpython.components`that ignored input list of `.ghuser` objects to uninstall.
* Fixed conversion bug of transformed `Box` in `compas_rhino.conversions`

### Removed

* Removed unused `compas_rhino.objects` (moved to `compas_ui`).
* Removed unused `compas_rhino.ui` (moved to `compas_ui`).

## [1.15.1] 2022-03-28

### Added

* Added optional `triangulated` flag to `Mesh.to_vertices_and_faces`.
* Added geometry information of active meshes to the serialization/deserialization of robot model's `MeshDescriptor`.
* Added Grasshopper component to draw any COMPAS object.
* Added new icons to Grasshopper components and default to icon style.

### Changed

* Fixed bug in `normal_polygon` in `compas.geometry`.
* Fixed bug in Blender mesh conversion.
* Changed Rhino plugin installer to check for and install required plugin packages.
* Refactor robot model artists to use the same `Mesh.to_vertices_and_faces` everywhere.
* Fix debug print on Blender artist.

### Removed

## [1.15.0] 2022-03-22

### Added

* Added descriptor support to `compas.colors.Color`.
* Added descriptor protocol metaclass to `compas.artists.Artist`.
* Added `compas.artists.colordict.ColorDict` descriptor.
* Added `allclose` to doctest fixtures.
* Added `compas.colors.Color.coerce` to construct a color out og hex, RGB1, and RGB255 inputs.
* Added `compas.datastructures.Network.from_pointcloud`.
* Added `compas.datastructures.VolMesh.from_meshgrid`.
* Added `vertices_where`, `vertices_where_predicate`, `edges_where`, `edges_where_predicate` to `compas.datastructures.HalfFace`.
* Added `faces_where`, `faces_where_predicate`, `cells_where`, `cells_where_predicate` to `compas.datastructures.HalfFace`.
* Added `VolMeshArtist` to registered Blender artists.
* Added `3.1` to supported versions for Blender installer.
* Added `compas.artist.NoArtistContextError`.

### Changed

* Changed `compas.geometry.surfaces.nurbs.from_fill` to accept up to 4 curves as input.
* Changed `compas_rhino.artists.MeshArtist.draw` to draw the mesh only.
* Changed `compas_blender.artists.MeshArtist.draw` to draw the mesh only.
* Changed `compas_ghpython.artists.MeshArtist.draw` to draw the mesh only.
* Changed `compas_rhino.artists.MeshArtist.draw_vertexlabels` to use the colors of the vertex color dict.
* Changed `compas_rhino.artists.MeshArtist.draw_edgelabels` to use the colors of the edge color dict.
* Changed `compas_rhino.artists.MeshArtist.draw_facelabels` to use the colors of the face color dict.
* Changed `compas_blender.artists.MeshArtist.draw_vertexlabels` to use the colors of the vertex color dict.
* Changed `compas_blender.artists.MeshArtist.draw_edgelabels` to use the colors of the edge color dict.
* Changed `compas_blender.artists.MeshArtist.draw_facelabels` to use the colors of the face color dict.
* Changed `compas_ghpython.artists.MeshArtist.draw_vertexlabels` to use the colors of the vertex color dict.
* Changed `compas_ghpython.artists.MeshArtist.draw_edgelabels` to use the colors of the edge color dict.
* Changed `compas_ghpython.artists.MeshArtist.draw_facelabels` to use the colors of the face color dict.
* Fixed `compas_blender.uninstall`.
* Changed `planarity` to optional requirement on all platforms.
* Changed `numba` to optional requirement on all platforms.
* Changed raw github content path for `compas.get`.
* Changed `compas.datastructures.Graph.nodes_where` to accept conditions as kwargs.
* Changed `compas.datastructures.Graph.edges_where` to accept conditions as kwargs.
* Changed `compas.datastructures.Halfedge.vertices_where` to accept conditions as kwargs.
* Changed `compas.datastructures.Halfedge.edges_where` to accept conditions as kwargs.
* Changed `compas.datastructures.Halfedge.faces_where` to accept conditions as kwargs.
* Changed `compas.datastructures.Halfface.vertices_where` to accept conditions as kwargs.
* Changed `compas.datastructures.Halfface.edges_where` to accept conditions as kwargs.
* Changed `compas.datastructures.Halfface.faces_where` to accept conditions as kwargs.
* Changed `compas.datastructures.Halfface.cells_where` to accept conditions as kwargs.
* Fixed `compas_blender.artists.VolMeshArtist.draw` and `compas_blender.artists.VolMeshArtist.draw_cells`.
* Fixed `compas_ghpython.artists.VolMeshArtist.draw` and `compas_ghpython.artists.VolMeshArtist.draw_cells`.
* Fixed `compas_rhino.artists.VolMeshArtist.draw` and `compas_rhino.artists.VolMeshArtist.draw_cells`.
* Improved error messages when artist instance cannot be created.
* Fixed exception when calculating geometry of `compas.datastructures.Part` without features.
* Fixed bug in `compas_rhino.conversions.RhinoCurve.to_compas`.
* Fixed bug in `compas_rhino.conversions.RhinoSurface.to_compas`.

### Removed

* Removed `compas.numerical.drx`.

## [1.14.1] 2022-02-16

### Added

* Added doc test step in CI/CD.

### Changed

* Fixed symlink expansion for directories relative to the COMPAS installation folder, eg. `compas.DATA` when used from IronPython.
* Fixed the result of `compas.__version__` on dev installs to properly include git hash.
* Move `data` files inside the folder included in the source distribution (ie. non-dev installs).
* Fixed IronPython detection on ipy 2.7.12 and higher.

### Removed

## [1.14.0] 2022-02-06

### Added

* Added `compas.colors.Color`.
* Added `compas.colors.ColorMap`.
* Added `compas_blender.conversions.BlenderGeometry`.
* Added `compas_blender.conversions.BlenderCurve`.
* Added `compas_blender.conversions.BlenderMesh`.
* Added option to return strip faces from `compas.datastructure.Halfedge.edge_strip`.
* Added `compas.geometry.Bezier.transform`.
* Added `compas.geometry.Curve` as base class for curves.
* Added `compas.geometry.Surface` as base class for surfaces.
* Added `compas_rhino.geometry.RhinoCurve` as Rhino plugin for basic curves.
* Added `compas_rhino.geometry.RhinoSurface` as Rhino plugin for basic surfaces.
* Added pluggable `compas.geometry.curves.curve.new_curve`.
* Added pluggable `compas.geometry.surfaces.surface.new_surface`.
* Added `compas.artists.CurveArtist`.
* Added `compas.artists.SurfaceArtist`.
* Added `compas_rhino.artists.CurveArtist`.
* Added `compas_rhino.artists.SurfaceArtist`.
* Added `compas_ghpython.artists.CurveArtist`.
* Added `compas_ghpython.artists.SurfaceArtist`.
* Added `compas_blender.artists.CurveArtist`.
* Added `compas_blender.artists.SurfaceArtist`.
* Added `compas_rhino.utilities.draw_curves`.
* Added `compas_rhino.utilities.draw_surfaces`.
* Added `compas_blender.utilities.draw_curves`.
* Added `compas_blender.utilities.draw_surfaces`.
* Added `rgba` and `rgba255` properties to `compas.colors.Color`.
* Added `from_name` method to `compas.colors.Color`.
* Added Python 3.10 support.
* Added `RobotModel.ur5` for the sake of example.

### Changed

* Fixed bug in `mesh_slice_plane()` , `Mesh.slice_plane()`.
* Changed `compas_rhino.geometry.RhinoNurbsSurface.closest_point` to fix bug of rhino_curve to rhino_surface, plus return tuple instead.
* Changed `compas_plotters.plotter.Plotter` to normal class instead of singleton.
* Moved functionality of `compas.utilities.coercion` to `compas.data`.
* Fixed bug in `compas.geometry.NurbsSurface.to_triangles()`.
* Renamed docs site folders `latest` to `stable` and `dev` to `latest`.
* Rebased `compas.geometry.NurbsCurve` on `compas.geometry.Curve`.
* Rebased `compas.geometry.NurbsSurface` on `compas.geometry.Surface`.
* Rebased `compas_rhino.geometry.RhinoNurbsCurve` on `compas.geometry.NurbsCurve` and `compas_rhino.geometry.RhinoCurve`.
* Rebased `compas_rhino.geometry.RhinoNurbsSurface` on `compas.geometry.NurbsSurface` and `compas_rhino.geometry.RhinoSurface`.
* Fixed error message for unsupported joint types.
* Fixed support for non-standard URDF attributes on limit and mesh geometry.
* Fixed data serialization for URDF materials without color.
* Removed geometric primitives (`Origin`, `Box`, `Sphere`, `Cylinder` and `Capsule`) from `compas.robots` and replaced them with the core ones from `compas.geometry`. The old names are still available but deprecated.
* Deprecated the `load_mesh` method of `compas.robots.AbstractMeshLoader` and its sub-classes in favor of `load_meshes`.
* Fixed bug in `compas_rhino.conversions.RhinoGeometry.transform`.

### Removed

* Removed `compas.geometry.Collection`.
* Removed `compas.geometry.CollectionNumpy`.
* Removed `compas.geometry.PointCollection`.
* Removed `compas.geometry.PointCollectionNumpy`.
* Removed `compas.interop`.
* Removed `numba`; `compas.numerical.drx` will be moved to a dedicated extension package.
* Removed `ezdxf` (unused).
* Removed `laspy` (unused).
* Removed `compas_rhino.artists.MeshArtist.draw_mesh`.
* Removed `compas_blender.artists.MeshArtist.draw_mesh`.

## [1.13.3] 2021-12-17

### Added

* Added `compas_plotters.artists.NetworkArtist.draw_nodelabels`.
* Added `compas_plotters.artists.NetworkArtist.draw_edgelabels`.
* Added `compas_plotters.Plotter.fontsize`.
* Added `INSTALLED_VERSION` variable to `compas_rhino.install` to interally inform rhino version context post-installation steps.
* Added `compas_rhino.geometry.RhinoNurbsSurface`.
* Added `compas_rhino.geometry.surfaces.new_nurbssurface` plugin.
* Added `compas_rhino.geometry.surfaces.new_nurbssurface_from_parameters` plugin.
* Added `compas_rhino.geometry.surfaces.new_nurbssurface_from_points` plugin.
* Added `compas_rhino.geometry.surfaces.new_nurbssurface_from_fill` plugin.
* Added `compas_rhino.geometry.surfaces.new_nurbssurface_from_step` plugin.
* Added `compas_rhino.conversions.RhinoSurface.to_compas`.

### Changed

* Fixed bug in inheritance of `compas_plotters.artists.NetworkArtist`.
* Changed `compas_plotters.artists.MeshArtist.draw_edges` to ignore edge direction for assignment of edge colors and widths.
* Changed `compas_plotters.artists.MeshArtist.draw_vertexlabels` to use `compas_plotters.Plotter.fontsize`.
* Changed `compas_plotters.artists.MeshArtist.draw_edgelabels` to use `compas_plotters.Plotter.fontsize`.
* Changed `compas_plotters.artists.MeshArtist.draw_facelabels` to use `compas_plotters.Plotter.fontsize`.
* Fixed bug in `compas_rhino.conversions.plane_to_compas_frame`.
* Changed implementation of `compas.geometry.NurbsSurface.xyz`.
* Fixed bug in `compas.geometry.NurbsSurface.to_mesh`.
* Changed `compas_rhino.geometry.RhinoNurbsSurface.from_points` to use transposed points.
* Fixed bug in `compas_rhino.conversions.RhinoSurface.to_compas_mesh`.

### Removed

## [1.13.2] 2021-12-11

### Added

* Added `compas_ghpython.fetch_ghio_lib` to simplify the loading of Grasshopper's IO library for extension developers.

### Changed

### Removed

## [1.13.1] 2021-12-11

### Added

### Changed

* Fixed bug in `Grasshopper` plugin path on Windows.
* Fixed bug in `Grasshopper` `UserObjects` uninstall.

### Removed

## [1.13.0] 2021-12-10

### Added

* Added `compas_rhino.DEFAULT_VERSION`.
* Added `clean` option to `compas_rhino.install` to remove existing symlinks if they cannot be imported from the current environment.
* Added basic implementation of `compas.datastructures.Assembly`.
* Added `compas.is_grasshopper`.
* Added `compas.GH`.
* Added `compas.artists.Artist.CONTEXT`.
* Added `compas.artists.Artist.AVAILABLE_CONTEXTS`.
* Added `compas.artists.artist.register_artists` pluggable.

### Changed

* Updated `pr-checks` workflow for checking Changelog entry.
* Fixed return value of attributes of empty `compas_rhino.geometry.RhinoNurbsCurve`.
* Fixed error in parameter list of `compas_rhino.geometry.curves.new_nurbscurve`.
* Fixed error in parameter list of `compas_rhino.geometry.curves.new_nurbscurve_from_interpolation`.
* Fixed error in parameter list of `compas_rhino.geometry.curves.new_nurbscurve_from_step`.
* Changed `compas_rhino.install` to remove broken symlinks.
* Changed `compas_rhino.install` to reinstall broken symlinks if they can be imported from the current environment.
* Changed `compas_rhino.uninstall` to remove broken symlinks.
* Changed `compas_rhino.install_plugin` to remove broken symlinks.
* Changed default Rhino version for installation to `7.0`.
* Fixed bug in `compas_ghpython` related to importing `Grasshopper` prematurely.
* Changed `compas.artists.Artist.ITEM_ARTIST` to context-based dict.
* Changed `compas_rhino.__init__.py` functions.
* Changed `compas_ghpython.__init__.py` functions.
* Renamed `compas_ghpython.get_grasshopper_plugin_path` to `compas_ghpython.get_grasshopper_managedplugin_path`.

### Removed

* Removed `compas.artists.artist.new_artist` pluggable.

## [1.12.2] 2021-11-30

### Added

### Changed

* Moved import of `subprocess` to top of file `compas._os.py`.

### Removed

## [1.12.1] 2021-11-29

### Added

### Changed

* Fixed bug in `compas_rhino.conversions.RhinoPoint.from_geometry`.
* Changed `compas_rhino.install` to remove broken symlinks.
* Changed `compas_rhino.install` to reinstall broken symlinks if they can be imported from the current environment.
* Changed `compas_rhino.uninstall` to remove broken symlinks.
* Changed `compas_rhino.install_plugin` to remove broken symlinks.

### Removed

## [1.12.0] 2021-11-17

### Added

* Added `CircleArtist`, `LineArtist`, `PointArtist`, `PolygonArtist`, `PolylineArtist`, and `VectorArtist` to `compas_blender`.
* Added `draw_circles` and `draw_planes` to `compas_blender`.
* Added `compas_rhino.geometry.curves` plugins for `compas.geometry.curves` pluggables.
* Added `compas_rhino.geometry.RhinoNurbsCurve`.
* Added `to_compas_quadmesh` to `compas_rhino.conversions.RhinoSurface`.

### Changed

* Replaced implementation of `RGBColour` and `Float` with deprecation warning in `compas.utilities.descriptors`.
* Moved all Rhino geometry and objects wrappers to `compas_rhino.conversions`.
* Fixed bug in `compas_rhino.conversions.RhinoSurface.from_geometry`.
* Changed `compas_rhino.conversions.RhinoLine.from_geometry` to accept line curves.
* Fixed bug in `compas_rhino.geometry.RhinoNurbsCurve.closest_point`.
* Modify `to_compas_mesh` in `compas_rhino.conversions.RhinoSurface` to use brep loops.

### Removed

## [1.11.1] 2021-11-09

### Added

### Changed

* Changed `compas_rhino.uninstall` to also remove broken symlinks if no specific packages are provided for un-installation.
* Changed `compas_rhino.install` to also remove broken symlinks.

### Removed

## [1.11.0] 2021-11-08

### Added

* Added halfedge loops in `compas.datastructures.Halfedge.halfedge_loop`.
* Added halfedge strips in `compas.datastructures.Halfedge.halfedge_strip`.
* Added `compas.datastructures.mesh_split_strip` and `compas.datastructures.Mesh.split_strip`.
* Added boundingbox to `compas_rhino.conduits.BaseConduit`

### Changed

* Fixed bug in combination of `compas_rhino.artists.MeshArtist.draw_mesh` and `compas_rhino.utilities.drawing.draw_mesh`.
* Fixed bug in continuous loops in `compas.datastructures.Halfedge.edge_loop`.
* Fixed bug in continuous strips in `compas.datastructures.Halfedge.edge_strip`.
* Changed abstract method `compas.artists.MeshArtist.draw_mesh` to implemented method in `compas_plotters.artists.MeshArtist.draw_mesh`.

### Removed

## [1.10.0] 2021-11-04

### Added

* Added `compas.geometry.Curve` and `compas.geometry.NurbsCurve`.
* Added `compas.geometry.Surface` and `compas.geometry.NurbsSurface`.
* Added pluggables for `compas.geometry.NurbsCurve.__new__`, `compas.geometry.NurbsCurve.from_parameters`, `compas.geometry.NurbsCurve.from_points`, `compas.geometry.NurbsCurve.from_interpolation`, `compas.geometry.NurbsCurve.from_step`.
* Added pluggables for `compas.geometry.NurbsSurface.__new__`, `compas.geometry.NurbsSurface.from_parameters`, `compas.geometry.NurbsSurface.from_points`, `compas.geometry.NurbsSurface.from_fill`, `compas.geometry.NurbsSurface.from_step`.
* Added missing implementations for abstract clear methods of `compas_rhino.artists.volmeshartist`.
* Added `compas_rhino.geometry.RhinoBox`, `compas_rhino.geometry.RhinoCircle`, `compas_rhino.geometry.RhinoCone`, `compas_rhino.geometry.RhinoCurve`, `compas_rhino.geometry.RhinoCylinder`, `compas_rhino.geometry.RhinoEllipse`, `compas_rhino.geometry.RhinoLine`, `compas_rhino.geometry.RhinoMesh`, `compas_rhino.geometry.RhinoPlane`, `compas_rhino.geometry.RhinoPoint`, `compas_rhino.geometry.RhinoPolyline`, `compas_rhino.geometry.RhinoSphere`, `compas_rhino.geometry.RhinoSurface`, `compas_rhino.geometry.RhinoVector` as wrappers for working with Rhino geometry through geometry conversions or coercion of doc objects.
* Added `compas_rhino.conversions` from COMPAS geometry to Rhino geometry and vice versa, for primitives, shapes, curves, surfaces, meshes.
* Added `compas_rhino.coercion` from Rhino doc objects to Rhino geometry compatible with COMPAS geometry.

### Changed

* Fixed bug in directions of `compas.datastructures.Mesh.from_meshgrid`.
* Fixed bug in Rhino mesh face drawing.
* Fixed bug related to legacy uninstall on Rhino for Mac.

### Removed

## [1.9.3] 2021-11-02

### Added

### Changed

* Changed default path for Rhino 7 legacy install cleanup to Rhino7.app in `compas_rhino.__init__.py`.
* Changed z-coordinate of `compas.datastructures.Mesh.from_meshgrid` to `0.0` instead of `0`.

### Removed

## [1.9.2] 2021-11-02

### Added

* Added `draw_mesh` method to `compas_ghpython.artists.MeshArtist` to match all other mesh artists.

### Changed

* Changed new artist registration to check if subclass.
* Fixed `RobotModelArtist` for blender: missing abstract method impl and handle init order.

### Removed

## [1.9.1] 2021-10-22

### Added

* Added `Plane.offset`.
* Added `is_mesh_closed` property to `compas.datastructures.mesh_slice_plane`.

### Changed

* Fixed backward compatibility problem with artists by adding back `Artist.build` and `Artist.build_as`.
* Fixed backward compatibility problem with artists by adding `compas_rhino.artists.BaseArtist` alias for `compas_rhino.artists.RhinoArtist`.

### Removed

## [1.9.0] 2021-10-21

### Added

* Added `draw_vertexlabels`, `draw_edgelabels`, `draw_facelabels`, `draw_vertexnormals`, and `draw_facenormals` to `compas_blender.artists.MeshArtist`.
* Added optional `triangulated` flag to `to_vertices_and_faces` of all shapes.
* Added `compas.geometry.Geometry` base class.
* Added `__add__`, `__sub__`, `__and__` to `compas.geometry.Shape` for boolean operations using binary operators.
* Added `is_closed` to `compas.geometry.Polyhedron`.
* Added `Plane.offset`.
* Added `compas.artists.Artist`.
* Added pluggable `compas.artists.new_artist`.
* Added plugin `compas_rhino.artists.new_artist_rhino`.
* Added plugin `compas_blender.artists.new_artist_blender`.
* Added `compas.artist.DataArtistNotRegistered`.
* Added `draw_node_labels` and `draw_edgelabels` to `compas_blender.artists.NetworkArtist`.
* Added `compas_blender.artists.RobotModelArtist.clear`.
* Added `compas_blender.geometry.booleans` as plugin for boolean pluggables.
* Added version-based installation for Blender.
* Added several shape artists to `compas_ghpython`: `BoxArtist`, `CapsuleArtist`, `ConeArtist`, `CylinderArtist`, `PolygonArtist`, `PolyhedronArtist`, `SphereArtist`, `TorusArtist` and `VectorArtist`.
* Added support for CLR generic dictionaries to the `compas.data` decoders.
* Added `Graph.node_sample`, `Graph.edge_sample`.
* Added `Halfedge.vertex_sample`, `Halfedge.edge_sample`, `Halfedge.face_sample`.
* Added `Halfface.vertex_sample`, `Halfface.edge_sample`, `Halfface.face_sample`, `Halfface.cell_sample`.
* Added `Mesh.from_meshgrid`.

### Changed

* Fixed bug in `compas_blender.draw_texts`.
* Changed `compas_rhino.artists.BaseArtist` to `compas_rhino.artists.RhinoArtist`.
* Changed `compas_blender.artists.BaseArtist` to `compas_blender.artists.BlenderArtist`.
* Changed default resolution for shape discretisation to 16 for both u and v where relevant.
* Changed base class of `compas.geometry.Primitive` and `compas.geometry.Shape` to `compas.geometry.Geometry`.
* `compas_blender.artists.RobotModelArtist.collection` can be assigned as a Blender collection or a name.
* Generalized the parameter `color` of `compas_blender.draw_texts` and various label drawing methods.
* Changed `compas.IPY` to `compas.RHINO` in `orientation_rhino`.
* Changed `planarity` to `requires_extra` for pip installations.
* Fixed bug in handling of ngonal meshes in `compas_ghpython` artists / drawing functions.

### Removed

## [1.8.1] 2021-09-08

### Added

### Changed

### Removed

## [1.8.0] 2021-09-08

### Added

* Added pluggable function `trimesh_slice` in `compas_rhino`.
* Added equality comparison for pointclouds.
* Added `compas.data.is_sequence_of_uint`.
* Added general plotter for geometry objects and data structures based on the artist registration mechanism.
* Added support for multimesh files to OBJ reader/writer.
* Added support for attaching and detaching meshes in `compas.robots.RobotModelArtist` and drawing them.
* Added `reshape` in `compas.utilities`.
* Added `compas.geometry.NurbsCurve`.
* Added `compas.geometry.NurbsSurface`.
* Added `compas_rhino.conversions`.
* Added `compas_rhino.geometry.RhinoBox`.
* Added `compas_rhino.geometry.RhinoCone`.
* Added `compas_rhino.geometry.RhinoCylinder`.
* Added `compas_rhino.geometry.RhinoPolyline`.
* Added `compas_rhino.geometry.RhinoSphere`.
* Added basic implementation of `compas.datastructures.Assembly`.
* Added `meshes` method to artists of `compas.robots.RobotModel`.
* Added `FrameArtist` class to `compas_blender`.

### Changed

* `compas.robots.Axis` is now normalized upon initialization.
* Fixed a bug in `compas.numerical.dr_numpy` when using numpy array as inputs.
* Allowed for varying repository file structures in `compas.robots.GithubPackageMeshLoader`.
* Fixed data schema of `compas.geometry.Polyline`, `compas.geometry.Polygon`, `compas.geometry.Pointcloud`.
* Fixed `Configuration.from_data` to be backward-compatible with JSON data generated before `compas 1.3.0`.
* Changed `compas_rhino.drawing.draw_breps` to assume provided polygon is closed and automatically add missing corner to polycurve constructor.
* Changed conversion of edges and faces to uniques keys for the data dicts to use the string representation of a sorted tuple of identifiers.
* Added `dtype` to JSON decoding error message.
* Moved `compas.datastructures.mesh.core.halfedge.HalfEdge` to `compas.datastructures.halfedge.halfedge.HalfEdge`
* Moved `compas.datastructures.network.core.graph.Graph` to `compas.datastructures.graph.graph.Graph`.

### Removed

* Removed `compas.datastructures.mesh.core.mesh.BaseMesh`.
* Removed `compas.datastructures.BaseNetwork`.

## [1.7.1] 2021-06-14

### Added

### Changed

* Fixed bundling of ghuser components.

### Removed

## [1.7.0] 2021-06-14

### Added

### Changed

* `compas.robots.Axis` is now normalized upon initialization.
* Fixed a bug in `compas.numerical.dr_numpy` when using numpy array as inputs.
* Allowed for varying repository file structures in `compas.robots.GithubPackageMeshLoader`.
* Remove default implementation of `__str__` for data objects.

### Fixed

* Fixed `Configuration.from_data` to be backward-compatible with JSON data generated before `compas 1.3.0`.

### Removed

## [1.7.1] 2021-06-14

### Added

### Changed

* Fixed bundling of ghuser components.

### Removed

## [1.7.0] 2021-06-14

### Added

* Added pluggable function `trimesh_gaussian_curvature` in `compas_rhino`.
* Added pluggable function `trimesh_mean_curvature` in `compas_rhino`.
* Added pluggable function `trimesh_principal_curvature` in `compas_rhino`.
* Added `copy` and `deepcopy` functionality to `compas.robots.Configuration`.
* Added `compas.data.is_sequence_of_int` and `compas.data.is_sequence_of_float`.
* Added `compas.data.Data.JSONSCHEMANAME`.
* Added `kwargs` to all child classes of `compas.data.Data`.
* Added grasshopper component for drawing a frame.
* Added `draw_origin` and `draw_axes`.
* Added `compas.PY2`.

### Changed

* Allow str or int as joint type in `compas.robots.Joint` constructor.
* Moved json schemas to `compas.data`.
* Nested json schemas.
* `compas_ghpython.artists.FrameArtist.draw` now draws a Rhino Plane.
* Fixed bugs in `compas.geometry.bestfit_circle_numpy`.
* Changed directory where ghuser components are installed.
* Added ghuser components directory to those removed by the `clean` task.
* Clean up the ghuser directory before building ghuser components.
* Exposed function `draw_breps` in `compas_rhino.utilities`; example added.
* Added `join` flag to function `draw_breps` in `compas_rhino.utilities`
* Fixed bug in `compas.geometry.distance.closest_point_on_segment_xy`.
* Fixed bug in Rhino implementations of `trimesh` curvature functions.

### Removed

## [1.6.3] 2021-05-26

### Added

* Added `compas.topology.astar_lightest_path`.
* Added JSONSCHEMA definitions for primitives and transformations.
* Added schema implementation to primitives and transformations.
* Added JSONSCHEMA implementation to primitives and transformations.
* Added `compas.data.is_int3`, `compas.data.is_float3`, `compas_data.is_float4x4`.

### Changed

* Extended `compas.topology.astar_shortest_path` to work on `compas.datastructures.Mesh` and `compas.datastructures.Network`.
* Fixed `compas.data.Data.to_jsonstring`.
* Changed `compas.data.Data.data.setter` to raise `NotImplementedError`.
* Changed annotations of `compas_blender.artists.BaseArtist`.
* Fixed `__repr__` for primitives, shapes, transformations.

### Removed

* Removed duplicate cases from `compas.data.DataEncoder`.

## [1.6.2] 2021-05-12

### Added

### Changed

### Removed

## [1.6.1] 2021-05-12

### Added

### Changed

### Removed

## [1.6.0] 2021-05-12

### Added

* Added infrastructure for building Grasshopper components for compas packages.
* Added first Grasshopper component: COMPAS Info.
* Added Grasshopper components for JSON serialization.
* Added `compas_rhino.utilities.set_object_attributes`.
* Added `from_jsonstring` and `to_jsonstring`.
* Added Grasshopper component documentation.

### Changed

* Moved json dump and load to data package.
* Changed parameters and return value of `compas_rhino.utilities.get_object_attributes`.
* Removed `doctest` execution code from src.
* Removed `if __name__ == '__main__'` section from src.
* Optimized the conversion of Rhino Meshes to COMPAS meshes.
* Fix issue with GH User symlink created as directory symlink on some cases.

### Removed

## [1.5.0] 2021-04-20

### Added

* Added support for file-like objects, path strings and URLs to most of the methods previously accepting only file paths, eg. `compas.datastructures.Datastructure`, `compas.json_dump`, `compas.json_load`, etc.
* Added `pretty` parameter to `compas.json_dump` and `compas.json_dumps`.
* Added `compas.data.Data` as base object for all data objects (geometry, data structures, ...).

### Changed

* Moved `compas.utilities.DataEncoder` to `compas.data`.
* Moved `compas.utilities.DataDecoder` to `compas.data`.
* Changed base object of `compas.datastructures.Datastructure` to `compas.data.Data`.
* Changed base object of `compas.geometry.Primitive` to `compas.data.Data`.
* Renamed `Base` to `Data` for all data based classes.
* Fixed calculation of triangle normals.
* Fixed calculation of triangle areas.

### Removed

## [1.4.0] 2021-04-09

### Added

* Added Python 3.9 support.
* Added crease handling to catmull-clark subdivision scheme.
* Added `compas_ghpython.get_grasshopper_userobjects_path` to retrieve User Objects target folder.
* Added direction option for mesh thickening.
* Added check for closed meshes.
* Added 'loop' and 'frames' to schemes of `compas.datastructures.mesh.subdivision.mesh_subdivide`.

### Changed

* Fixed box scaling.
* Fixed a bug in `Polyline.divide_polyline_by_length` related to a floating point rounding error.
* Fixed bug in `RobotModel.zero_configuration`.
* Fixed bug in `compas.geometry.normals`.
* Fixed bug in `compas.datastructures.mesh.subdivision.mesh_subdivide_frames`.

### Removed

## [1.3.0] 2021-03-26

### Added

* Added a `invert` and `inverted` method `compas.geometry.Vector`.
* Added unetary `__neg__` operator for `compas.geometry.Vector`.
* Added `compas.robots.Configuration`, moved from `compas_fab`.

### Changed

* Fixed rhino packages installation to remove duplicates

### Removed

## [1.2.1] 2021-03-19

### Added

### Changed

### Removed

* Fixed API removals from 1.0.0 -> 1.2.0

## [1.2.0] 2021-03-18

### Added

* Added `divide_polyline`, `divide_polyline_by_length`, `Polyline.split_at_corners` and `Polyline.tangent_at_point_on_polyline`.
* Added the magic method `__str__` to `compas.geoemetry.Transformation`.
* Added `redraw` flag to the `compas_rhino` methods `delete_object`, `delete_objects` and `purge_objects`.
* Added the `__eq__` method for `compas.geometry.Circle` and `compas.geometry.Line`.
* Added support for Pylance through static API definitions.
* Added `halfedge_strip` method to `compas.datastructures.HalfEdge`.

### Changed

* Fixed bug where mimic joints were considered configurable.
* Fixed bug where `!=` gave incorrect results in Rhino for some compas objects.
* Fixed bug where `compas_rhino.BaseArtist.redraw` did not trigger a redraw.
* Fixed minor bugs in `compas.geometry.Polyline` and `compas.geometry.Polygon`.
* Fixed very minor bugs in `compas.geometry.Frame` and `compas.geometry.Quaternion`.
* Fixed bug in `compas_rhino.objects.MeshObject.modify`.
* Fixed bug in `compas_rhino.objects.MeshObject.modify_vertices`.
* Fixed bug in `compas_rhino.objects.MeshObject.modify_edges`.
* Fixed bug in `compas_rhino.objects.MeshObject.modify_faces`.
* Fixed bug in `compas_rhino.objects.VolMeshObject.modify`.
* Fixed bug in `compas_rhino.objects.VolMeshObject.modify_vertices`.
* Fixed bug in `compas_rhino.objects.VolMeshObject.modify_edges`.
* Fixed bug in `compas_rhino.objects.VolMeshObject.modify_faces`.
* Fixed bug in `compas_rhino.objects.NetworkObject.modify`.
* Fixed bug in `compas_rhino.objects.NetworkObject.modify_vertices`.
* Fixed bug in `compas_rhino.objects.NetworkObject.modify_edges`.
* Changed `compas_rhino.objects.inspect` to `compas_rhino.objects.inspectors`.
* Changed `compas_rhino.objects.select` to `compas_rhino.objects._select`.
* Changed `compas_rhino.objects.modify` to `compas_rhino.objects._modify`.

### Removed

## [1.1.0] 2021-02-12

### Added

* Added `RobotModel.remove_link`, `RobotModel.remove_joint`, `RobotModel.to_urdf_string`, and `RobotModel.ensure_geometry`.
* Added Blender Python-example to the documentation section: Tutorials -> Robots
* Added `compas_blender.unload_modules`.
* Added `after_rhino_install` and `after_rhino_uninstall` pluggable interfaces to extend the install/uninstall with arbitrary steps.

### Changed

* Fixed bug in parameter list of function `mesh_bounding_box` bound as method `Mesh.bounding_box`.
* Fixed bug in `RobotModel/RobotModelArtist.update` which raised an error when the geometry had not been loaded.
* Changed exception type when subdivide scheme argument is incorrect on `mesh_subdivide`.
* The `compas_rhino.artist.RobotModelArtist` functions `draw_visual` and `draw_collision` now return list of newly created Rhino object guids.
* Added ability of `RobotModel.add_link` to accept primitives in addition to meshes.
* Fixed bug regarding the computation of `Joint.current_origin`.
* Fixed bug regarding a repeated call to `RobotModel.add_joint`.
* Fixed bug in `compas_blender.RobotModelArtist.update`.
* Fixed bug in `compas.datastructures.mesh_slice_plane`.
* Fixed bug where initialising a `compas_blender.artists.Robotmodelartist` would create a new collection for each mesh and then also not put the mesh iton the created collection.
* Changed the initialisation of `compas_blender.artists.Robotmodelartist` to include a `collection`-parameter instead of a `layer`-parameter to be more consistent with Blender's nomenclature.
* Used a utility function from `compas_blender.utilities` to create the collection if none exists instead of using a new call to a bpy-method.

### Removed

## [1.0.0] 2021-01-18

### Added

* Added `compas.datastructures.mesh.trimesh_samplepoints_numpy`.

### Changed

* Fix Rhino7 Mac installation path
* Separate `compas.robots.Joint.origin` into the static parent-relative `origin` and the dynamic world-relative `current_origin`.
* Separate `compas.robots.Joint.axis` into the static parent-relative `axis` and the dynamic world-relative `current_axis`.
* Fixed support to convert back and forth between `compas.datastructures.Graph` and NetworkX `DiGraph`.

### Removed

## [0.19.3] 2020-12-17

### Added

### Changed

* Fix bug in `compas.datastructures.Network.neighborhood`.

### Removed

## [0.19.2] 2020-12-17

### Added

### Changed

* Changed `compas._os.prepare_environment` to prepend environment paths (fixes problem with RPC on windows).

### Removed

## [0.19.1] 2020-12-10

### Added

### Changed

* Fix bug in `compas.datastructures.AttributesView`.

### Removed

## [0.19.0] 2020-12-09

### Added

* Added `is_osx`.

### Changed

* Fix default namespace handling in URDF documents.
* Allow custom/unknown attributes in URDF `Dynamics` element.
* Moved os functions from `compas` to `compas._os`.
* Fixed bug in `is_linux`.
* Changed `is_windows` to work for CPython and IronPython.
* Changed `compas._os` functions to use `is_windows`, `is_mono`, `is_osx`.
* Changed IronPython checks to `compas.IPY` instead of `compas.is_ironpython`.
* Fixed data serialization in `compas.datastructures.HalfFace`.

### Removed

* Removed all implementations of `draw_collection`.

## [0.18.1] 2020-12-01

### Added

* Added URDF and XML writers.
* Added `compas.robots.RobotModel.to_urdf_file`.
* Added `compas.files.URDF.from_robot`.

### Changed

* Changed implementation of `Mesh.vertices_on_boundaries` to account for special cases.
* Changed `Mesh.edges_on_boundaries` corresponding to `Mesh.vertices_on_boundaries`.
* Changed `Mesh.faces_on_boundaries` corresponding to `Mesh.vertices_on_boundaries`.
* Changed `Mesh.vertices_on_boundary` to return vertices of longest boundary.
* Changed `Mesh.edges_on_boundary` to return edges of longest boundary.
* Changed `Mesh.faces_on_boundary` to return faces of longest boundary.
* Fixed default value for `compas.robots.Axis`.
* Changed surface to mesh conversion to include cleanup and filter functions, and use the outer loop of all brep faces.

### Removed

## [0.18.0] 2020-11-24

### Added

* Added `remap_values` to `compas_utilities`.
* Added `compas.datastructures.mesh_slice_plane`.
* Added `compas.json_dump`, `compas.json_dumps`, `compas.json_load`, `compas.json_loads`.

### Changed

* Fixed bug in `compas.datastructures.Network.delete_node`.
* Fixed bug in `compas.datastructures.Network.delete_edge`.
* Fixed bug in select functions for individual objects in `compas_rhino.utilities`.
* Fixed bug in `compas.datastructures.mesh_merge_faces`.
* changed base of `compas.geometry.Transformation` to `compas.base.Base`.

### Removed

* Removed `compas.datastructures.mesh_cut_by_plane`.

## [0.17.3] 2020-11-20

### Added

### Changed

* Fixed bug in `compas.geometry.is_coplanar`.
* Fixed bug in `compas.datastructures.mesh_merg_faces`.
* Fixed bug in `compas.robots.RobotModel.add_link`.
* Fixed bug in `compas.datastructures.Volmesh.cell_to_mesh`.

### Removed

## [0.17.2] 2020-11-04

### Added

### Changed

* Fixed bug in `__getstate__`, `__setstate__` of `compas.base.Base`.
* Fixed bug in `compas_rhino.artists.MeshArtist` and `compas_rhino.artists.NetworkArtist`.
* Changed length and force constraints of DR to optional parameters.
* Removed `ABCMeta` from the list of base classes of several objects in compas.

### Removed

## [0.17.1] 2020-10-28

### Added

* Added `compas_rhino.artists.BoxArtist.draw_collection`.
* Added option to show/hide vertices, edges, and faces in `compas_rhino.artists.CapsuleArtist.draw`.
* Added option to show/hide vertices, edges, and faces in `compas_rhino.artists.ConeArtist.draw`.
* Added option to show/hide vertices, edges, and faces in `compas_rhino.artists.CylinderArtist.draw`.
* Added option to show/hide vertices, edges, and faces in `compas_rhino.artists.PolyhedronArtist.draw`.
* Added option to show/hide vertices, edges, and faces in `compas_rhino.artists.SphereArtist.draw`.
* Added option to show/hide vertices, edges, and faces in `compas_rhino.artists.TorusArtist.draw`.
* Added option to show/hide vertices, edges, and faces in `compas_rhino.artists.PolygonArtist.draw`.
* Added option to show/hide vertices, edges, and faces in `compas_rhino.artists.PolylineArtist.draw`.
* Added option to show/hide vertices, edges, and faces in `compas_rhino.artists.VectorArtist.draw`.

### Changed

* Changed implementation of `compas_rhino.artists.BoxArtist.draw`.
* Fixed bug in `compas.geometry.Capsule`.
* Fixed bug in `compas.geometry.Cone`.
* Changed `compas_rhino.draw_mesh` to support Ngons if available.
* Fixed bug in polyhedron data.

### Removed

* Removed `compas_rhino.artists.PointArtist.draw_collection`.
* Removed `compas_rhino.artists.CircleArtist.draw_collection`.
* Removed `compas_rhino.artists.LineArtist.draw_collection`.

## [0.16.9] 2020-10-21

### Added

* Added binary STL writer.
* Added constructor `from_euler_angles` to `compas.geometry.Transformation`.
* Added method for adding objects from a list to `compas_plotters.GeometryPlotter`.
* Added `compas_rhino.artists.BoxArtist`.
* Added `compas_rhino.artists.CapsuleArtist`.
* Added `compas.geometry.Polyhedron.from_halfspaces` and `compas.geometry.Polyhedron.from_planes`.
* Added `compas.geometry.is_point_behind_plane` and `compas.geometry.is_point_in_polyhedron`.
* Added `centroid` and `bounding_box` properties to `compas.geometry.Pointcloud`.
* Added `edges` property to `compas.geometry.Box`.
* Added `edges` property to `compas.geometry.Polyhedron`.
* Added `compas.datastructures.network_smooth_centroid`.

### Changed

* Fixed bug in handling of keys in edge attribute functions of `compas.datastructures.Halfedge`.
* Fixed bug in `compas.geometry.Polygon.lines`.
* Fixed bug in `compas.geometry.Polyline.lines`.
* Changed `compas.geometry.Shape.to_vertices_and_faces` to `abstractmethod`.
* Fixed bug in magic methods of `compas.geometry.Box`.
* Fixed bug in `compas.geometry.Box.contains`.
* Fixed bug in `delete_vertex` and `delete_face` in `compas.datastructures.Halfedge`.
* Fixed bug in `delete_node` of `compas.datastructures.Graph`.
* Fixed bug in `summary` method of `compas.datastructures.Graph` and `compas.datastructures.Halfedge`.

### Removed

## [0.16.8] 2020-10-14

### Added

* Added `RobotModelArtist` to `compas_rhino`, `compas_ghpython` and `compas_blender`.
* Added `ToolModel`.
* Added `compas.geometry.Pointcloud`.
* Added `compas.utilities.grouper`.
* Added `PolygonArtist`, `PolylineArtist` to `GeometryPlotter`.

### Changed

* `Mesh` takes name of `Shape` in `Mesh.from_shape`.
* Fixed `zoom_extents` of `GeometryPlotter`.

### Removed

* Removed `SegmentArtist` from `compas_plotters`.

## [0.16.7] 2020-10-06

### Added

* Added functionality to the RPC service to automatically reload modules if a change is detected.

### Changed

### Removed

## [0.16.6] 2020-09-30

### Added

* Added `compas_plotters.geometryplotter.GeometryPlotter` for COMPAS geometry objects.

### Changed

* Changed `compas.base.Base.dtype` to property.
* Changed JSON schema to draft 7.
* Changed version processing to `distutils.version.LooseVersion`.

### Removed

## [0.16.5] 2020-09-26

### Added

* Added tests for halfedge data schemas.

### Changed

* Fixed RGB color processing in `compas.utilities.color_to_colordict`.
* Fixed Blender object and dat amanagement to avoid `malloc` problems.
* Updated Blender data structure artists.
* Changed Blender unused data clearing to also clear collections.
* Fixed JSON data validation of base COMPAS object.

### Removed

## [0.16.4] 2020-09-24

### Added

### Changed

* Fixed bug in `compas.geometry.Box.vertices`.

### Removed

## [0.16.3] 2020-09-23

### Added

* Added abstract `DATASCHEMA` to `compas.base.Base`.
* Added abstract `JSONSCHEMA` to `compas.base.Base`.
* Added `validate_data` to `compas.base.Base`.
* Added `validate_json` to `compas.base.Base`.
* Added implementation of `DATASCHEMA` to `compas.datastructures.Halfedge`.
* Added implementation of `JSONSCHEMA` to `compas.datastructures.Halfedge`.
* Added `NodeAttributeView`.
* Added implementation of `DATASCHEMA` to `compas.datastructures.Graph`.
* Added implementation of `JSONSCHEMA` to `compas.datastructures.Graph`.
* Added `compas.rpc.Proxy.restart_server`.
* Added `compas_rhino.objects.NetworkObject`.
* Added constructors `from_matrix` and `from_rotation` to `compas.geometry.Quaternion`.
* Added `draw_collection` methods to Grasshopper artists.

### Changed

* Updated naming conventions in `compas.datastructures.HalfFace` and `compas.datastructures.VolMesh`
* Moved `compas.datastructures.Datastructure` to `compas.datastructures.datastructure`.
* Changed base class of `compas.datastructures.Datastructure` to `compas.base.Base`.
* Changed `from_json` to `to_json` of meshes to use encoders and decoders.
* Moved `MutableMapping` to `compas.datastructures._mutablemapping`.
* Moved attribute views to `compas.datastructure.attributes`.

### Removed

* Removed `from_json`, `to_json`, `to_data`, `copy`, `transformed` from primitives, defaulting to the base implementation in `compas.geometry.Primitive`.
* Removed `from_json`, `to_json`, `to_data`, `copy`, `__str__`, from datastructures, defaulting to the base implementation in `compas.datastructure.Datastructure`.

## [0.16.2] 2020-08-06

### Added

* Added plugin system based on decorators: `compas.plugins.pluggable` & `compas.plugins.plugin`.
* Added `compas_rhino` implementation of the boolean operation pluggable interfaces (union/difference/intersection).
* Added `compas.datastructures.Mesh.transform_numpy`.
* Added `PluginNotInstalledError`.
* Added `compas.geometry.booleans`.
* Added tolerance parameter to angle functions.
* Added support for Rhino 7 in install/uninstall routines.
* Added install/uninstall for Rhino plugins (with support for Rhino 7).
* Added base class for all COMPAS objects `compas.base.Base`.
* Added base class for all Rhino objects representing COMPAS objects `compas_rhino.objects.Object`.
* Added mesh object representing COMPAS meshes in Rhino `compas_rhino.objects.MeshObject`.
* Added the methods `to_data` and `from_data` to `compas.robots.RobotModel`.

### Changed

* Restructure and reorganize volmesh datastructure
* Fixed scaling bug in `compas.geometry.Sphere`
* Fixed bug in `compas.datastructures.Mesh.add_vertex`.
* Fixed performance issue affecting IronPython when iterating over vertices and their attributes.
* Changed return value of drawing functions of `compas_rhino.artists.MeshArtist` to list of GUID.
* Changed return value of drawing functions of `compas_rhino.artists.NetworkArtist` to list of GUID.
* Moved "inspectors" to `compas_rhino.objects`.
* Moved "modifiers" to `compas_rhino.objects`.
* Connection attempts can now be set for `compas.Proxy.start_server` using the
  attribute `Proxy.max_conn_attempts`.
* `Scale.from_factors` can now be created from anchor frame.
* Changed vertex reading of PLY files to include all property information.

### Removed

* Removed CGAL based boolean implementations.
* Removed artist mixins from `compas_rhino`.
* Removed `clear_` functions from `compas_rhino.artists.MeshArtist`.
* Removed `clear_` functions from `compas_rhino.artists.NetworkArtist`.
* Removed `to_data`, `from_data` from `compas_rhino.artists`.
* Removed `compas_rhino.artists.BoxArtist` stub.
* Removed references to "edge" dict from `compas.datastructures.VolMesh`.

## [0.16.1] 2020-06-08

### Added

### Changed

* Fixed scaling bug in `compas.geometry.Sphere`

### Removed

## [0.16.0] 2020-06-05

### Added

* Added `compas_rhino.geometry.RhinoVector`.
* Added basic mesh cutting (`compas.datastructures.Mesh.cut()`).
* Added `compas.datastructures.Mesh.join(other)`.
* Added `compas.geometry.argmin` and `compas.geometry.argmax`.
* Added STL witer.
* Added `compas.datastructures.Mesh.to_stl`.
* Added `unweld` option to obj writing.

### Changed

* Fixed bug in `FaceAttributeView.__get_item__`: access to default was tried before attrs.
* Fixed bug in `EdgeAttributeView.__get_item__`: access to default was tried before attrs.
* Changed `VertexAttributeView.__get_item__` to follow access logic of `FaceAttributeView`.
* Fixed bug in `draw_edges` in `compas_rhino`'s `EdgeArtist`.
* Fixed bug in `draw_edges` in `compas_ghpython`'s `EdgeArtist`.
* Fixed bug in ``compas_rhino.geometry.RhinoSurface.brep_to_compas``.
* Fixed bug in ``compas.geometry.Box.from_bounding_box``
* Fixed bug in ``compas.geometry.Box.from_width_height_depth``
* Fixed inconsistencies in ``compas.geometry._transformations``.
* Renamed ``compas.geometry.Frame.to_local_coords`` to ``compas.geometry.Frame.to_local_coordinates``
* Renamed ``compas.geometry.Frame.to_world_coords`` to ``compas.geometry.Frame.to_world_coordinates``
* Renamed ``compas.geometry.Transformation.change_basis`` to ``compas.geometry.Transformation.from_change_of_basis``
* Renamed ``compas.geometry.matrix_change_basis`` to ``compas.geometry.matrix_from_change_of_basis``
* Renamed ``compas.geometry.Projection.orthogonal`` to ``compas.geometry.Projection.from_plane`` and changed input params
* Renamed ``compas.geometry.Projection.parallel`` to ``compas.geometry.Projection.from_plane_and_direction`` and changed input params
* Renamed ``compas.geometry.Projection.perspective`` to ``compas.geometry.Projection.from_plane_and_point`` and changed input params
* Changed constructor of all ``compas.geometry.Transformation`` and derivatives. Preferred way of creating any ``compas.geometry.Transformation`` is with the classmethods ``from_*``
* Changed params (point, normal) into plane for ``compas.geometry.matrix_from_parallel_projection``, ``compas.geometry.matrix_from_orthogonal_projection`` and ``compas.geometry.matrix_from_perspective_projection``

### Removed

## [0.15.6] 2020-04-27

### Added

* Extended glTF support.
* Added classmethod `from_geometry` to `RhinoMesh`
* Added `intersection_sphere_line`
* Added `intersection_plane_circle`
* Added `tangent_points_to_circle_xy`
* Added basic OBJ file writing.
* Added `Mesh.to_obj`.

### Changed

* Fixed bug in `Box.from_bounding_box`.
* Updated Blender installation docs for latest release.
* Fixed `robot.forward_kinematics()` when requested for base link.
* Fixed bug in `to_compas` conversion of Rhino meshes.
* Fixed bug where `compas.geometry.Primitive` derived classes cannot be serialized by jsonpickle.

### Removed

## [0.15.5] 2020-03-29

### Added

* Added classmethod `from_geometry` to `RhinoMesh`.
* Added conversion to polygons to `BaseMesh`.
* Re-added length, divide, space methods of `RhinoCurve`.
* Added basic OFF file writing.
* Added basic PLY file writing.
* Added `Mesh.to_ply`.
* Added `Mesh.to_off`.

### Changed

* Fixed object naming in artists of `compas_ghpython`.
* Resizing of Rhino property form.
* Fixed orientation of `RhinoSurface` discretisation.
* Check for existence of object in Rhino purge functions.
* Fixed bug in mesh boundary functions.

### Removed

## [0.15.4] 2020-03-05

### Added

* Added algorithm for pulling points onto mesh.
* Added base ellipse class to geometry primitives.
* Added circle artist to plotters.
* Added mesh artist to plotters.
* Added ellipse artist to plotters.
* Added support for robot mimicking joints.

### Changed

* Fixed bugs in `compas_rhino.artists.NetworkArtist`.
* Add conda executable path to `compas_bootstrapper.py`.

### Removed

## [0.15.3] 2020-02-26

### Added

* Added optional class parameter to `RhinoMesh.to_compas`.
* Added max int key to serialization of graph.

### Changed

* Changed name of base mesh implementation to `BaseMesh`.
* Changed name of base network implementation to `BaseNetwork`.
* Fixed bug in face finding function.

### Removed

* Removed optional requirements from setup file.
* Removed parameters from default polyhedron constructor.

## [0.15.2] 2020-02-20

### Added

### Changed

### Removed

## [0.15.1] 2020-02-16

### Added

* Added glTF support.
* Added graph and halfedge data structures.
* Added Rhino line geometry.
* Added Rhino plane geometry.

### Changed

* Fixed `compas_hpc` import problem.
* Split up topology part from geometry part for network and mesh.
* Split up network and mesh naming conventions.
* Reworked network face cycle finding.
* Updated mesh from lines.
* Updated network plotter in correspondence with network.
* Integrated mixin functionality and removed mixins.
* Meshes are now initially hidden in `compas_blender.artists.RobotModelArtist`.
* `compas_blender.artists.RobotModelArtist.draw_visual` and `compas_blender.artists.RobotModelArtist.draw_collision` now show those meshes.
* Renamed the method `draw_geometry` of `compas.robots.base_artist.RobotModelBaseArtist` to `create_geometry`.

### Removed

* Removed parallelization from network algorithms.
* Removed numba based dr implementations.

## [0.15.0] 2020-01-24

### Added

* Added `to_compas` to `compas_rhino.geometry.RhinoPoint`.
* Added `to_compas` to `compas_rhino.geometry.RhinoLine`.
* Added `to_compas` to `compas_rhino.geometry.RhinoCurve`.
* Added `to_compas` to `compas_rhino.geometry.RhinoMesh`.
* Added `brep_to_compas` to `compas_rhino.geometry.RhinoSurface`.
* Added `uv_to_compas` to `compas_rhino.geometry.RhinoSurface`.
* Added `heightfield_to_compas` to `compas_rhino.geometry.RhinoSurface`.
* Added `compas.datastructures.mesh_pull_points_numpy`.

### Changed

* Moved `compas_rhino.conduits` into `compas_rhino.artists`.
* Fixed bug in `compas.datastructures.Mesh.edges_where`.
* Fixed bug in `compas.datastructures.Mesh.faces_where`.
* Fixed bug in `compas.datastructures.Mesh.edge_attributes`.
* Fixed bug in `compas.datastructures.Mesh.face_attributes`.
* Fixed bug in `compas.datastructures.Mesh.edges`.
* Fixed bug in `compas.datastructures.Mesh.faces`.
* Fixed bug in `compas.datastructures.Mesh.offset`.

### Removed

* Removed deprecated `compas.geometry.xforms`.
* Removed deprecated `compas_rhino.helpers`.
* Removed `compas_rhino.constructors`.

## [0.14.0] 2020-01-21

### Added

* Added `compas.datastructures.mesh.Mesh.any_vertex`.
* Added `compas.datastructures.mesh.Mesh.any_face`.
* Added `compas.datastructures.mesh.Mesh.any_edge`.
* Added `compas.datastructures.mesh.Mesh.vertex_attribute`.
* Added `compas.datastructures.mesh.Mesh.vertex_attributes`.
* Added `compas.datastructures.mesh.Mesh.vertices_attribute`.
* Added `compas.datastructures.mesh.Mesh.vertices_attributes`.
* Added `compas.datastructures.mesh.Mesh.edge_attribute`.
* Added `compas.datastructures.mesh.Mesh.edge_attributes`.
* Added `compas.datastructures.mesh.Mesh.edges_attribute`.
* Added `compas.datastructures.mesh.Mesh.edges_attributes`.
* Added `compas.datastructures.mesh.Mesh.face_attribute`.
* Added `compas.datastructures.mesh.Mesh.face_attributes`.
* Added `compas.datastructures.mesh.Mesh.faces_attribute`.
* Added `compas.datastructures.mesh.Mesh.faces_attributes`.
* Added mutable attribute view for mesh vertex/face/edge attributes.

### Changed

* Default Mesh vertex, face, edge attributes are no longer copied and stored explicitly per vertex, face, edge, repesctively.
* Updating default attributes now only changes the corresponding default attribute dict.
* Updated `mesh_quads_to_triangles` to copy only customised face attributes onto newly created faces.
* Fixed bug in `compas.geometry.is_point_in_circle`.
* Fixed bug in `compas.geometry.is_polygon_convex`.
* Fixed bug in `compas.geometry.Polygon.is_convex`.
* Renamed `compas.datastructures.Mesh.has_vertex` to `compas.datastructures.Mesh.is_vertex`.
* Renamed `compas.datastructures.Mesh.has_face` to `compas.datastructures.Mesh.is_face`.
* Split `compas.datastructures.Mesh.has_edge` into `compas.datastructures.Mesh.is_edge` and `compas.datastructures.Mesh.is_halfedge`.

### Removed

* Removed `compas.datastructures.mesh.Mesh.get_any_vertex`.
* Removed `compas.datastructures.mesh.Mesh.get_any_face`.
* Removed `compas.datastructures.mesh.Mesh.get_any_edge`.
* Removed `compas.datastructures.mesh.Mesh.get_vertex_attribute`.
* Removed `compas.datastructures.mesh.Mesh.get_vertex_attributes`.
* Removed `compas.datastructures.mesh.Mesh.get_vertices_attribute`.
* Removed `compas.datastructures.mesh.Mesh.get_vertices_attributes`.
* Removed `compas.datastructures.mesh.Mesh.get_edge_attribute`.
* Removed `compas.datastructures.mesh.Mesh.get_edge_attributes`.
* Removed `compas.datastructures.mesh.Mesh.get_edges_attribute`.
* Removed `compas.datastructures.mesh.Mesh.get_edges_attributes`.
* Removed `compas.datastructures.mesh.Mesh.get_face_attribute`.
* Removed `compas.datastructures.mesh.Mesh.get_face_attributes`.
* Removed `compas.datastructures.mesh.Mesh.get_faces_attribute`.
* Removed `compas.datastructures.mesh.Mesh.get_faces_attributes`.
* Removed `compas.datastructures.mesh.Mesh.set_vertex_attribute`.
* Removed `compas.datastructures.mesh.Mesh.set_vertex_attributes`.
* Removed `compas.datastructures.mesh.Mesh.set_vertices_attribute`.
* Removed `compas.datastructures.mesh.Mesh.set_vertices_attributes`.
* Removed `compas.datastructures.mesh.Mesh.set_edge_attribute`.
* Removed `compas.datastructures.mesh.Mesh.set_edge_attributes`.
* Removed `compas.datastructures.mesh.Mesh.set_edges_attribute`.
* Removed `compas.datastructures.mesh.Mesh.set_edges_attributes`.
* Removed `compas.datastructures.mesh.Mesh.set_face_attribute`.
* Removed `compas.datastructures.mesh.Mesh.set_face_attributes`.
* Removed `compas.datastructures.mesh.Mesh.set_faces_attribute`.
* Removed `compas.datastructures.mesh.Mesh.set_faces_attributes`.
* Removed `print` statement from curvature module.

## [0.13.3] 2020-01-10

### Added

* `compas_rhino.artists.ShapeArtist` as base artist for all shape artists.
* Added `layer`, `name`, `color` attributes to `compas_rhino.artists.PrimitiveArtist`.
* Added `layer`, `name` attributes to `compas_rhino.artists.ShapeArtist`.
* Added `layer`, `name` attributes to `compas_rhino.artists.MeshArtist`.
* Added `clear_layer` method to `compas_rhino.artists.PrimitiveArtist`.
* Added `clear_layer` method to `compas_rhino.artists.ShapeArtist`.
* Added `clear_layer` method to `compas_rhino.artists.MeshArtist`.

### Changed

* Renamed `compas.utilities.maps.geometric_key2` to `geometric_key_xy`.
* Fixed bug in mirror functions.
* Fixed mirroring tests.
* Moved `BaseMesh`, `matrices`, `operations` to `compas.datastructures.mesh.core`.
* Added `transform` and `transformed` (and others) to `Mesh`.

### Removed

* `compas_rhino.artists.BoxArtist`
* Removed `layer` attribute from `compas_rhino.artists.Artist`.
* Removed `clear_layer` method from `compas_rhino.artists.Artist`.

## [0.13.2] 2020-01-06

### Added

* File reading functions for ascii files in `compas.files` has moved from the individual reader classes to a new parent class, `BaseReader`.

### Changed

* Rebased `compas_rhino.artists.MeshArtist` on new-style artist `compas_rhino.artists.Artist`.
* Renamed `compas_rhino.artists.MeshArtist.defaults` to `compas_rhino.artists.MeshArtist.settings`.
* Changed usage of (nonexisting) `compas_rhino.get_object` to `compas_rhino.get_objects`.
* Integrated vertex, face, edge mixins into `compas_rhino.artists.MeshArtist`.
* Integrated vertex, edge mixins into `compas_rhino.artists.NetworkArtist`.
* Rebased `compas_rhino.artists.VolMeshArtist` on `compas_rhino.artists.MeshArtist`.

### Removed

## [0.13.0] 2019-12-16

### Added

* Added DOI to bibtex entry.
* Added conversion for old mesh JSON data.

### Changed

* Indirectly changed mesh serialization to JSON (by changing key conversion and moving conversion into JSON methods).
* Moved conversion of int keys of mesh data to strings for json serialization to from/to json.
* Moved from/to methods for mesh into mesh definition.
* Subdivision algorithms use fast mesh copy.

### Removed

* Support for non-integer vertex and face identifiers in mesh.

## [0.12.4] 2019-12-11

### Added

### Changed

### Removed

## [0.12.3] 2019-12-11

### Added

* Added `mesh_subdivide_frames` to `compas.datastructures.subdivision`

### Changed

### Removed

## [0.12.2] 2019-12-11

### Added

* Added `intersection_segment_polyline` to `compas.geometry.intersections`
* Added `intersection_segment_polyline_xy` to `compas.geometry.intersections`
* Added `from_sides_and_radius` to `compas.geometry.Polygon`

### Changed

* Reworked docstrings of methods in `compas.geometry.queries`
* Set default `tol` to `1e-6` in `compas.geometry.queries`

### Removed

## [[0.12.1] 2019-12-10] 2019-12-10

### Added

* Added inherited methods to class docs.
* Added data structure mixins to the docs.
* Added `data` and `from_data` to `compas.geometry.Polyhedron`
* Added explicit support for collections to `compas_blender`

### Changed

* Bottom face of cylinder shape should be flipped.
* Face reading mechanism of OFF reader.
* `compas.geometry.Box` is now centred at origin by default.

### Removed

* Removed `compas.remote` because it does not provide an advatage over `compas.rpc`.

## [[0.11.4] 2019-11-26] 2019-11-26

### Added

* Added `compas_rhino.etoforms.ImageForm`.
* Added `doc8` as dev requirement.

### Changed

* Changed `compas_rhino.install_plugin` to use only the plugin name, w/o the GUID.
* Changed `iterable_like` to prevent exhausting generators passed as targets.

### Removed

* Removed `compas_rhino.ui.Controller`.
* Removed `compas_rhino.ui.Button`.

## [[0.11.2] 2019-11-19] 2019-11-19

### Added

* Added factory methods for `compas_rhino.artists._Artist`

### Changed

* Set `compas_rhino.artists.FrameArtist` layer clear to false by default.
* Wrapped internals of RPC dispatch method in try-except to catch any import problems and report back on the client side.
* Stopping of HTTP server (`compas.remote`) is now handled properly through separate thread.
* Fixed mutable init parameters of `RobotModel`
* Fixed bug in `mesh_quads_to_triangles` that caused face data to be deleted even when not necessary.
* Switched to `compas.geometry.KDTree` as fallback for `scipy.spatial.cKDTree` instead of Rhino `RTree` because it currently fails.

### Removed

## [0.11.0] 2019-11-09

### Added

* Added `iterable_like` to `compas.utilities.itertools_`
* Added `compas.geometry.icp_numpy` for pointcloud alignment using ICP.
* Added RPC command-line utility: `$ compas_rpc {start|stop} [--port PORT]`
* Added `__version__` to `compas_plotters`.
* Added `compas_plotters` to `.bumpversion.cfg`.
* Added `Colormap` to `compas.utilities`.
* Added `is_line_line_colinear()` to `compas.geometry`
* Added link to Github wiki for devguide.
* Added pointcloud alignment example to docs.
* Show git hash on `compas.__version__` if installed from git.
* Added `autopep8` to dev requirements.
* Added methods `add_joint` and `add_link` to `RobotModel`
* Added support for geometric primitives to JSON data encoder and decoder.
* Added support for `data` to all geometric primitives.

### Changed

* Docs are only deployed to github pages for tagged commits.
* Fixing printing issue with `compas.geometry.Quarternion` in ironPython.
* Fixed a missing import in `compas.geometry.Polygon`.
* Removed unused imports in `compas.geometry.Polyline`.
* Adjusted `compas.geometry.Quarternion.conjugate()` to in-place change, added `compas.geometry.Quarternion.conjugated()` instead which returns a new quarternion object.
* Fixed `rotation` property of `Transformation`.
* Simplified plugin installation (use plugin name only, without GUID).
* Bind RPC server to `0.0.0.0` instead of `localhost`.
* Fixed different argument naming between Rhino5 and Rhino6 of `rs.LayerVisible()` in `compas_rhino.utilities.objects`.

### Removed

## [0.10.0] 2019-10-28

### Added

* Added method for computing the determinant of the matrix of a transformation `compas.geometry.Transformation.determinant`.
* Added method for transposing (the matrix of) a transformation in-place `compas.geometry.Transformation.transpose`.
* Added method creating a transposed copy of a transformation `compas.geometry.Transformation.transposed`.
* Added method for invertig (the matrix of) a transformation in-place `compas.geometry.Transformation.invert`.
* Added `compas.geometry.Transformation.inverted` as an alias for `compas.geometry.Transformation.inverse`.
* Added method creating a copy of a transformation instance with a given transformation concatenated `compas.geometry.Transformation.concatenated`.
* Added method `to_vertices_and_faces` to all the classes inheriting from `compas.geometry.Shape` to create a `Mesh` representation of them.

### Changed

* Changed `compas.geometry.Transformation.inverse` to return an inverted copy of the transformation.
* Changed `compas.geometry.Transformation.decompose` to `compas.geometry.Transformation.decomposed`.
* Changed `compas.geometry.Transformation.concatenate` to add another transformation to the transformation instance.

### Removed

## [0.9.1] 2019-10-28

### Added

* Added `compas.geometry.Point.transform_collection` and `compas.geometry.Point.transformed_collection`.
* Added `compas.geometry.Vector.transform_collection` and `compas.geometry.Vector.transformed_collection`.
* Added `compas.geometry.Line.transform_collection` and `compas.geometry.Line.transformed_collection`.
* Added support for new Python plugin location for Rhino 6.0 on Mac.
* Added `compas.geometry.bestfit_frame_numpy`

### Changed

* Fixed transformation of start and end point of `compas.geometry.Line` to update the point objects in place.
* Fixed return value of `compas.numerical.pca_numpy` to return mean not as nested list.

### Removed

## [0.9.0] 2019-10-21

### Added

* Added `matrix_change_basis`, `Transformation.change_basis`
* Added `matrix_from_frame_to_frame`
* Added non-numpy versions of `global_coords`, `local_coords`
* Added static method `Frame.local_to_local_coords`
* Added `__getitem__`, `__setitem__` and `__eq__` to `Quaternion`
* Added `Vector.scaled` and `Vector.unitized`
* Added `transform_frames` and respective helper functions `dehomogenize_and_unflatten_frames`, `homogenize_and_flatten_frames`
* Added `transform_frames_numpy` and respective helper functions `dehomogenize_and_unflatten_frames_numpy`, `homogenize_and_flatten_frames_numpy`

### Changed

* Renamed `global_coords_numpy` and `local_coords_numpy` to `local_to_world_coords_numpy` and `world_to_local_coords_numpy`.
* Changed parameters `origin` `uvw` of `local_to_world_coords_numpy` and `world_to_local_coords_numpy` to `frame`.
* Fixed some returns of `Frame` and `Rotation` to use `Vector` or `Quaternion`
* Renamed methods `Frame.represent_point/vector/frame_in_global_coordinates` and `Frame.represent_point/vector/frame_in_local_coordinates` to `Frame.to_local_coords` and `Frame.to_world_coords`.

### Removed

## [0.8.1] 2019-10-01

### Added

### Changed

* Fixed unguarded import of `numpy` based transformations in mesh package.

### Removed

## [0.8.0] 2019-10-01

### Added

* Added test section for `compas.geometry.transformations`
* Added `tol` parameter to `queries.is_colinear`
* Added compas rhino installer for Rhino Mac 6.0 `compas_rhino.__init__`.
* Added oriented bounding box for meshes `compas.datastructures.mesh_oriented_bounding_box_numpy`.
* Added full testing functions for `compas.datastructures.mesh`
* Added `draw_mesh` to `compas_ghpython.artists.MeshArtist`

### Changed

* Generate sphinx documentation from markdown files in repo root for top level sections.
* Merged `compas.geometry.xforms` into `compas.geometry.transformations`
* Fixed `AttributeError: 'Mesh' object has no attribute 'neighbors'`
* Fixed Key error with `Mesh.boundary()`
* Extended `offset_polygon` and `offset_polyline` to handle colinear segments
* Fixed unsorted mesh vertex coordinates `xyz` in `compas_viewers.viewer.MeshView`
* Changed stderr parameter from STDOUT to PIPE in `compas.rpc.Proxy` for Rhino Mac 6.0.
* Fixed import of `delaunay_from_points` in `Mesh.from_points`.
* More control over drawing of text labels in Rhino.
* Extension of `face_vertex_descendant` and `face_vertex_ancestor` in `Mesh`.
* Changed the name and meaning of the parameter `oriented` in the function `Mesh.edges_on_boundary`.
* Add `axis` and `origin` defaults to `compas.robots.Joint`
* Unified vertices and face import order for .obj files with python2 and 3
* Changed python interpreter selection (e.g. RPC calls) to fallback to `python` if `pythonw` is not present on the system
* Fixed `compas_ghpython.artists.MeshArtist` to support ngons.
* Deprecate the method `draw` of `compas_ghpython.artists.MeshArtist` in favor of `draw_mesh`.
* Fix icosahedron generation
* Examples in docs/rhino updated to work with current codebase
* Callbacks tutorial updated to work with current codebase
* Base geometric primitives on `compas.geometry.Primitive` and `compas.geometry.Shape`
* Separated `numpy` based tranformations into separate module.

### Removed

* Removed `compas_viewers` to separate repo.
* Removed `compas_hpc` to separate repo.

## [0.7.2] 2019-08-09

### Added

* Added `compas_rhino.geometry.RhinoGeometry` to the docs.
* Added `compas.remote.services`.
* Added `compas.remote.services.network.py` service for handling requests for a browser-based network viewer.
* Possibility to call forward_kinematics on `compas.robots.RobotModel`
* Added `compas.set_precision` function for the setting the global precision used by COMPAS as a floating point number.

### Changed

* Fix mesh genus in `compas.datastructures`.
* Fixed missing import in `compas_rhino.geometry`.
* Removed circular imports from `compas_rhino.geometry`.
* Fix duplicate hfkeys in `compas.datastructures.volmesh.halffaces_on_boundary`.
* Moved `compas.remote.service.py` to `compas.remote.services.default.py`.
* Removed processing of face keys from data getter and setter in `compas.datastructures.Network`.
* Using `SimpleHTTPRequestHandler` instead of `BaseHTTPRequestHandler` to provide basic support for serving files via `GET`.
* Mesh mapping on surface without creating new mesh to keep attributes in `compas_rhino.geometry.surface.py`.
* Moving functionality from `compas_fab.artists.BaseRobotArtist` to `compas.robots.RobotModel`
* Fix exception of null-area polygon of centroid polygon in `compas.geometry.average.py`.
* Fix loss of precision during mesh welding in `compas.datastructures.mesh_weld`.

### Removed

## [0.7.1] 2019-06-29

### Added

### Changed

* Include `compas_plotters` and `compas_viewers` in the build instructions.
* Moved import of `subprocess` to Windows-specific situations.
* Fixed document functions failing when document name is `None`.
* Downgraded `numpy` requirements.
* Loosened `scipy` requirements.
* Default Python to `pythonw`.

### Removed

## [0.7.0] 2019-06-27

### Added

* Added filter shorthand for selecting OBJ, JSON files in Rhino.
* Added `compas_plotters`
* Added `compas_viewers`
* Added `compas_rhino.draw_circles` and the equivalent Artist method
* Add class functions to `compas.datastructures.VolMesh`.
* Added `face_neighborhood` class function to `compas.datastructures.Mesh`.
* Added `get_face_attributes_all` to `compas.datastructures._mixins.attributes`.
* Added `get_faces_attributes_all` to `compas.datastructures._mixins.attributes`.
* Added `compas.remote` package for making HTTP based Remote Procedure Calls.

### Changed

* Restructure halffaces as lists in `compas.datastructures.VolMesh`.
* Correctly handle `python-net` module presence during IronPython imports.
* Switched to `compas.IPY` check instead of `try-except` for preventing non IronPython friendly imports.
* Changed installation of compas packages to Rhino to support non-admin user accounts on Windows.
* Copy facedata in `mesh_quads_to_triangles`
* Added non-imported service for `compas.remote` for starting the subprocess that runs the server.

### Removed

* Removed `compas.plotters`
* Removed `compas.viewers`

## [0.6.2] 2019-04-30

### Added

### Changed

* Based mesh drawing for Rhino on RhinoCommon rather than Rhinoscriptsyntax.
* Fixed mesh drawing for Rhino 6

### Removed

## [0.6.1] 2019-04-29

### Added

### Changed

* Fixed bug in RPC. The services cannot have a `pass` statement as class body.

### Removed

## [0.6.0] 2019-04-29

### Added

* Added `center` property getter to `compas.geometry.Cirle` primitive
* Add `astar_shortest_path` to `compas.topology.traversal`.

### Changed

* Updated configuration instructions for Blender.
* Changed naming convention for drawing functions from `xdraw_` to `draw_`.
* Changed mesh drawing in Rhino to use separate mesh vertices per face. This makes the mesh look more "as expected" in *Shaded* view.

### Removed

* Removed support for Python 3.5.x by setting the minimum requirements for Numpy and Scipy to `1.16` and `1.2`, respectively.

## [0.5.2] 2019-04-12

### Added

* Added `draw_polylines` to `compas_rhino.artists.Artist`.
* Added `color` argument to `compas_rhino.artists.MeshArtist.draw_mesh`.
* Added named colors to `compas.utilities.colors.py`.

### Changed

* Fix `mesh_uv_to_xyz` in `RhinoSurface`.
* Fix 'mesh_weld' and 'meshes_join_and_weld' against consecutive duplicates in face vertices.
* Fix setting of environment variables in `System.Diagnostics.Process`-based subprocess for `XFunc` and `RPC`.
* Fix `XFunc` on RhinoMac.
* Fix `trimesh_subdivide_loop` from `compas.datastructures`.
* Changed Numpy and Scipy version requirements to allow for Python 3.5.x.

### Removed

* Removed `mixing.py` from `compas.utilities`.
* Removed `singleton.py` from `compas.utilities`.
* Removed `xscript.py` from `compas.utilities`.
* Removed `sorting.py` from `compas.utilities`.
* Removed `names.py` from `compas.utilities`.
* Removed `xfunc.py` from `compas_rhino.utilities`, use `compas.utilities.XFunc` instead.

## [0.5.1] 2019-03-25

### Added

### Changed

* Fix `XFunc` and `RPC` environment activation.
* Fix exception on Rhino Mac.
* Fix missing import on `compas_rhino.geometry`.
* Fix `compas.geometry.offset_polygon`.
* Fix installation for Rhino, related to implicit import of `matplotlib`.

### Removed

## [0.5.0] 2019-03-15

### Added

* Add `Circle` and `Sphere` primitives to `compas.geometry`.
* Add functions to `Plane` and `Box` primitives.
* Add functions to `compas_rhino` curve: `length` and `is_closed`.
* Add functions to `compas_rhino` surface: `kinks`, `closest_point`, `closest_point_on_boundaries`, and functions for mapping/remapping between XYZ and UV(0) spaces based on surface's parametrization (`point_xyz_to_uv`, `point_uv_to_xyz`, `line_uv_to_xyz`, `polyline_uv_to_xyz`, `mesh_uv_to_xyz`)
* Add `is_scalable` to `compas.robots.Joint`.

### Changed

* Fix exception in `Plane.transform`.
* Fix installer to remove old symlinks.
* Fix RPC proxy server.

## [0.4.22] 2019-03-05

### Added

* Add pretty print option to JSON formatter.
* Add remeshing based on `triangle`.
* Add compatibility with ETO forms to `compas_rhino` edge modifiers.

## [0.4.21] 2019-03-04

### Changed

* Fix import in `compas_rhino` vertex modifiers.

## [0.4.20] 2019-03-04

### Removed

* Remove `download_image_from_remote` utility function.

## [0.4.12] 2019-03-04

### Changed

* Small fixes on Rhino forms support.

## [0.4.11] 2019-03-03

### Added

* New function to join network edges into polylines: `network_polylines`.
* New mesh functions: `mesh_offset`, `mesh_thicken`, `mesh_weld` and `meshes_join_and_weld`.
* New mesh functions: `face_skewness`, `face_aspect_ratio`, `face_curvature` and `vertex_curvature`.
* New functions to get disconnected elements of  `Mesh`: `mesh_disconnected_vertices`, `mesh_disconnected_faces`, `mesh_explode`.
* New functions to get disconnected elements of  `Network`: `network_disconnected_vertices`, `network_disconnected_edges`, `network_explode`.
* Add statistics utility functions: `average`, `variance`, `standard_deviation`.
* Add `binomial_coefficient` function.
* Add option to create `Network` and `Mesh` from dictionaries of vertices and faces.
* Add `face_adjacency_vertices` to `Mesh`
* Add optional prefix to the rhino name attribute processor
* Add `mesh_move_vertices` to `compas_rhino`.
* Add support for relative mesh references in URDF.

### Changed

* Fix mesh centroid and mesh normal calculation.
* Refactor of drawing functions in `compas_blender`.
* Fix material creation in `compas_blender`.
* New default for subdivision: `catmullclark`.

## [0.4.9] 2019-02-10

### Added

* New class methods for `Polyhedron`: `from_platonicsolid` and `from_vertices_and_faces`.
* Constrained and conforming Delaunay triangulations based on Triangle.
* Predicate-based filtering of vertices and edges.
* `mesh.geometry`for geometry-specific functions.
* `trimesh_face_circle` in `mesh.geometry`.

### Changed

* Fix exception in `angle_vectors_signed` if vectors aligned
* Fix exception in `Polyline.point`
* Update Rhino installation merging Win32 and Mac implementations and defaulting the bootstrapper to the active python even if no CONDA environment is active during install.

### Removed

* Bound mesh operations.

## [0.4.8] 2019-01-28

### Added

* Curve tangent at parameter.
* Box shape.
* Numpy-based mesh transformations.
* Option to share axes among plotters.<|MERGE_RESOLUTION|>--- conflicted
+++ resolved
@@ -26,11 +26,8 @@
 * Changed `compas.geometry.NurbsSurface.v_isocurve` to `isocurve_v`.
 * Changed `compas.brep.Brep.from_step_file` to `from_step`.
 * Moved `compas.brep` to `compas.geometry.brep`.
-<<<<<<< HEAD
 * Updated `compas-actions.docs` workflow to `v3`.
-=======
 * `Artists` classes are renamed to `SceneObject` classes and now under `compas.scene`, `compas_rhino.scene`, `compas_ghpython.scene`, `compas_blender.scene`.
->>>>>>> f2b2bab0
 
 
 ### Removed
