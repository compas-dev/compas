# Changelog

All notable changes to this project will be documented in this file.

The format is based on [Keep a Changelog](https://keepachangelog.com/en/1.0.0/),
and this project adheres to [Semantic Versioning](https://semver.org/spec/v2.0.0.html).

## Unreleased

### Added

- Added `compas.geometry.icp_numpy` for pointcloud alignment using ICP.
- Added RPC command-line utility: `$ compas_rpc {start|stop} [port]`
- Added `__version__` to `compas_plotters`.
- Added `compas_plotters` to `.bumpversion.cfg`.
- Added `Colormap` to `compas.utilities`.
- Added `is_line_line_colinear()` to `compas.geometry`
- Added link to Github wiki for devguide.
- Added pointcloud alignment example to docs.
- Show git hash on `compas.__version__` if installed from git.
- Added `autopep8` to dev requirements.
<<<<<<< HEAD
- Added methods `add_joint` and `add_link` to `RobotModel` 
=======
- Added support for geometric primitives to JSON data encoder and decoder.
- Added support for `data` to all geometric primitives.
>>>>>>> c1ffdcbe

### Changed

- Fixing printing issue with `compas.geometry.Quarternion` in ironPython.
- Fixed a missing import in `compas.geometry.Polygon`.
- Removed unused imports in `compas.geometry.Polyline`.
- Adjusted `compas.geometry.Quarternion.conjugate()` to in-place change, added `compas.geometry.Quarternion.conjugated()` instead which returns a new quarternion object.
- Fixed `rotation` property of `Transformation`.
- Simplified plugin installation (use plugin name only, without GUID).
- Bind RPC server to `0.0.0.0` instead of `localhost`.
- Fixed different argument naming between Rhino5 and Rhino6 of `rs.LayerVisible()` in `compas_rhino.utilities.objects`.

### Removed

## [0.10.0] 2019-10-28

### Added

- Added method for computing the determinant of the matrix of a transformation `compas.geometry.Transformation.determinant`.
- Added method for transposing (the matrix of) a transformation in-place `compas.geometry.Transformation.transpose`.
- Added method creating a transposed copy of a transformation `compas.geometry.Transformation.transposed`.
- Added method for invertig (the matrix of) a transformation in-place `compas.geometry.Transformation.invert`.
- Added `compas.geometry.Transformation.inverted` as an alias for `compas.geometry.Transformation.inverse`.
- Added method creating a copy of a transformation instance with a given transformation concatenated `compas.geometry.Transformation.concatenated`.
- Added method `to_vertices_and_faces` to all the classes inheriting from `compas.geometry.Shape` to create a `Mesh` representation of them.

### Changed

- Changed `compas.geometry.Transformation.inverse` to return an inverted copy of the transformation.
- Changed `compas.geometry.Transformation.decompose` to `compas.geometry.Transformation.decomposed`.
- Changed `compas.geometry.Transformation.concatenate` to add another transformation to the transformation instance.

### Removed


## [0.9.1] 2019-10-28

### Added

- Added `compas.geometry.Point.transform_collection` and `compas.geometry.Point.transformed_collection`.
- Added `compas.geometry.Vector.transform_collection` and `compas.geometry.Vector.transformed_collection`.
- Added `compas.geometry.Line.transform_collection` and `compas.geometry.Line.transformed_collection`.
- Added support for new Python plugin location for Rhino 6.0 on Mac.
- Added `compas.geometry.bestfit_frame_numpy`

### Changed

- Fixed transformation of start and end point of `compas.geometry.Line` to update the point objects in place.
- Fixed return value of `compas.numerical.pca_numpy` to return mean not as nested list.

### Removed


## [0.9.0] 2019-10-21

### Added

- Added `matrix_change_basis`, `Transformation.change_basis`
- Added `matrix_from_frame_to_frame`
- Added non-numpy versions of `global_coords`, `local_coords`
- Added static method `Frame.local_to_local_coords`
- Added `__getitem__`, `__setitem__` and `__eq__` to `Quaternion`
- Added `Vector.scaled` and `Vector.unitized`
- Added `transform_frames` and respective helper functions `dehomogenize_and_unflatten_frames`, `homogenize_and_flatten_frames`
- Added `transform_frames_numpy` and respective helper functions `dehomogenize_and_unflatten_frames_numpy`, `homogenize_and_flatten_frames_numpy`

### Changed

- Renamed `global_coords_numpy` and `local_coords_numpy` to `local_to_world_coords_numpy` and `world_to_local_coords_numpy`.
- Changed parameters `origin` `uvw` of `local_to_world_coords_numpy` and `world_to_local_coords_numpy` to `frame`.
- Fixed some returns of `Frame` and `Rotation` to use `Vector` or `Quaternion`
- Renamed methods `Frame.represent_point/vector/frame_in_global_coordinates` and `Frame.represent_point/vector/frame_in_local_coordinates` to `Frame.to_local_coords` and `Frame.to_world_coords`.

### Removed

## [0.8.1] 2019-10-01

### Added

### Changed

- Fixed unguarded import of `numpy` based transformations in mesh package.

### Removed


## [0.8.0] 2019-10-01

### Added

- Added test section for `compas.geometry.transformations`
- Added `tol` parameter to `queries.is_colinear`
- Added compas rhino installer for Rhino Mac 6.0 `compas_rhino.__init__`.
- Added oriented bounding box for meshes `compas.datastructures.mesh_oriented_bounding_box_numpy`.
- Added full testing functions for `compas.datastructures.mesh`
- Added `draw_mesh` to `compas_ghpython.artists.MeshArtist`

### Changed

- Generate sphinx documentation from markdown files in repo root for top level sections.
- Merged `compas.geometry.xforms` into `compas.geometry.transformations`
- Fixed `AttributeError: 'Mesh' object has no attribute 'neighbors'`
- Fixed Key error with `Mesh.boundary()`
- Extended `offset_polygon` and `offset_polyline` to handle colinear segments
- Fixed unsorted mesh vertex coordinates `xyz` in `compas_viewers.viewer.MeshView`
- Changed stderr parameter from STDOUT to PIPE in `compas.rpc.Proxy` for Rhino Mac 6.0.
- Fixed import of `delaunay_from_points` in `Mesh.from_points`.
- More control over drawing of text labels in Rhino.
- Extension of `face_vertex_descendant` and `face_vertex_ancestor` in `Mesh`.
- Changed the name and meaning of the parameter `oriented` in the function `Mesh.edges_on_boundary`.
- Add `axis` and `origin` defaults to `compas.robots.Joint`
- Unified vertices and face import order for .obj files with python2 and 3
- Changed python interpreter selection (e.g. RPC calls) to fallback to `python` if `pythonw` is not present on the system
- Fixed `compas_ghpython.artists.MeshArtist` to support ngons.
- Deprecate the method `draw` of `compas_ghpython.artists.MeshArtist` in favor of `draw_mesh`.
- Fix icosahedron generation
- Examples in docs/rhino updated to work with current codebase
- Callbacks tutorial updated to work with current codebase
- Base geometric primitives on `compas.geometry.Primitive` and `compas.geometry.Shape`
- Separated `numpy` based tranformations into separate module.

### Removed

- Removed `compas_viewers` to separate repo.
- Removed `compas_hpc` to separate repo.

## [0.7.2] 2019-08-09

### Added

- Added `compas_rhino.geometry.RhinoGeometry` to the docs.
- Added `compas.remote.services`.
- Added `compas.remote.services.network.py` service for handling requests for a browser-based network viewer.
- Possibility to call forward_kinematics on `compas.robots.RobotModel`
- Added `compas.set_precision` function for the setting the global precision used by COMPAS as a floating point number.

### Changed

- Fix mesh genus in `compas.datastructures`.
- Fixed missing import in `compas_rhino.geometry`.
- Removed circular imports from `compas_rhino.geometry`.
- Fix duplicate hfkeys in `compas.datastructures.volmesh.halffaces_on_boundary`.
- Moved `compas.remote.service.py` to `compas.remote.services.default.py`.
- Removed processing of face keys from data getter and setter in `compas.datastructures.Network`.
- Using `SimpleHTTPRequestHandler` instead of `BaseHTTPRequestHandler` to provide basic support for serving files via `GET`.
- Mesh mapping on surface without creating new mesh to keep attributes in `compas_rhino.geometry.surface.py`.
- Moving functionality from `compas_fab.artists.BaseRobotArtist` to `compas.robots.RobotModel`
- Fix exception of null-area polygon of centroid polygon in `compas.geometry.average.py`.
- Fix loss of precision during mesh welding in `compas.datastructures.mesh_weld`.

### Removed

## [0.7.1] 2019-06-29

### Added

### Changed

- Include `compas_plotters` and `compas_viewers` in the build instructions.
- Moved import of `subprocess` to Windows-specific situations.
- Fixed document functions failing when document name is `None`.
- Downgraded `numpy` requirements.
- Loosened `scipy` requirements.
- Default Python to `pythonw`.

### Removed


## [0.7.0] 2019-06-27

### Added

- Added filter shorthand for selecting OBJ, JSON files in Rhino.
- Added `compas_plotters`
- Added `compas_viewers`
- Added `compas_rhino.draw_circles` and the equivalent Artist method
- Add class functions to `compas.datastructures.VolMesh`.
- Added `face_neighborhood` class function to `compas.datastructures.Mesh`.
- Added `get_face_attributes_all` to `compas.datastructures._mixins.attributes`.
- Added `get_faces_attributes_all` to `compas.datastructures._mixins.attributes`.
- Added `compas.remote` package for making HTTP based Remote Procedure Calls.

### Changed

- Restructure halffaces as lists in `compas.datastructures.VolMesh`.
- Correctly handle `python-net` module presence during IronPython imports.
- Switched to `compas.IPY` check instead of `try-except` for preventing non IronPython friendly imports.
- Changed installation of compas packages to Rhino to support non-admin user accounts on Windows.
- Copy facedata in `mesh_quads_to_triangles`
- Added non-imported service for `compas.remote` for starting the subprocess that runs the server.

### Removed

- Removed `compas.plotters`
- Removed `compas.viewers`

## [0.6.2] 2019-04-30

### Added

### Changed

- Based mesh drawing for Rhino on RhinoCommon rather than Rhinoscriptsyntax.
- Fixed mesh drawing for Rhino 6

### Removed


## [0.6.1] 2019-04-29

### Added

### Changed

- Fixed bug in RPC. The services cannot have a `pass` statement as class body.

### Removed


## [0.6.0] 2019-04-29

### Added

- Added `center` property getter to `compas.geometry.Cirle` primitive
- Add `astar_shortest_path` to `compas.topology.traversal`.

### Changed

- Updated configuration instructions for Blender.
- Changed naming convention for drawing functions from `xdraw_` to `draw_`.
- Changed mesh drawing in Rhino to use separate mesh vertices per face. This makes the mesh look more "as expected" in *Shaded* view.

### Removed

- Removed support for Python 3.5.x by setting the minimum requirements for Numpy and Scipy to `1.16` and `1.2`, respectively.

## [0.5.2] 2019-04-12

### Added

- Added `draw_polylines` to `compas_rhino.artists.Artist`.
- Added `color` argument to `compas_rhino.artists.MeshArtist.draw_mesh`.
- Added named colors to `compas.utilities.colors.py`.

### Changed

- Fix `mesh_uv_to_xyz` in `RhinoSurface`.
- Fix 'mesh_weld' and 'meshes_join_and_weld' against consecutive duplicates in face vertices.
- Fix setting of environment variables in `System.Diagnostics.Process`-based subprocess for `XFunc` and `RPC`.
- Fix `XFunc` on RhinoMac.
- Fix `trimesh_subdivide_loop` from `compas.datastructures`.
- Changed Numpy and Scipy version requirements to allow for Python 3.5.x.

### Removed

- Removed `mixing.py` from `compas.utilities`.
- Removed `singleton.py` from `compas.utilities`.
- Removed `xscript.py` from `compas.utilities`.
- Removed `sorting.py` from `compas.utilities`.
- Removed `names.py` from `compas.utilities`.
- Removed `xfunc.py` from `compas_rhino.utilities`, use `compas.utilities.XFunc` instead.

## [0.5.1] 2019-03-25

### Added

### Changed

- Fix `XFunc` and `RPC` environment activation.
- Fix exception on Rhino Mac.
- Fix missing import on `compas_rhino.geometry`.
- Fix `compas.geometry.offset_polygon`.
- Fix installation for Rhino, related to implicit import of `matplotlib`.

### Removed

## [0.5.0] 2019-03-15

### Added

- Add `Circle` and `Sphere` primitives to `compas.geometry`.
- Add functions to `Plane` and `Box` primitives.
- Add functions to `compas_rhino` curve: `length` and `is_closed`.
- Add functions to `compas_rhino` surface: `kinks`, `closest_point`, `closest_point_on_boundaries`, and functions for mapping/remapping between XYZ and UV(0) spaces based on surface's parametrization (`point_xyz_to_uv`, `point_uv_to_xyz`, `line_uv_to_xyz`, `polyline_uv_to_xyz`, `mesh_uv_to_xyz`)
- Add `is_scalable` to `compas.robots.Joint`.

### Changed

- Fix exception in `Plane.transform`.
- Fix installer to remove old symlinks.
- Fix RPC proxy server.

## [0.4.22] 2019-03-05

### Added

- Add pretty print option to JSON formatter.
- Add remeshing based on `triangle`.
- Add compatibility with ETO forms to `compas_rhino` edge modifiers.

## [0.4.21] 2019-03-04

### Changed

- Fix import in `compas_rhino` vertex modifiers.

## [0.4.20] 2019-03-04

### Removed

- Remove `download_image_from_remote` utility function.

## [0.4.12] 2019-03-04

### Changed

- Small fixes on Rhino forms support.

## [0.4.11] 2019-03-03

### Added

- New function to join network edges into polylines: `network_polylines`.
- New mesh functions: `mesh_offset`, `mesh_thicken`, `mesh_weld` and `meshes_join_and_weld`.
- New mesh functions: `face_skewness`, `face_aspect_ratio`, `face_curvature` and `vertex_curvature`.
- New functions to get disconnected elements of  `Mesh`: `mesh_disconnected_vertices`, `mesh_disconnected_faces`, `mesh_explode`.
- New functions to get disconnected elements of  `Network`: `network_disconnected_vertices`, `network_disconnected_edges`, `network_explode`.
- Add statistics utility functions: `average`, `variance`, `standard_deviation`.
- Add `binomial_coefficient` function.
- Add option to create `Network` and `Mesh` from dictionaries of vertices and faces.
- Add `face_adjacency_vertices` to `Mesh`
- Add optional prefix to the rhino name attribute processor
- Add `mesh_move_vertices` to `compas_rhino`.
- Add support for relative mesh references in URDF.

### Changed

- Fix mesh centroid and mesh normal calculation.
- Refactor of drawing functions in `compas_blender`.
- Fix material creation in `compas_blender`.
- New default for subdivision: `catmullclark`.

## [0.4.9] 2019-02-10

### Added

- New class methods for `Polyhedron`: `from_platonicsolid` and `from_vertices_and_faces`.
- Constrained and conforming Delaunay triangulations based on Triangle.
- Predicate-based filtering of vertices and edges.
- `mesh.geometry`for geometry-specific functions.
- `trimesh_face_circle` in `mesh.geometry`.

### Changed

- Fix exception in `angle_vectors_signed` if vectors aligned
- Fix exception in `Polyline.point`
- Update Rhino installation merging Win32 and Mac implementations and defaulting the bootstrapper to the active python even if no CONDA environment is active during install.

### Removed

- Bound mesh operations.

## [0.4.8] 2019-01-28

### Added

- Curve tangent at parameter.
- Box shape.
- Numpy-based mesh transformations.
- Option to share axes among plotters.<|MERGE_RESOLUTION|>--- conflicted
+++ resolved
@@ -19,12 +19,9 @@
 - Added pointcloud alignment example to docs.
 - Show git hash on `compas.__version__` if installed from git.
 - Added `autopep8` to dev requirements.
-<<<<<<< HEAD
 - Added methods `add_joint` and `add_link` to `RobotModel` 
-=======
 - Added support for geometric primitives to JSON data encoder and decoder.
 - Added support for `data` to all geometric primitives.
->>>>>>> c1ffdcbe
 
 ### Changed
 
