# Changelog

All notable changes to this project will be documented in this file.

The format is based on [Keep a Changelog](https://keepachangelog.com/en/1.0.0/),
and this project adheres to [Semantic Versioning](https://semver.org/spec/v2.0.0.html).

## Unreleased

### Added

- Added `compas.geometry.icp_numpy` for pointcloud alignment using ICP.
- Added RPC command-line utility: `$ compas_rpc {start|stop} [port]`
- Added `__version__` to `compas_plotters`.
- Added `compas_plotters` to `.bumpversion.cfg`.
- Added `Colormap` to `compas.utilities`.
- Added link to Github wiki for devguide.
- Added pointcloud alignment example to docs.
- Show git hash on `compas.__version__` if installed from git.
- Added `autopep8` to dev requirements.

### Changed

<<<<<<< HEAD
- Fixing printing issue with `compas.geometry.Quarternion` in ironPython.
- Fixed a missing import in `compas.geometry.Polygon`.
- Removed unused imports in `compas.geometry.Polyline`.
- Adjusted `compas.geometry.Quarternion.conjugate()` to in-place change, added `compas.geometry.Quarternion.cojugated()` instead which returns a new quarternion object.
- Fixed `rotation` property of `Transformation`.
- Simplified plugin installation (use plugin name only, without GUID).
=======
- Fixed printing issue with `compas.geometry.Quarternion` in ironPython
- Fixed a missing import in `compas.geometry.Polygon`
- Removed unused imports in `compas.geometry.Polyline`
- Adjusted `compas.geometry.Quarternion.conjugate()` to in-place change, added `compas.geometry.Quarternion.cojugated()` instead which returns a new quarternion object
- Fixed `rotation` property of `Transformation`
- Bind RPC server to `0.0.0.0` instead of `localhost`
>>>>>>> 6cfc36af

### Removed

## [0.10.0] 2019-10-28

### Added

- Added method for computing the determinant of the matrix of a transformation `compas.geometry.Transformation.determinant`.
- Added method for transposing (the matrix of) a transformation in-place `compas.geometry.Transformation.transpose`.
- Added method creating a transposed copy of a transformation `compas.geometry.Transformation.transposed`.
- Added method for invertig (the matrix of) a transformation in-place `compas.geometry.Transformation.invert`.
- Added `compas.geometry.Transformation.inverted` as an alias for `compas.geometry.Transformation.inverse`.
- Added method creating a copy of a transformation instance with a given transformation concatenated `compas.geometry.Transformation.concatenated`.
- Added method `to_vertices_and_faces` to all the classes inheriting from `compas.geometry.Shape` to create a `Mesh` representation of them.

### Changed

- Changed `compas.geometry.Transformation.inverse` to return an inverted copy of the transformation.
- Changed `compas.geometry.Transformation.decompose` to `compas.geometry.Transformation.decomposed`.
- Changed `compas.geometry.Transformation.concatenate` to add another transformation to the transformation instance.

### Removed


## [0.9.1] 2019-10-28

### Added

- Added `compas.geometry.Point.transform_collection` and `compas.geometry.Point.transformed_collection`.
- Added `compas.geometry.Vector.transform_collection` and `compas.geometry.Vector.transformed_collection`.
- Added `compas.geometry.Line.transform_collection` and `compas.geometry.Line.transformed_collection`.
- Added support for new Python plugin location for Rhino 6.0 on Mac.
- Added `compas.geometry.bestfit_frame_numpy`

### Changed

- Fixed transformation of start and end point of `compas.geometry.Line` to update the point objects in place.
- Fixed return value of `compas.numerical.pca_numpy` to return mean not as nested list.

### Removed


## [0.9.0] 2019-10-21

### Added

- Added `matrix_change_basis`, `Transformation.change_basis`
- Added `matrix_from_frame_to_frame`
- Added non-numpy versions of `global_coords`, `local_coords`
- Added static method `Frame.local_to_local_coords`
- Added `__getitem__`, `__setitem__` and `__eq__` to `Quaternion`
- Added `Vector.scaled` and `Vector.unitized`
- Added `transform_frames` and respective helper functions `dehomogenize_and_unflatten_frames`, `homogenize_and_flatten_frames`
- Added `transform_frames_numpy` and respective helper functions `dehomogenize_and_unflatten_frames_numpy`, `homogenize_and_flatten_frames_numpy`

### Changed

- Renamed `global_coords_numpy` and `local_coords_numpy` to `local_to_world_coords_numpy` and `world_to_local_coords_numpy`.
- Changed parameters `origin` `uvw` of `local_to_world_coords_numpy` and `world_to_local_coords_numpy` to `frame`.
- Fixed some returns of `Frame` and `Rotation` to use `Vector` or `Quaternion`
- Renamed methods `Frame.represent_point/vector/frame_in_global_coordinates` and `Frame.represent_point/vector/frame_in_local_coordinates` to `Frame.to_local_coords` and `Frame.to_world_coords`.

### Removed


## [0.8.1] 2019-10-01

### Added

### Changed

- Fixed unguarded import of `numpy` based transformations in mesh package.

### Removed


## [0.8.0] 2019-10-01

### Added

- Added test section for `compas.geometry.transformations`
- Added `tol` parameter to `queries.is_colinear`
- Added compas rhino installer for Rhino Mac 6.0 `compas_rhino.__init__`.
- Added oriented bounding box for meshes `compas.datastructures.mesh_oriented_bounding_box_numpy`.
- Added full testing functions for `compas.datastructures.mesh`
- Added `draw_mesh` to `compas_ghpython.artists.MeshArtist`

### Changed

- Generate sphinx documentation from markdown files in repo root for top level sections.
- Merged `compas.geometry.xforms` into `compas.geometry.transformations`
- Fixed `AttributeError: 'Mesh' object has no attribute 'neighbors'`
- Fixed Key error with `Mesh.boundary()`
- Extended `offset_polygon` and `offset_polyline` to handle colinear segments
- Fixed unsorted mesh vertex coordinates `xyz` in `compas_viewers.viewer.MeshView`
- Changed stderr parameter from STDOUT to PIPE in `compas.rpc.Proxy` for Rhino Mac 6.0.
- Fixed import of `delaunay_from_points` in `Mesh.from_points`.
- More control over drawing of text labels in Rhino.
- Extension of `face_vertex_descendant` and `face_vertex_ancestor` in `Mesh`.
- Changed the name and meaning of the parameter `oriented` in the function `Mesh.edges_on_boundary`.
- Add `axis` and `origin` defaults to `compas.robots.Joint`
- Unified vertices and face import order for .obj files with python2 and 3
- Changed python interpreter selection (e.g. RPC calls) to fallback to `python` if `pythonw` is not present on the system
- Fixed `compas_ghpython.artists.MeshArtist` to support ngons.
- Deprecate the method `draw` of `compas_ghpython.artists.MeshArtist` in favor of `draw_mesh`.
- Fix icosahedron generation
- Examples in docs/rhino updated to work with current codebase
- Callbacks tutorial updated to work with current codebase
- Base geometric primitives on `compas.geometry.Primitive` and `compas.geometry.Shape`
- Separated `numpy` based tranformations into separate module.

### Removed

- Removed `compas_viewers` to separate repo.
- Removed `compas_hpc` to separate repo.

## [0.7.2] 2019-08-09

### Added

- Added `compas_rhino.geometry.RhinoGeometry` to the docs.
- Added `compas.remote.services`.
- Added `compas.remote.services.network.py` service for handling requests for a browser-based network viewer.
- Possibility to call forward_kinematics on `compas.robots.RobotModel`
- Added `compas.set_precision` function for the setting the global precision used by COMPAS as a floating point number.

### Changed

- Fix mesh genus in `compas.datastructures`.
- Fixed missing import in `compas_rhino.geometry`.
- Removed circular imports from `compas_rhino.geometry`.
- Fix duplicate hfkeys in `compas.datastructures.volmesh.halffaces_on_boundary`.
- Moved `compas.remote.service.py` to `compas.remote.services.default.py`.
- Removed processing of face keys from data getter and setter in `compas.datastructures.Network`.
- Using `SimpleHTTPRequestHandler` instead of `BaseHTTPRequestHandler` to provide basic support for serving files via `GET`.
- Mesh mapping on surface without creating new mesh to keep attributes in `compas_rhino.geometry.surface.py`.
- Moving functionality from `compas_fab.artists.BaseRobotArtist` to `compas.robots.RobotModel`
- Fix exception of null-area polygon of centroid polygon in `compas.geometry.average.py`.
- Fix loss of precision during mesh welding in `compas.datastructures.mesh_weld`.

### Removed


## [0.7.1] 2019-06-29

### Added

### Changed

- Include `compas_plotters` and `compas_viewers` in the build instructions.
- Moved import of `subprocess` to Windows-specific situations.
- Fixed document functions failing when document name is `None`.
- Downgraded `numpy` requirements.
- Loosened `scipy` requirements.
- Default Python to `pythonw`.

### Removed


## [0.7.0] 2019-06-27

### Added

- Added filter shorthand for selecting OBJ, JSON files in Rhino.
- Added `compas_plotters`
- Added `compas_viewers`
- Added `compas_rhino.draw_circles` and the equivalent Artist method
- Add class functions to `compas.datastructures.VolMesh`.
- Added `face_neighborhood` class function to `compas.datastructures.Mesh`.
- Added `get_face_attributes_all` to `compas.datastructures._mixins.attributes`.
- Added `get_faces_attributes_all` to `compas.datastructures._mixins.attributes`.
- Added `compas.remote` package for making HTTP based Remote Procedure Calls.

### Changed

- Restructure halffaces as lists in `compas.datastructures.VolMesh`.
- Correctly handle `python-net` module presence during IronPython imports.
- Switched to `compas.IPY` check instead of `try-except` for preventing non IronPython friendly imports.
- Changed installation of compas packages to Rhino to support non-admin user accounts on Windows.
- Copy facedata in `mesh_quads_to_triangles`
- Added non-imported service for `compas.remote` for starting the subprocess that runs the server.

### Removed

- Removed `compas.plotters`
- Removed `compas.viewers`

## [0.6.2] 2019-04-30

### Added

### Changed

- Based mesh drawing for Rhino on RhinoCommon rather than Rhinoscriptsyntax.
- Fixed mesh drawing for Rhino 6

### Removed


## [0.6.1] 2019-04-29

### Added

### Changed

- Fixed bug in RPC. The services cannot have a `pass` statement as class body.

### Removed


## [0.6.0] 2019-04-29

### Added

- Added `center` property getter to `compas.geometry.Cirle` primitive
- Add `astar_shortest_path` to `compas.topology.traversal`.

### Changed

- Updated configuration instructions for Blender.
- Changed naming convention for drawing functions from `xdraw_` to `draw_`.
- Changed mesh drawing in Rhino to use separate mesh vertices per face. This makes the mesh look more "as expected" in *Shaded* view.

### Removed

- Removed support for Python 3.5.x by setting the minimum requirements for Numpy and Scipy to `1.16` and `1.2`, respectively.

## [0.5.2] 2019-04-12

### Added

- Added `draw_polylines` to `compas_rhino.artists.Artist`.
- Added `color` argument to `compas_rhino.artists.MeshArtist.draw_mesh`.
- Added named colors to `compas.utilities.colors.py`.

### Changed

- Fix `mesh_uv_to_xyz` in `RhinoSurface`.
- Fix 'mesh_weld' and 'meshes_join_and_weld' against consecutive duplicates in face vertices.
- Fix setting of environment variables in `System.Diagnostics.Process`-based subprocess for `XFunc` and `RPC`.
- Fix `XFunc` on RhinoMac.
- Fix `trimesh_subdivide_loop` from `compas.datastructures`.
- Changed Numpy and Scipy version requirements to allow for Python 3.5.x.

### Removed

- Removed `mixing.py` from `compas.utilities`.
- Removed `singleton.py` from `compas.utilities`.
- Removed `xscript.py` from `compas.utilities`.
- Removed `sorting.py` from `compas.utilities`.
- Removed `names.py` from `compas.utilities`.
- Removed `xfunc.py` from `compas_rhino.utilities`, use `compas.utilities.XFunc` instead.

## [0.5.1] 2019-03-25

### Added

### Changed

- Fix `XFunc` and `RPC` environment activation.
- Fix exception on Rhino Mac.
- Fix missing import on `compas_rhino.geometry`.
- Fix `compas.geometry.offset_polygon`.
- Fix installation for Rhino, related to implicit import of `matplotlib`.

### Removed

## [0.5.0] 2019-03-15

### Added

- Add `Circle` and `Sphere` primitives to `compas.geometry`.
- Add functions to `Plane` and `Box` primitives.
- Add functions to `compas_rhino` curve: `length` and `is_closed`.
- Add functions to `compas_rhino` surface: `kinks`, `closest_point`, `closest_point_on_boundaries`, and functions for mapping/remapping between XYZ and UV(0) spaces based on surface's parametrization (`point_xyz_to_uv`, `point_uv_to_xyz`, `line_uv_to_xyz`, `polyline_uv_to_xyz`, `mesh_uv_to_xyz`)
- Add `is_scalable` to `compas.robots.Joint`.

### Changed

- Fix exception in `Plane.transform`.
- Fix installer to remove old symlinks.
- Fix RPC proxy server.

## [0.4.22] 2019-03-05

### Added

- Add pretty print option to JSON formatter.
- Add remeshing based on `triangle`.
- Add compatibility with ETO forms to `compas_rhino` edge modifiers.

## [0.4.21] 2019-03-04

### Changed

- Fix import in `compas_rhino` vertex modifiers.

## [0.4.20] 2019-03-04

### Removed

- Remove `download_image_from_remote` utility function.

## [0.4.12] 2019-03-04

### Changed

- Small fixes on Rhino forms support.

## [0.4.11] 2019-03-03

### Added

- New function to join network edges into polylines: `network_polylines`.
- New mesh functions: `mesh_offset`, `mesh_thicken`, `mesh_weld` and `meshes_join_and_weld`.
- New mesh functions: `face_skewness`, `face_aspect_ratio`, `face_curvature` and `vertex_curvature`.
- New functions to get disconnected elements of  `Mesh`: `mesh_disconnected_vertices`, `mesh_disconnected_faces`, `mesh_explode`.
- New functions to get disconnected elements of  `Network`: `network_disconnected_vertices`, `network_disconnected_edges`, `network_explode`.
- Add statistics utility functions: `average`, `variance`, `standard_deviation`.
- Add `binomial_coefficient` function.
- Add option to create `Network` and `Mesh` from dictionaries of vertices and faces.
- Add `face_adjacency_vertices` to `Mesh`
- Add optional prefix to the rhino name attribute processor
- Add `mesh_move_vertices` to `compas_rhino`.
- Add support for relative mesh references in URDF.

### Changed

- Fix mesh centroid and mesh normal calculation.
- Refactor of drawing functions in `compas_blender`.
- Fix material creation in `compas_blender`.
- New default for subdivision: `catmullclark`.

## [0.4.9] 2019-02-10

### Added

- New class methods for `Polyhedron`: `from_platonicsolid` and `from_vertices_and_faces`.
- Constrained and conforming Delaunay triangulations based on Triangle.
- Predicate-based filtering of vertices and edges.
- `mesh.geometry`for geometry-specific functions.
- `trimesh_face_circle` in `mesh.geometry`.

### Changed

- Fix exception in `angle_vectors_signed` if vectors aligned
- Fix exception in `Polyline.point`
- Update Rhino installation merging Win32 and Mac implementations and defaulting the bootstrapper to the active python even if no CONDA environment is active during install.

### Removed

- Bound mesh operations.

## [0.4.8] 2019-01-28

### Added

- Curve tangent at parameter.
- Box shape.
- Numpy-based mesh transformations.
- Option to share axes among plotters.<|MERGE_RESOLUTION|>--- conflicted
+++ resolved
@@ -21,21 +21,13 @@
 
 ### Changed
 
-<<<<<<< HEAD
 - Fixing printing issue with `compas.geometry.Quarternion` in ironPython.
 - Fixed a missing import in `compas.geometry.Polygon`.
 - Removed unused imports in `compas.geometry.Polyline`.
 - Adjusted `compas.geometry.Quarternion.conjugate()` to in-place change, added `compas.geometry.Quarternion.cojugated()` instead which returns a new quarternion object.
 - Fixed `rotation` property of `Transformation`.
 - Simplified plugin installation (use plugin name only, without GUID).
-=======
-- Fixed printing issue with `compas.geometry.Quarternion` in ironPython
-- Fixed a missing import in `compas.geometry.Polygon`
-- Removed unused imports in `compas.geometry.Polyline`
-- Adjusted `compas.geometry.Quarternion.conjugate()` to in-place change, added `compas.geometry.Quarternion.cojugated()` instead which returns a new quarternion object
-- Fixed `rotation` property of `Transformation`
 - Bind RPC server to `0.0.0.0` instead of `localhost`
->>>>>>> 6cfc36af
 
 ### Removed
 
