--- conflicted
+++ resolved
@@ -226,12 +226,9 @@
 * Fixed bug in `compas.datastructures.Mesh.insert_vertex`.
 * Fixed bug in `compas.geometry.angle_vectors_signed`.
 * Changed `compas.artists.MeshArtist` default colors.
-<<<<<<< HEAD
 * Fixed bug in `compas.geometry.curves.Polyline` shorten and extend methods.
-=======
 * Changed internal _plane storage of the `compas.datastructures.Halfface` from `_plane[u][v][w]` to `_plane[u][v][fkey]`
 * Fixed `SyntaxError` when importing COMPAS in GHPython.
->>>>>>> cdc35186
 
 ### Removed
 
