--- conflicted
+++ resolved
@@ -26,12 +26,9 @@
 * Fixed bug in `Mesh.thickened`.
 * Fixed various bugs in `compas.geometry.Quaternion`.
 * Changed repo config to `pyproject.toml`.
-<<<<<<< HEAD
 * Fixed broken import in `copas.geometry.trimesh_smoothing_numpy`.
-=======
 * Changed `RhinoBrep.trimmed` to return single result or raise `BrepTrimmingError` instead of returning a list.
 * Changed order of imports according to `isort` and changed line length to `179`.
->>>>>>> 6ce0be12
 
 ### Removed
 
