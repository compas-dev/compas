# Changelog

All notable changes to this project will be documented in this file.

The format is based on [Keep a Changelog](https://keepachangelog.com/en/1.0.0/),
and this project adheres to [Semantic Versioning](https://semver.org/spec/v2.0.0.html).

## Unreleased

### Added

* Added `viewerinstance` in `compas.scene.Scene` to support viewers context detection.
* Added `compas_rhino8` as starting point for Rhino8 support.
* Added `compas.scene.SceneObjectNode`.
* Added `compas.scene.SceneTree`.
* Added `compas.scene.SceneObject.node`.
* Added `compas.scene.SceneObject.frame`.
* Added `compas.scene.SceneObject.worldtransformation`.
* Added `compas.scene.SceneObject.parent`.
* Added `compas.scene.SceneObject.children`.
* Added `compas.scene.SceneObject.add()`.
* Added tutorial for `compas.datastructures.Tree`.
* Added Serialisation capability to `compas.scene.Scene`.
* Added `show` flag to `compas.scene.SceneObject`.
* Added `show_points` flag to `compas.scene.GeometryObject`.
* Added `show_lines` flag to `compas.scene.GeometryObject`.
* Added `show_surfaces` flag to `compas.scene.GeometryObject`.
* Added `show_vertices` flag to `compas.scene.MeshObject`.
* Added `show_edges` flag to `compas.scene.MeshObject`.
* Added `show_faces` flag to `compas.scene.MeshObject`.
* Added `show_nodes` flag to `compas.scene.NetworkObject`.
* Added `show_edges` flag to `compas.scene.NetworkObject`.
* Added `show_vertices` flag to `compas.scene.VolMeshObject`.
* Added `show_edges` flag to `compas.scene.VolMeshObject`.
* Added `show_faces` flag to `compas.scene.VolMeshObject`.
* Added `show_cells` flag to `compas.scene.VolMeshObject`.
* Added `compas.data.Data.to_jsonstring` and `compas.data.Data.from_jsonstring`.
* Added `compas.data.Data.attributes`.

### Changed

* Changed the `__str__` of `compas.geometry.Point` and `compas.geometry.Vector` to use a limited number of decimals (determined by `Tolerance.PRECISION`). Note: `__repr__` will instead maintain full precision.
* Changed `docs` Workflow to only be triggered on review approval in pull requests.
* Changed `draw` implementations of `compas.scene.SceneObject` to always use the `worldtransformation` of the `SceneObject`.
* Fixed typo in name `Rhino.Geometry.MeshingParameters` in `compas_rhino.geometry.RhinoBrep.to_meshes()`.
* Fixed `TypeErrorException` when serializing a `Mesh` which has been converted from Rhino.
* Fixed color conversions in `compas_rhion.conversions.mesh_to_compas`.
* Changed `compas.data.Data.name` to be stored in `compas.data.Data.attributes`.
* Changed `compas.data.Data.__jsondump__` to include `compas.data.Data.attributes` if the dict is not empty.
* Changed `compas.data.Data.__jsonload__` to update `compas.data.Data.attributes` if the attribute dict is provided.
* Changed `compas.datastructures.Graph` to take additional `**kwargs`, instead of only `name=None` specifically.
* Changed `compas.datastructures.Network` to take additional `**kwargs`, instead of only `name=None` specifically.
* Changed `compas.datastructures.Halfedge` to take additional `**kwargs`, instead of only `name=None` specifically.
* Changed `compas.datastructures.Mesh` to take additional `**kwargs`, instead of only `name=None` specifically.

### Removed

* Removed `compas_rhino.forms`. Forms will be moved to `compas_ui`.
* Removed `compas.datastructures.Datastructure.attributes` and `compas.datastructures.Datastructure.name` (moved to `compas.data.Data`).
* Removed `attributes` from `compas.datastructures.Graph.data`.
* Removed `attributes` from `compas.datastructures.Network.data`.
* Removed `attributes` from `compas.datastructures.Halfedge.data`.
* Removed `attributes` from `compas.datastructures.Mesh.data`.

## [2.0.0-beta.1] 2023-12-20

### Added

* Added `compas.geometry.Box.to_brep()`.
* Added `compas.geometry.Cone.to_brep()`.
* Added `compas.geometry.Cylinder.to_brep()`.
* Added `compas.geometry.Sphere.to_brep()`.
* Added `compas.geometry.Torus.to_brep()`.
* Added `compas.brep.Brep.from_iges()`.
* Added `compas.brep.Brep.to_iges()`.
* Added `compas.tolerance`.
* Added `compas.tolerance.Tolerance`.
* Added `compas.tolerance.Tolerance.ABSOLUTE` and `compas.tolerance.Tolerance.absolute`.
* Added `compas.tolerance.Tolerance.RELATIVE` and `compas.tolerance.Tolerance.relative`.
* Added `compas.tolerance.Tolerance.ANGULAR` and `compas.tolerance.Tolerance.angular`.
* Added `compas.tolerance.Tolerance.APPROXIMATION` and `compas.tolerance.Tolerance.approximation`.
* Added `compas.tolerance.Tolerance.PRECISION` and `compas.tolerance.Tolerance.precision`.
* Added `compas.tolerance.Tolerance.LINEARDEFLECTION` and `compas.tolerance.Tolerance.lineardeflection`.
* Added `compas.tolerance.Tolerance.is_zero`.
* Added `compas.tolerance.Tolerance.is_positive`.
* Added `compas.tolerance.Tolerance.is_negative`.
* Added `compas.tolerance.Tolerance.is_between`.
* Added `compas.tolerance.Tolerance.is_angle_zero`.
* Added `compas.tolerance.Tolerance.is_close`.
* Added `compas.tolerance.Tolerance.is_allclose`.
* Added `compas.tolerance.Tolerance.is_angles_close`.
* Added `compas.tolerance.Tolerance.geometric_key`.
* Added `compas.tolerance.Tolerance.format_number`.
* Added `compas.tolerance.Tolerance.precision_from_tolerance`.
* Added `compas.scene.Scene`.
* Added `compas.json_loadz()` and `compas.json_dumpz()` to support ZIP compressed JSON files.
* Added `compas.datastructures.assembly.delete_part()`.
* Added `compas.datastructures.assembly.delete_connection()`.
* Added `compas.geometry.Brep.from_breps()`.
* Added `compas.geometry.Brep.from_planes()`.
* Added `compas.geometry.Brep.to_iges()`.
* Added `compas.geometry.Brep.to_meshes()`.
* Added `compas.geometry.Brep.to_polygons()`.
* Added `compas.geometry.Brep.to_stl()`.
* Added `compas.geometry.Brep.heal()`.
* Added `compas.geometry.Brep.edge_faces()`.
* Added `compas.geometry.Brep.edge_loop()`.
* Added `compas.geometry.Brep.fillet()`.
* Added `compas.geometry.Brep.filleted()`.
* Added `compas.geometry.BrepFilletError`.
* Added `compas.geometry.Brep.is_shell`.
* Added `compas.geometry.Brep.contains()`.
* Added `compas.geometry.BrepFace.adjacent_faces()`.
* Added `compas_rhino.geometry.RhinoBrep.is_manifold`.
* Added `compas_rhino.geometry.RhinoBrep.contains()`.
* Added `compas_rhino.geometry.RhinoBrepFace.adjacent_faces()`.
* Added `compas_rhino.geometry.RhinoBrepFace.as_brep()`.
* Added `compas.geometry.BrepEdge.orientation`.
* Added `compas.geometry.BrepEdge.type`.
* Added `compas.geometry.BrepEdge.length`.
* Added `compas.geometry.BrepFace.type`.
* Added `compas.geometry.BrepFace.add_loop()`.
* Added `compas.geometry.BrepFace.add_loops()`.
* Added `compas.geometry.BrepFace.to_polygon()` with generic implementation.
* Added `compas.geometry.BrepFace.try_get_nurbssurface()`.
* Added `compas_rhino.geometry.RhinoBrepFace.area`.
* Added `compas_rhino.geometry.RhinoBrepFace.centroid`.
* Added `compas_rhino.geometry.RhinoBrepFace.edges`.
* Added `compas_rhino.geometry.RhinoBrepFace.is_cone`.
* Added `compas_rhino.geometry.RhinoBrepFace.is_cylinder`.
* Added `compas_rhino.geometry.RhinoBrepFace.is_torus`.
* Added `compas_rhino.geometry.RhinoBrepFace.is_sphere`.
* Added `compas_rhino.geometry.RhinoBrepFace.nurbssurface`.
* Added `compas_rhino.geometry.RhinoBrepFace.vertices`.
* Added `compas_rhino.geometry.RhinoBrepLoop.trims`.
* Added `compas_rhino.geometry.RhinoBrepEdge.length`.
* Added `compas_rhino.geometry.RhinoBrepEdge.centroid`.
* Added `compas.geometry.BrepFace.native_face`.
* Added `compas.geometry.BrepEdge.native_edge`.
* Added `compas.geometry.BrepLoop.native_loop`.
* Added `compas.geometry.BrepTrim.native_trim`.
* Added `compas.geometry.BrepVertex.native_vertex`.
* Added `compas_rhino.geometry.RhinoBrepFace.native_face`.
* Added `compas_rhino.geometry.RhinoBrepEdge.native_edge`.
* Added `compas_rhino.geometry.RhinoBrepLoop.native_loop`.
* Added `compas_rhino.geometry.RhinoBrepTrim.native_trim`.
* Added `compas_rhino.geometry.RhinoBrepVertex.native_vertex`.
* Added `color`, `opacity` attributes to `compas.scene.SceneObject`.
* Added `pointcolor`, `linecolor`, `surfacecolor`, `pointsize`, `linewidth` attributes to `compas.scene.GeometryObject`.
* Added `compas_rhino.geometry.brep.RhinoBrep.to_meshes()`.
* Added `compas_blender.`
* Added `compas.geometry.Brep.trimmed()`.
* Added `compas.geometry.RhinoBrep.slice()`.

### Changed

* Changed `compas.geometry.NurbsSurface.u_space` to `space_u`.
* Changed `compas.geometry.NurbsSurface.v_space` to `space_v`.
* Changed `compas.geometry.NurbsSurface.u_isocurve` to `isocurve_u`.
* Changed `compas.geometry.NurbsSurface.v_isocurve` to `isocurve_v`.
* Changed `compas.brep.Brep.from_step_file` to `from_step`.
* Moved `compas.brep` to `compas.geometry.brep`.
* Updated `compas-actions.docs` workflow to `v3`.
* `Artists` classes are renamed to `SceneObject` classes and now under `compas.scene`, `compas_rhino.scene`, `compas_ghpython.scene`, `compas_blender.scene`.
* Context related functions like `register`, `build`, `redraw` and `clear` are moved to `compas.scene.context` from `compas.scene.SceneObject`.
* Changed plugin selection to fall back to a default implementation if possible.
* Fixed `AttributeError` `_edges` in `compas_rhino.geometry.RhinoBrepLoop.edges`.
* Fixed `compas_rhino.geometry.RhinoBrep` serialization.
* Naming convention for `ColorDictAttributes` in `compas.scene.MeshObject`, `compas.scene.NetworkObject` and `compas.scene.VolmeshObject` is changed e.g. from `vertex_color` to `vertexcolor`.
* The building of correct type of `SceneObject` is moved backed to `__new__` of `SceneObject` itself.
* Changed `compas_blender.install` to use symlinks.
* Moved `URDF` parsing from `compas.files` to the `compas_robots` extension (`compas_robots.files.URDF`).
* Changed signature of `compas.geometry.Brep.slice()`

### Removed

* Removed `compas_rhino.geometry.RhinoBrepFace.data.setter`.
* Removed `compas_rhino.geometry.RhinoBrepEdge.data.setter`.
* Removed `compas_rhino.geometry.RhinoBrepLoop.data.setter`.
* Removed `compas_rhino.geometry.RhinoBrepTrim.data.setter`.
* Removed `compas_rhino.geometry.RhinoBrepVertex.data.setter`.
* Removed `compas.PRECISION`.
* Removed `compas.set_precision`.

## [2.0.0-alpha.2] 2023-11-07

### Added

* Added `Frame.axes`
* Added `compas.datastructures.TreeNode` and `compas.datastructures.Tree` classes.
* Added `EllipseArtist` to `compas_rhino` and `compas_ghpython`.
<<<<<<< HEAD
* Added optional param `cwd` to `compas.rpc.Proxy` to be able to start services defined in random locations.
* Added `compas.rpc.services.special` as a minimal example of a "non-default" RPC service.
=======
* Added `compas.scene.Scene`.
>>>>>>> eb456110

### Changed

* Changed `Network.is_planar` to rely on `NetworkX` instead `planarity` for planarity checking.
* Removed `planarity` from requirements.
* Fixed argument order at `compas.geometry.cone.circle`.
* Pinned `jsonschema` version to >=4.17, <4.18 to avoid Rust toolchain
* Fixed `box_to_compas` in `compas_rhino.conversions` to correctly take in the center of the box as the center point of the frame.
* Removed `cython` from requirements.
* Made X and Y axis optional in the constructor of `Frame`.
* Moved `compas.geometry.brep` to `compas.brep`.
* Changed `networkx` version to `>=3.0` to ensure support for `is_planar`.
* Moved `compas.geometry.curves.nurbs_.py` and `compas.geometry.surfaces.nurbs_.py` to `compas_nurbs`.
<<<<<<< HEAD
* Moved registration of `ping` and `remote_shutdown` of the RPC server to `compas.rpc.Server.__init__()`.
* Moved `FileWatcherService` to `compas.rpc.services.watcher` so it can be reused.
=======
* Fixed `mesh_to_compas` returning an empty `Mesh` when colors and/or face normals are missing.
>>>>>>> eb456110

### Removed


## [2.0.0-alpha.1] 2023-09-20

### Added

* Added `create_id` to `compas_ghpython.utilities`. (moved from `compas_fab`)
* Added representation for features in `compas.datastructures.Part`.
* Added `split` and `split_by_length` to `compas.geometry.Polyline`.
* Added `compas.rpc.XFunc`.
* Added attribute `compas.color.Color.DATASCHEMA`.
* Added attribute `compas.data.Data.DATASCHEMA`.
* Added attribute `compas.datastructures.Graph.DATASCHEMA`.
* Added attribute `compas.datastructures.Halfedge.DATASCHEMA`.
* Added attribute `compas.datastructures.Halfface.DATASCHEMA`.
* Added attribute `compas.geometry.Arc.DATASCHEMA`.
* Added attribute `compas.geometry.Bezier.DATASCHEMA`.
* Added attribute `compas.geometry.Box.DATASCHEMA`.
* Added attribute `compas.geometry.Capsule.DATASCHEMA`.
* Added attribute `compas.geometry.Circle.DATASCHEMA`.
* Added attribute `compas.geometry.Cone.DATASCHEMA`.
* Added attribute `compas.geometry.Cylinder.DATASCHEMA`.
* Added attribute `compas.geometry.Ellipse.DATASCHEMA`.
* Added attribute `compas.geometry.Frame.DATASCHEMA`.
* Added attribute `compas.geometry.Line.DATASCHEMA`.
* Added attribute `compas.geometry.NurbsCurve.DATASCHEMA`.
* Added attribute `compas.geometry.NurbsSurface.DATASCHEMA`.
* Added attribute `compas.geometry.Plane.DATASCHEMA`.
* Added attribute `compas.geometry.Point.DATASCHEMA`.
* Added attribute `compas.geometry.Pointcloud.DATASCHEMA`.
* Added attribute `compas.geometry.Polygon.DATASCHEMA`.
* Added attribute `compas.geometry.Polyhedron.DATASCHEMA`.
* Added attribute `compas.geometry.Polyline.DATASCHEMA`.
* Added attribute `compas.geometry.Sphere.DATASCHEMA`.
* Added attribute `compas.geometry.Torus.DATASCHEMA`.
* Added attribute `compas.geometry.Quaternion.DATASCHEMA`.
* Added attribute `compas.geometry.Vector.DATASCHEMA`.
* Added implementation of property `compas.color.Color.data`.
* Added `compas.data.Data.validate_data`.
* Added `compas.data.Data.__jsondump__`.
* Added `compas.data.Data.__jsonload__`.
* Added `compas.data.schema.dataclass_dataschema`.
* Added `compas.data.schema.dataclass_typeschema`.
* Added `compas.data.schema.dataclass_jsonschema`.
* Added `compas.data.schema.compas_jsonschema`.
* Added `compas.data.schema.compas_dataclasses`.
* Added `compas.datastructures.Graph.to_jsondata`.
* Added `compas.datastructures.Graph.from_jsondata`.
* Added `compas.datastructures.Halfedge.halfedge_loop_vertices`.
* Added `compas.datastructures.Halfedge.halfedge_strip_faces`.
* Added `compas.datastructures.Mesh.vertex_point`.
* Added `compas.datastructures.Mesh.vertices_points`.
* Added `compas.datastructures.Mesh.set_vertex_point`.
* Added `compas.datastructures.Mesh.edge_start`.
* Added `compas.datastructures.Mesh.edge_end`.
* Added `compas.datastructures.Mesh.edge_line`.
* Added `compas.datastructures.Mesh.face_points`.
* Added `compas.datastructures.Mesh.face_polygon`.
* Added `compas.datastructures.Mesh.face_circle`.
* Added `compas.datastructures.Mesh.face_frame`.
* Added `compas.datastructures.Graph.node_index` and `compas.datastructures.Graph.index_node`.
* Added `compas.datastructures.Graph.edge_index` and `compas.datastructures.Graph.index_edge`.
* Added `compas.datastructures.Halfedge.vertex_index` and `compas.datastructures.Halfedge.index_vertex`.
* Added `compas.geometry.Hyperbola`.
* Added `compas.geometry.Parabola`.
* Added `compas.geometry.PlanarSurface`.
* Added `compas.geometry.CylindricalSurface`.
* Added `compas.geometry.SphericalSurface`.
* Added `compas.geometry.ConicalSurface`.
* Added `compas.geometry.ToroidalSurface`.
* Added `compas.geometry.trimesh_descent_numpy`.
* Added `compas.geometry.trimesh_gradient_numpy`.
* Added `compas.geometry.boolean_union_polygon_polygon` pluggable.
* Added `compas.geometry.boolean_intersection_polygon_polygon` pluggable.
* Added `compas.geometry.boolean_difference_polygon_polygon` pluggable.
* Added `compas.geometry.boolean_symmetric_difference_polygon_polygon` pluggable.
* Added `compas.geometry.boolean_union_polygon_polygon` Shapely-based plugin.
* Added `compas.geometry.boolean_intersection_polygon_polygon` Shapely-based plugin.
* Added `compas.geometry.boolean_difference_polygon_polygon` Shapely-based plugin.
* Added `compas.geometry.boolean_symmetric_difference_polygon_polygon` Shapely-based plugin.
* Added `compas.geometry.Pointcloud.from_ply`.
* Added `compas.geometry.Curve.to_points`.
* Added `compas.geometry.Curve.to_polyline`.
* Added `compas.geometry.Curve.to_polygon`.
* Added `compas.geometry.Surface.to_vertices_and_faces`.
* Added `compas.geometry.Surface.to_triangles`.
* Added `compas.geometry.Surface.to_quads`.
* Added `compas.geometry.Surface.to_mesh`.
* Added `compas.geometry.Curve.point_at`.
* Added `compas.geometry.Curve.tangent_at`.
* Added `compas.geometry.Curve.normal_at`.
* Added `compas.geometry.Surface.point_at`.
* Added `compas.geometry.Surface.normal_at`.
* Added `compas.geometry.Surface.frame_at`.
* Added `compas.geometry.Polyline.parameter_at`.
* Added `compas.geometry.Polyline.divide_at_corners`.
* Added `mesh_to_rhino` to `compas_rhino.conversions`.
* Added `vertices_and_faces_to_rhino` to `compas_rhino.conversions`.
* Added `polyhedron_to_rhino` to `compas_rhino.conversions`.
* Added `from_mesh` plugin to `compas_rhino.geometry.RhinoBrep`.
* Added `compas.geometry.Plane.worldYZ` and `compas.geometry.Plane.worldZX`.
* Added `compas.datastructures.CellNetwork`.
* Added `compas_rhino.conversions.brep_to_compas_box`.
* Added `compas_rhino.conversions.brep_to_compas_cone`.
* Added `compas_rhino.conversions.brep_to_compas_cylinder`.
* Added `compas_rhino.conversions.brep_to_compas_sphere`.
* Added `compas_rhino.conversions.brep_to_rhino`.
* Added `compas_rhino.conversions.capsule_to_rhino_brep`.
* Added `compas_rhino.conversions.cone_to_rhino_brep`.
* Added `compas_rhino.conversions.curve_to_rhino`.
* Added `compas_rhino.conversions.cylinder_to_rhino_brep`.
* Added `compas_rhino.conversions.extrusion_to_compas_box`.
* Added `compas_rhino.conversions.extrusion_to_rhino_cylinder`.
* Added `compas_rhino.conversions.extrusion_to_rhino_torus`.
* Added `compas_rhino.conversions.polyline_to_rhino_curve`.
* Added `compas_rhino.conversions.surface_to_compas`.
* Added `compas_rhino.conversions.surface_to_compas_mesh`.
* Added `compas_rhino.conversions.surface_to_compas_quadmesh`.
* Added `compas_rhino.conversions.surface_to_rhino`.
* Added `compas_rhino.conversions.torus_to_rhino_brep`.
* Added `compas_rhino.artists._helpers.attributes`.
* Added `compas_rhino.artists._helpers.ngon`.
* Added `compas.geometry.find_span`.
* Added `compas.geometry.construct_knotvector`.
* Added `compas.geometry.knotvector_to_knots_and_mults`.
* Added `compas.geometry.knots_and_mults_to_knotvector`.
* Added `compas.geometry.compute_basisfuncs`.
* Added `compas.geometry.compute_basisfuncsderivs`.
* Added `compas.geometry.DefaultNurbsCurve` as try-last, Python-only plugin for `compas.geometry.NurbsCurve`.
* Added `compas.geometry.DefaultNurbsSurface` as try-last, Python-only plugin for `compas.geometry.NurbsSurface`.
* Added color count to constructor functions of `compas.colors.ColorMap`.

### Changed

* Temporarily skip testing for python 3.7 due to a bug related to MacOS 13.
* Fixed bug that caused a new-line at the end of the `compas.HERE` constant in IronPython for Mac.
* Fixed unbound method usage of `.cross()` on `Plane`, `Vector` and `Frame`.
* Fixed Grasshopper `draw_polylines` method to return `PolylineCurve` instead of `Polyline` because the latter shows as only points.
* Fixed bug in the `is_polygon_in_polygon_xy` that was not correctly generating all the edges of the second polygon before checking for intersections.
* Fixed `area_polygon` that was, in some cases, returning a negative area.
* Fixed uninstall post-process.
* Fixed support for `System.Decimal` data type on json serialization.
* Fixed `offset_polygon` raising a TypeError when inputing a Polygon instead of a list of Points.
* Simplified `compas.datastructures.Part` for more generic usage.
* Changed `GLTFMesh.from_mesh` to read texture coordinates, vertex normals and colors if available and add to `GLTFMesh`
* Fixed bug in `VolMeshArtist.draw_cells` for Rhino, Blender and Grasshopper.
* Changed edge parameter of `compas.datastructures.Halfedge.edge_faces` to 1 edge identifier (tuple of vertices) instead of two serparate vertex identifiers.
* Changed edge parameter of `compas.datastructures.Halfedge.halfedge_face` to 1 edge identifier (tuple of vertices) instead of two serparate vertex identifiers.
* Changed edge parameter of `compas.datastructures.Halfedge.is_edge_on_boundary` to 1 edge identifier (tuple of vertices) instead of two serparate vertex identifiers.
* Changed edge parameter of `compas.datastructures.Halfedge.halfedge_after` to 1 edge identifier (tuple of vertices) instead of two serparate vertex identifiers.
* Changed edge parameter of `compas.datastructures.Halfedge.halfedge_before` to 1 edge identifier (tuple of vertices) instead of two serparate vertex identifiers.
* Changed edge parameter of `compas.datastructures.trimesh_edge_cotangent` to 1 edge identifier (tuple of vertices) instead of two serparate vertex identifiers.
* Changed edge parameter of `compas.datastructures.trimesh_edge_cotangents` to 1 edge identifier (tuple of vertices) instead of two serparate vertex identifiers.
* Changed edge parameter of `compas.datastructures.Mesh.edge_coordinates` to 1 edge identifier (tuple of vertices) instead of two serparate vertex identifiers.
* Changed edge parameter of `compas.datastructures.Mesh.edge_length` to 1 edge identifier (tuple of vertices) instead of two serparate vertex identifiers.
* Changed edge parameter of `compas.datastructures.Mesh.edge_vector` to 1 edge identifier (tuple of vertices) instead of two serparate vertex identifiers.
* Changed edge parameter of `compas.datastructures.Mesh.edge_point` to 1 edge identifier (tuple of vertices) instead of two serparate vertex identifiers.
* Changed edge parameter of `compas.datastructures.Mesh.edge_midpoint` to 1 edge identifier (tuple of vertices) instead of two serparate vertex identifiers.
* Changed edge parameter of `compas.datastructures.Mesh.edge_direction` to 1 edge identifier (tuple of vertices) instead of two serparate vertex identifiers.
* Changed edge parameter of `compas.datastructures.is_collapse_legal` to 1 edge identifier (tuple of vertices) instead of two serparate vertex identifiers.
* Changed edge parameter of `compas.datastructures.mesh_collapse_edge` to 1 edge identifier (tuple of vertices) instead of two serparate vertex identifiers.
* Changed edge parameter of `compas.datastructures.trimesh_collapse_edge` to 1 edge identifier (tuple of vertices) instead of two serparate vertex identifiers.
* Changed edge parameter of `compas.datastructures.mesh_insert_vertex_on_edge` to 1 edge identifier (tuple of vertices) instead of two serparate vertex identifiers.
* Changed edge parameter of `compas.datastructures.mesh_split_edge` to 1 edge identifier (tuple of vertices) instead of two serparate vertex identifiers.
* Changed edge parameter of `compas.datastructures.trimesh_split_edge` to 1 edge identifier (tuple of vertices) instead of two serparate vertex identifiers.
* Changed edge parameter of `compas.datastructures.trimesh_swap_edge` to 1 edge identifier (tuple of vertices) instead of two serparate vertex identifiers.
* Changed `compas.datastructures.Mesh.vertex_laplacian` to return `compas.geometry.Vector`.
* Changed `compas.datastructures.Mesh.neighborhood_centroid` to return `compas.geometry.Point`.
* Changed `compas.datastructures.Mesh.vertex_normal` to return `compas.geometry.Vector`.
* Changed `compas.datastructures.Mesh.edge_vector` to return `compas.geometry.Vector`.
* Changed `compas.datastructures.Mesh.edge_direction` to return `compas.geometry.Vector`.
* Changed `compas.datastructures.Mesh.edge_point` to return `compas.geometry.Point`.
* Changed `compas.datastructures.Mesh.edge_midpoint` to return `compas.geometry.Point`.
* Changed `compas.datastructures.Mesh.face_normal` to return `compas.geometry.Vector`.
* Changed `compas.datastructures.Mesh.face_centroid` to return `compas.geometry.Point`.
* Changed `compas.datastructures.Mesh.face_center` to return `compas.geometry.Point`.
* Changed `compas.datastructures.Mesh.face_plane` to return `compas.geometry.Plane`.
* Changed JSON validation to Draft202012.
* Changed `compas.data.Data.to_json` to include `compact=False` parameter.
* Changed `compas.data.Data.to_jsonstring` to include `compact=False` parameter.
* Changed `compas.data.json_dump` to include `compact=False` parameter.
* Changed `compas.data.json_dumps` to include `compact=False` parameter.
* Changed `compas.data.DataEncoder` and `compas.data.DataDecoder` to support `to_jsondata` and `from_jsondata`.
* Moved all API level docstrings from the `__init__.py` to the correspoding `.rst` file in the docs.
* Fixed `AttributeError` in Plotter's `PolylineArtist` and `SegementArtist`.
* Fixed wrong key type when de-serializing `Graph` with integer keys leading to node not found.
* Changed base class for `compas.geometry.Transformation` to `compas.data.Data`.
* Moved all core transformation functions to `compas.geometry._core`.
* Changed base class of `compas.geometry.Arc` to `compas.geometry.Curve.`
* Changed base class of `compas.geometry.Bezier` to `compas.geometry.Curve.`
* Changed base class of `compas.geometry.Circle` to `compas.geometry.Curve.`
* Changed base class of `compas.geometry.Ellipse` to `compas.geometry.Curve.`
* Changed base class of `compas.geometry.Line` to `compas.geometry.Curve.`
* Changed base class of `compas.geometry.Polyline` to `compas.geometry.Curve.`
* Changed `compas.geometry.oriented_bounding_box_numpy` to minimize volume.
* Fixed data interface `compas.datastructures.Assembly` and `compas.datastructures.Part`.
* Changed data property of `compas.datastructures.Graph` to contain only JSON compatible data.
* Changed data property of `compas.datastructures.Halfedge` to contain only JSON compatible data.
* Changed data property of `compas.datastructures.Halfface` to contain only JSON compatible data.
* Changed `__repr__` of `compas.geometry.Point` and `compas.geometry.Vector` to not use limited precision (`compas.PRECISION`) to ensure proper object reconstruction through `eval(repr(point))`.
* Changed `compas.datastructures.Graph.delete_edge` to delete invalid (u, u) edges and not delete edges in opposite directions (v, u)
* Fixed bug in `compas.datastructures.Mesh.insert_vertex`.
* Fixed bug in `compas.geometry.angle_vectors_signed`.
* Fixed bug in `compas.geometry.Polyline.split_at_corners` where angles were sometimes wrongly calculated.
* Changed `compas.artists.MeshArtist` default colors.
* Fixed bug in `compas.geometry.curves.Polyline` shorten and extend methods.
* Changed internal _plane storage of the `compas.datastructures.Halfface` from `_plane[u][v][w]` to `_plane[u][v][fkey]`
* Fixed `SyntaxError` when importing COMPAS in GHPython.

### Removed

* Removed all `__all__` beyond second level package.
* Removed deprecated `compas.utilities.coercing`.
* Removed deprecated `compas.utilities.encoders`.
* Removed deprecated `compas.utilities.xfunc`.
* Removed `compas.datastructures.Halfedge.get_any_vertex`.
* Removed `compas.datastructures.Halfedge.get_any_vertices`.
* Removed `compas.datastructures.Halfedge.get_any_face`.
* Removed "schemas" folder and all contained `.json` files from `compas.data`.
* Removed `compas.data.Data.jsondefinititions`.
* Removed `compas.data.Data.jsonvalidator`.
* Removed `compas.data.Data.validate_json`.
* Removed `compas.data.Data.validate_jsondata`.
* Removed `compas.data.Data.validate_jsonstring`.
* Removed `compas.data.Data.__getstate__`.
* Removed `compas.data.Data.__setstate__`.
* Removed setter of property `compas.data.Data.data` and similar setters in all data classes.
* Removed properties `compas.data.Data.DATASCHEMA` and `compas.data.Data.JSONSCHEMANAME`.
* Removed properties `compas.datastructures.Graph.DATASCHEMA` and `compas.datastructures.Graph.JSONSCHEMANAME`.
* Removed properties `compas.datastructures.Halfedge.DATASCHEMA` and `compas.datastructures.Halfedge.JSONSCHEMANAME`.
* Removed properties `compas.datastructures.Halfface.DATASCHEMA` and `compas.datastructures.Halfface.JSONSCHEMANAME`.
* Removed properties `compas.geometry.Arc.DATASCHEMA` and `compas.geometry.Arc.JSONSCHEMANAME`.
* Removed properties `compas.geometry.Bezier.DATASCHEMA` and `compas.geometry.Bezier.JSONSCHEMANAME`.
* Removed properties `compas.geometry.Box.DATASCHEMA` and `compas.geometry.Box.JSONSCHEMANAME`.
* Removed properties `compas.geometry.Capsule.DATASCHEMA` and `compas.geometry.Capsule.JSONSCHEMANAME`.
* Removed properties `compas.geometry.Circle.DATASCHEMA` and `compas.geometry.Circle.JSONSCHEMANAME`.
* Removed properties `compas.geometry.Cone.DATASCHEMA` and `compas.geometry.Cone.JSONSCHEMANAME`.
* Removed properties `compas.geometry.Cylinder.DATASCHEMA` and `compas.geometry.Cylinder.JSONSCHEMANAME`.
* Removed properties `compas.geometry.Ellipse.DATASCHEMA` and `compas.geometry.Ellipse.JSONSCHEMANAME`.
* Removed properties `compas.geometry.Frame.DATASCHEMA` and `compas.geometry.Frame.JSONSCHEMANAME`.
* Removed properties `compas.geometry.Line.DATASCHEMA` and `compas.geometry.Line.JSONSCHEMANAME`.
* Removed properties `compas.geometry.NurbsCurve.DATASCHEMA` and `compas.geometry.NurbsCurve.JSONSCHEMANAME`.
* Removed properties `compas.geometry.NurbsSurface.DATASCHEMA` and `compas.geometry.NurbsSurface.JSONSCHEMANAME`.
* Removed properties `compas.geometry.Plane.DATASCHEMA` and `compas.geometry.Plane.JSONSCHEMANAME`.
* Removed properties `compas.geometry.Point.DATASCHEMA` and `compas.geometry.Point.JSONSCHEMANAME`.
* Removed properties `compas.geometry.Pointcloud.DATASCHEMA` and `compas.geometry.Pointcloud.JSONSCHEMANAME`.
* Removed properties `compas.geometry.Polygon.DATASCHEMA` and `compas.geometry.Polygon.JSONSCHEMANAME`.
* Removed properties `compas.geometry.Polyhedron.DATASCHEMA` and `compas.geometry.Polyhedron.JSONSCHEMANAME`.
* Removed properties `compas.geometry.Polyline.DATASCHEMA` and `compas.geometry.Polyline.JSONSCHEMANAME`.
* Removed properties `compas.geometry.Sphere.DATASCHEMA` and `compas.geometry.Sphere.JSONSCHEMANAME`.
* Removed properties `compas.geometry.Torus.DATASCHEMA` and `compas.geometry.Torus.JSONSCHEMANAME`.
* Removed properties `compas.geometry.Quaternion.DATASCHEMA` and `compas.geometry.Quaternion.JSONSCHEMANAME`.
* Removed properties `compas.geometry.Vector.DATASCHEMA` and `compas.geometry.Vector.JSONSCHEMANAME`.
* Removed `compas.datastructures.Graph.key_index`and `compas.datastructures.Graph.index_key`.
* Removed `compas.datastructures.Graph.uv_index`and `compas.datastructures.Graph.index_uv`.
* Removed `compas.datastructures.Halfedge.key_index` and `compas.datastructures.Halfedge.index_key`.
* Removed `compas.numerical.dr` and `compas.numerical.dr_numpy` (moved to separate `compas_dr`).
* Removed `compas.numerical.fd_numpy` to (moved to separate `compas_fd`).
* Removed `compas.numerical.topop_numpy` (moved to separate `compas_topopt`).
* Removed `compas.numerical.mma` and `compas.numerical.lma`.
* Removed `compas.numerical.descent`, `compas.numerical.devo`, and `compas.numerical.ga`.
* Removed `compas.numerical.utilities`.
* Removed class attribute `CONTEXT` from `compas.artists.Artist`.
* Removed class attribute `AVAILABLE_CONTEXTS` form `compas.artists.Artist`.
* Removed `compas.geometry.Primitive`.
* Removed classmethod `compas.color.Color.from_data`.
* Removed `validate_data` from `compas.data.validators`.
* Removed `json_validate` from `compas.data.json`.
* Removed `compas_rhino.conversions.Box`.
* Removed `compas_rhino.conversions.Circle`.
* Removed `compas_rhino.conversions.Cone`.
* Removed `compas_rhino.conversions.Curve`.
* Removed `compas_rhino.conversions.Cylinder`.
* Removed `compas_rhino.conversions.Ellipse`.
* Removed `compas_rhino.conversions.Line`.
* Removed `compas_rhino.conversions.Mesh`.
* Removed `compas_rhino.conversions.Plane`.
* Removed `compas_rhino.conversions.Point`.
* Removed `compas_rhino.conversions.Polyline`.
* Removed `compas_rhino.conversions.Vector`.
* Removed `compas_rhino.artists.NetworkArtist.draw_nodelabels`.
* Removed `compas_rhino.artists.NetworkArtist.draw_edgelabels`.
* Removed `compas_rhino.artists.MeshArtist.draw_vertexlabels`.
* Removed `compas_rhino.artists.MeshArtist.draw_edgelabels`.
* Removed `compas_rhino.artists.MeshArtist.draw_facelabels`.
* Removed `compas_rhino.artists.VolMeshArtist.draw_vertexlabels`.
* Removed `compas_rhino.artists.VolMeshArtist.draw_edgelabels`.
* Removed `compas_rhino.artists.VolMeshArtist.draw_facelabels`.
* Removed `compas_rhino.artists.VolMeshArtist.draw_celllabels`.
* Removed `compas.robots`, replaced with `compas_robots` package.
* Removed `compas.artists.robotmodelartist`.
* Removed `compas_blender.artists.robotmodelartist`.
* Removed `compas_ghpython.artists.robotmodelartist`.
* Removed `compas_rhino.artists.robotmodelartist`.

## [1.17.5] 2023-02-16

### Added

* Added conversion function `frame_to_rhino_plane` to `compas_rhino.conversions`.
* Added `RhinoSurface.from_frame` to `compas_rhino.geometry`.
* Added representation for trims with `compas.geometry.BrepTrim`.
* Added `Arc` to `compas.geometry`.
* Added `Arc` conversion functions to `compas_rhino.conversions`.
* Added `from_sphere` alternative constructor to `RhinoBrep`.
* Added support for singular trims to `RhinoBrep`.

### Changed

* Patched [CVE-2007-4559](https://github.com/advisories/GHSA-gw9q-c7gh-j9vm) vulnerability.
* Updated workflows to v2.
* Fixed attribute error in `compas_rhino.conversions.ellipse_to_compas`.
* Changed deepcopy of `RhinoBrep` to use the native `Rhino.Geometry` mechanism.
* The normal of the cutting plane is no longer flipped in `compas_rhino.geometry.RhinoBrep`.
* Planar holes caused by `RhinoBrep.trim` are now automatically capped.
* Fixed `Polygon` constructor to not modify the input list of points.
* Fixed serialization of sphere and cylinder Breps in `RhinoBrep`.
* Fixed serialization of some trimmed shapes in `RhinoBrep`.
* Freeze black version to 22.12.0.
* Fixed `is_point_in_circle_xy` second argument to access the origin of the plane of the circle.
* Changed `compas.datastructures.Graph.data` to contain unprocessed `node` and `edge` dicts.
* Changed `compas.datastructures.Halfedge.data` to contain unprocessed `vertex`, `face`, `facedata`, and `edgedata` dicts.
* Changed `compas.datastructures.Halfface.data` to contain unprocessed `vertex`, `cell`, `edge_data`, `face_data`, and `cell_data` dicts.
* Changed `compas.geometry.Arc.data` to contain unprocessed COMPAS geometry objects, instead of their data dicts.
* Changed `compas.geometry.Bezier.data` to contain unprocessed COMPAS geometry objects, instead of their data dicts.
* Changed `compas.geometry.Box.data` to contain unprocessed COMPAS geometry objects, instead of their data dicts.
* Changed `compas.geometry.Capsule.data` to contain unprocessed COMPAS geometry objects, instead of their data dicts.
* Changed `compas.geometry.Circle.data` to contain unprocessed COMPAS geometry objects, instead of their data dicts.
* Changed `compas.geometry.Cone.data` to contain unprocessed COMPAS geometry objects, instead of their data dicts.
* Changed `compas.geometry.Cylinder.data` to contain unprocessed COMPAS geometry objects, instead of their data dicts.
* Changed `compas.geometry.Ellipse.data` to contain unprocessed COMPAS geometry objects, instead of their data dicts.
* Changed `compas.geometry.Frame.data` to contain unprocessed COMPAS geometry objects, instead of their data dicts.
* Changed `compas.geometry.Line.data` to contain unprocessed COMPAS geometry objects, instead of their data dicts.
* Changed `compas.geometry.NurbsCurve.data` to contain unprocessed COMPAS geometry objects, instead of their data dicts.
* Changed `compas.geometry.NurbsSurface.data` to contain unprocessed COMPAS geometry objects, instead of their data dicts.
* Changed `compas.geometry.Plane.data` to contain unprocessed COMPAS geometry objects, instead of their data dicts.
* Changed `compas.geometry.Pointcloud.data` to contain unprocessed COMPAS geometry objects, instead of their data dicts.
* Changed `compas.geometry.Polygon.data` to contain unprocessed COMPAS geometry objects, instead of their data dicts.
* Changed `compas.geometry.Polyhedron.data` to contain unprocessed COMPAS geometry objects, instead of their data dicts.
* Changed `compas.geometry.Polyline.data` to contain unprocessed COMPAS geometry objects, instead of their data dicts.
* Changed `compas.geometry.Sphere.data` to contain unprocessed COMPAS geometry objects, instead of their data dicts.
* Changed `compas.geometry.Torus.data` to contain unprocessed COMPAS geometry objects, instead of their data dicts.
* Changed `compas.geometry.Quaternion.data` to contain unprocessed COMPAS geometry objects, instead of their data dicts.

### Removed

## [1.17.4] 2022-12-06

### Added

* Added option for per-vertex color specification to `compas_rhino.utilities.drawing.draw_mesh`.

### Changed

* Fixed strange point values in RhinoNurbsCurve caused by conversion `ControlPoint` to COMPAS instead of `ControlPoint.Location`.
* Fixed flipped order of NURBS point count values when creating RhinoNurbsSurface from parameters.
* Changed serialization format and reconstruction procedure of `RhinoBrep`.

### Removed

* Removed Python 3.6 from build workflows as it reached end-of-life at the end of 2021.

## [1.17.3] 2022-11-09

### Added

* Added `compas_rhino.INSTALLATION_ARGUMENTS`.

### Changed

* Fixed bug in Rhino installation due to redefinition of command line arguments in `compas_ghpython.components.get_version_from_args`.

### Removed

## [1.17.2] 2022-11-07

### Added

### Changed

* Changed `compas._os._polyfill_symlinks` to use junction (/J) instead of symbolic link (/D).

### Removed

## [1.17.1] 2022-11-06

### Added

* Added `compas_rhino.geometry.RhinoCurve.offset`.
* Added `compas.geometry.Surface.from_plane`.
* Added `compas.geometry.surfaces.surface.new_surface_from_plane` pluggable.
* Added `compas_rhino.geometry.surfaces.new_surface_from_plane` plugin.
* Added `compas_rhino.geometry.RhinoSurface.intersections_with_curve`.

### Changed

* Fixed bug in `compas_rhino.geometry.RhinoCurve.frame_at`.
* Changed implementation of `compas.datastructures.mesh_planarize_faces` to include edge midpoints.

### Removed

## [1.17.0] 2022-10-07

### Added

* Added gltf extensions: `KHR_materials_transmission`, `KHR_materials_specular`, `KHR_materials_ior`, `KHR_materials_clearcoat`, `KHR_Texture_Transform`, `KHR_materials_pbrSpecularGlossiness`
* Added `GLTFContent.check_extensions_texture_recursively`
* Added `GLTFContent.get_node_by_name`, `GLTFContent.get_material_index_by_name`
* Added `GLTFContent.add_material`, `GLTFContent.add_texture`, `GLTFContent.add_image`
* Added pluggable `Brep` support with `compas.geometry.brep`.
* Added Rhino `Brep` plugin in `compas_rhino.geometry.brep`.
* Added boolean operations to the `compas_rhino` `Brep` backend.
* Added boolean operation operator overloads in `compas.geometry.Brep`
* Added `format` task using `black` formatter.
* Added a `test_intersection_circle_circle_xy` in the `test_intersections`
* Added split operation to `compas_rhino.geometry.Brep`.
* Added a `RhinoArtist` in `compas_rhino`.
* Added a `RhinoArtist` in `compas_ghpython`.

### Changed

* Based all gltf data classes on `BaseGLTFDataClass`
* Fixed `Color.__get___` AttributeError.
* Fixed  `RhinoSurface.curvature_at` not returning a Vector, but a Rhino SurfaceCurvature class object
* Fixed `cylinder_to_rhino` conversion to match `compas.geometry.Cylinder` location.
* Changed identification of cylinder brep face to non-zero in `compas_rhino.conversions.cylinder.Cylinder`.
* Changed linter to `black`.
* Automatically trigger `invoke format` during `invoke release`.
* Fixed bug in `intersections.intersection_circle_circle_xy` where the Circle's Plane was accessed instead of the centre.
* Fixed bug in `_core.tangent` where the Circle's Plane was accessed instead of the centre.
* Fixed the `test_tangent` to work with a properly defined circle
* `RhinoBrep` serialization works now with surface types other than NURBS.
* Fixed bug in finding halfedge before a given halfedge if that halfedge is on the boundary (`Mesh.halfedge_before`).
* Renamed `Brep.from_brep` to `Brep.from_native`.

### Removed

## [1.16.0] 2022-06-20

### Added

* Added `Polyline.extend`, `Polyline.extended`, `Polyline.shorten`,  `Polyline.shortened`.
* Added `Data.sha256` for computing a hash value of data objects, for example for comparisons during version control.
* Added optional `path` parameter to `compas.rpc.Proxy` to allow for non-package calls.
* Added Grasshopper component to call RPC functions.
* Added alternative installation procedure for Blender on Windows.
* Added `Mesh.to_lines` method and tests.
* Added `Data.guid` to JSON serialization.
* Added `Data.guid` to pickle state.
* Added `Assembly.find_by_key` to locate parts by key.
* Added `clear_edges` and `clear_nodes` to `NetworkArtist` for ghpython.
* Added `ToString` method to `Data` to ensure that Rhino/Grasshopper correctly casts objects to string.

### Changed

* Set `jinja >= 3.0` to dev dependencies to fix docs build error.
* Fixed removing of collections for `compas_plotters`.
* Fixed bug in `compas_plotters.plotter.Plotter.add_from_list`.
* Fixed bug in `compas.robots.Configuration`.
* Rebuild part index after deserialization in `Assembly`.
* Fixed bug in `compas.artists.colordict.ColorDict`.
* Change `Mesh.mesh_dual` with option of including the boundary.
* Fixed type error in `compas_rhino.conversions.box_to_rhino`.
* Moved from `autopep8` to `black`
* Fixed bug in `compas.utilities.linspace` for number series with high precision start and stop values.
* Fixed uncentered viewbox in `Plotter.zoom_extents()`
* Changed `RobotModelArtists.atteched_tool_models` to dictionary to support multiple tools.
* Locked `sphinx` to 4.5.
* Changed `GLTFExporter` such that generated gltfs can be viewed with webxr
* Fixed source directory path in `compas_ghpython.uninstall` plugin.
* Fixed bug in `compas_ghpython.components`that ignored input list of `.ghuser` objects to uninstall.
* Fixed conversion bug of transformed `Box` in `compas_rhino.conversions`

### Removed

* Removed unused `compas_rhino.objects` (moved to `compas_ui`).
* Removed unused `compas_rhino.ui` (moved to `compas_ui`).

## [1.15.1] 2022-03-28

### Added

* Added optional `triangulated` flag to `Mesh.to_vertices_and_faces`.
* Added geometry information of active meshes to the serialization/deserialization of robot model's `MeshDescriptor`.
* Added Grasshopper component to draw any COMPAS object.
* Added new icons to Grasshopper components and default to icon style.

### Changed

* Fixed bug in `normal_polygon` in `compas.geometry`.
* Fixed bug in Blender mesh conversion.
* Changed Rhino plugin installer to check for and install required plugin packages.
* Refactor robot model artists to use the same `Mesh.to_vertices_and_faces` everywhere.
* Fix debug print on Blender artist.

### Removed

## [1.15.0] 2022-03-22

### Added

* Added descriptor support to `compas.colors.Color`.
* Added descriptor protocol metaclass to `compas.artists.Artist`.
* Added `compas.artists.colordict.ColorDict` descriptor.
* Added `allclose` to doctest fixtures.
* Added `compas.colors.Color.coerce` to construct a color out og hex, RGB1, and RGB255 inputs.
* Added `compas.datastructures.Network.from_pointcloud`.
* Added `compas.datastructures.VolMesh.from_meshgrid`.
* Added `vertices_where`, `vertices_where_predicate`, `edges_where`, `edges_where_predicate` to `compas.datastructures.HalfFace`.
* Added `faces_where`, `faces_where_predicate`, `cells_where`, `cells_where_predicate` to `compas.datastructures.HalfFace`.
* Added `VolMeshArtist` to registered Blender artists.
* Added `3.1` to supported versions for Blender installer.
* Added `compas.artist.NoArtistContextError`.

### Changed

* Changed `compas.geometry.surfaces.nurbs.from_fill` to accept up to 4 curves as input.
* Changed `compas_rhino.artists.MeshArtist.draw` to draw the mesh only.
* Changed `compas_blender.artists.MeshArtist.draw` to draw the mesh only.
* Changed `compas_ghpython.artists.MeshArtist.draw` to draw the mesh only.
* Changed `compas_rhino.artists.MeshArtist.draw_vertexlabels` to use the colors of the vertex color dict.
* Changed `compas_rhino.artists.MeshArtist.draw_edgelabels` to use the colors of the edge color dict.
* Changed `compas_rhino.artists.MeshArtist.draw_facelabels` to use the colors of the face color dict.
* Changed `compas_blender.artists.MeshArtist.draw_vertexlabels` to use the colors of the vertex color dict.
* Changed `compas_blender.artists.MeshArtist.draw_edgelabels` to use the colors of the edge color dict.
* Changed `compas_blender.artists.MeshArtist.draw_facelabels` to use the colors of the face color dict.
* Changed `compas_ghpython.artists.MeshArtist.draw_vertexlabels` to use the colors of the vertex color dict.
* Changed `compas_ghpython.artists.MeshArtist.draw_edgelabels` to use the colors of the edge color dict.
* Changed `compas_ghpython.artists.MeshArtist.draw_facelabels` to use the colors of the face color dict.
* Fixed `compas_blender.uninstall`.
* Changed `planarity` to optional requirement on all platforms.
* Changed `numba` to optional requirement on all platforms.
* Changed raw github content path for `compas.get`.
* Changed `compas.datastructures.Graph.nodes_where` to accept conditions as kwargs.
* Changed `compas.datastructures.Graph.edges_where` to accept conditions as kwargs.
* Changed `compas.datastructures.Halfedge.vertices_where` to accept conditions as kwargs.
* Changed `compas.datastructures.Halfedge.edges_where` to accept conditions as kwargs.
* Changed `compas.datastructures.Halfedge.faces_where` to accept conditions as kwargs.
* Changed `compas.datastructures.Halfface.vertices_where` to accept conditions as kwargs.
* Changed `compas.datastructures.Halfface.edges_where` to accept conditions as kwargs.
* Changed `compas.datastructures.Halfface.faces_where` to accept conditions as kwargs.
* Changed `compas.datastructures.Halfface.cells_where` to accept conditions as kwargs.
* Fixed `compas_blender.artists.VolMeshArtist.draw` and `compas_blender.artists.VolMeshArtist.draw_cells`.
* Fixed `compas_ghpython.artists.VolMeshArtist.draw` and `compas_ghpython.artists.VolMeshArtist.draw_cells`.
* Fixed `compas_rhino.artists.VolMeshArtist.draw` and `compas_rhino.artists.VolMeshArtist.draw_cells`.
* Improved error messages when artist instance cannot be created.
* Fixed exception when calculating geometry of `compas.datastructures.Part` without features.
* Fixed bug in `compas_rhino.conversions.RhinoCurve.to_compas`.
* Fixed bug in `compas_rhino.conversions.RhinoSurface.to_compas`.

### Removed

* Removed `compas.numerical.drx`.

## [1.14.1] 2022-02-16

### Added

* Added doc test step in CI/CD.

### Changed

* Fixed symlink expansion for directories relative to the COMPAS installation folder, eg. `compas.DATA` when used from IronPython.
* Fixed the result of `compas.__version__` on dev installs to properly include git hash.
* Move `data` files inside the folder included in the source distribution (ie. non-dev installs).
* Fixed IronPython detection on ipy 2.7.12 and higher.

### Removed

## [1.14.0] 2022-02-06

### Added

* Added `compas.colors.Color`.
* Added `compas.colors.ColorMap`.
* Added `compas_blender.conversions.BlenderGeometry`.
* Added `compas_blender.conversions.BlenderCurve`.
* Added `compas_blender.conversions.BlenderMesh`.
* Added option to return strip faces from `compas.datastructure.Halfedge.edge_strip`.
* Added `compas.geometry.Bezier.transform`.
* Added `compas.geometry.Curve` as base class for curves.
* Added `compas.geometry.Surface` as base class for surfaces.
* Added `compas_rhino.geometry.RhinoCurve` as Rhino plugin for basic curves.
* Added `compas_rhino.geometry.RhinoSurface` as Rhino plugin for basic surfaces.
* Added pluggable `compas.geometry.curves.curve.new_curve`.
* Added pluggable `compas.geometry.surfaces.surface.new_surface`.
* Added `compas.artists.CurveArtist`.
* Added `compas.artists.SurfaceArtist`.
* Added `compas_rhino.artists.CurveArtist`.
* Added `compas_rhino.artists.SurfaceArtist`.
* Added `compas_ghpython.artists.CurveArtist`.
* Added `compas_ghpython.artists.SurfaceArtist`.
* Added `compas_blender.artists.CurveArtist`.
* Added `compas_blender.artists.SurfaceArtist`.
* Added `compas_rhino.utilities.draw_curves`.
* Added `compas_rhino.utilities.draw_surfaces`.
* Added `compas_blender.utilities.draw_curves`.
* Added `compas_blender.utilities.draw_surfaces`.
* Added `rgba` and `rgba255` properties to `compas.colors.Color`.
* Added `from_name` method to `compas.colors.Color`.
* Added Python 3.10 support.
* Added `RobotModel.ur5` for the sake of example.

### Changed

* Fixed bug in `mesh_slice_plane()` , `Mesh.slice_plane()`.
* Changed `compas_rhino.geometry.RhinoNurbsSurface.closest_point` to fix bug of rhino_curve to rhino_surface, plus return tuple instead.
* Changed `compas_plotters.plotter.Plotter` to normal class instead of singleton.
* Moved functionality of `compas.utilities.coercion` to `compas.data`.
* Fixed bug in `compas.geometry.NurbsSurface.to_triangles()`.
* Renamed docs site folders `latest` to `stable` and `dev` to `latest`.
* Rebased `compas.geometry.NurbsCurve` on `compas.geometry.Curve`.
* Rebased `compas.geometry.NurbsSurface` on `compas.geometry.Surface`.
* Rebased `compas_rhino.geometry.RhinoNurbsCurve` on `compas.geometry.NurbsCurve` and `compas_rhino.geometry.RhinoCurve`.
* Rebased `compas_rhino.geometry.RhinoNurbsSurface` on `compas.geometry.NurbsSurface` and `compas_rhino.geometry.RhinoSurface`.
* Fixed error message for unsupported joint types.
* Fixed support for non-standard URDF attributes on limit and mesh geometry.
* Fixed data serialization for URDF materials without color.
* Removed geometric primitives (`Origin`, `Box`, `Sphere`, `Cylinder` and `Capsule`) from `compas.robots` and replaced them with the core ones from `compas.geometry`. The old names are still available but deprecated.
* Deprecated the `load_mesh` method of `compas.robots.AbstractMeshLoader` and its sub-classes in favor of `load_meshes`.
* Fixed bug in `compas_rhino.conversions.RhinoGeometry.transform`.

### Removed

* Removed `compas.geometry.Collection`.
* Removed `compas.geometry.CollectionNumpy`.
* Removed `compas.geometry.PointCollection`.
* Removed `compas.geometry.PointCollectionNumpy`.
* Removed `compas.interop`.
* Removed `numba`; `compas.numerical.drx` will be moved to a dedicated extension package.
* Removed `ezdxf` (unused).
* Removed `laspy` (unused).
* Removed `compas_rhino.artists.MeshArtist.draw_mesh`.
* Removed `compas_blender.artists.MeshArtist.draw_mesh`.

## [1.13.3] 2021-12-17

### Added

* Added `compas_plotters.artists.NetworkArtist.draw_nodelabels`.
* Added `compas_plotters.artists.NetworkArtist.draw_edgelabels`.
* Added `compas_plotters.Plotter.fontsize`.
* Added `INSTALLED_VERSION` variable to `compas_rhino.install` to interally inform rhino version context post-installation steps.
* Added `compas_rhino.geometry.RhinoNurbsSurface`.
* Added `compas_rhino.geometry.surfaces.new_nurbssurface` plugin.
* Added `compas_rhino.geometry.surfaces.new_nurbssurface_from_parameters` plugin.
* Added `compas_rhino.geometry.surfaces.new_nurbssurface_from_points` plugin.
* Added `compas_rhino.geometry.surfaces.new_nurbssurface_from_fill` plugin.
* Added `compas_rhino.geometry.surfaces.new_nurbssurface_from_step` plugin.
* Added `compas_rhino.conversions.RhinoSurface.to_compas`.

### Changed

* Fixed bug in inheritance of `compas_plotters.artists.NetworkArtist`.
* Changed `compas_plotters.artists.MeshArtist.draw_edges` to ignore edge direction for assignment of edge colors and widths.
* Changed `compas_plotters.artists.MeshArtist.draw_vertexlabels` to use `compas_plotters.Plotter.fontsize`.
* Changed `compas_plotters.artists.MeshArtist.draw_edgelabels` to use `compas_plotters.Plotter.fontsize`.
* Changed `compas_plotters.artists.MeshArtist.draw_facelabels` to use `compas_plotters.Plotter.fontsize`.
* Fixed bug in `compas_rhino.conversions.plane_to_compas_frame`.
* Changed implementation of `compas.geometry.NurbsSurface.xyz`.
* Fixed bug in `compas.geometry.NurbsSurface.to_mesh`.
* Changed `compas_rhino.geometry.RhinoNurbsSurface.from_points` to use transposed points.
* Fixed bug in `compas_rhino.conversions.RhinoSurface.to_compas_mesh`.

### Removed

## [1.13.2] 2021-12-11

### Added

* Added `compas_ghpython.fetch_ghio_lib` to simplify the loading of Grasshopper's IO library for extension developers.

### Changed

### Removed

## [1.13.1] 2021-12-11

### Added

### Changed

* Fixed bug in `Grasshopper` plugin path on Windows.
* Fixed bug in `Grasshopper` `UserObjects` uninstall.

### Removed

## [1.13.0] 2021-12-10

### Added

* Added `compas_rhino.DEFAULT_VERSION`.
* Added `clean` option to `compas_rhino.install` to remove existing symlinks if they cannot be imported from the current environment.
* Added basic implementation of `compas.datastructures.Assembly`.
* Added `compas.is_grasshopper`.
* Added `compas.GH`.
* Added `compas.artists.Artist.CONTEXT`.
* Added `compas.artists.Artist.AVAILABLE_CONTEXTS`.
* Added `compas.artists.artist.register_artists` pluggable.

### Changed

* Updated `pr-checks` workflow for checking Changelog entry.
* Fixed return value of attributes of empty `compas_rhino.geometry.RhinoNurbsCurve`.
* Fixed error in parameter list of `compas_rhino.geometry.curves.new_nurbscurve`.
* Fixed error in parameter list of `compas_rhino.geometry.curves.new_nurbscurve_from_interpolation`.
* Fixed error in parameter list of `compas_rhino.geometry.curves.new_nurbscurve_from_step`.
* Changed `compas_rhino.install` to remove broken symlinks.
* Changed `compas_rhino.install` to reinstall broken symlinks if they can be imported from the current environment.
* Changed `compas_rhino.uninstall` to remove broken symlinks.
* Changed `compas_rhino.install_plugin` to remove broken symlinks.
* Changed default Rhino version for installation to `7.0`.
* Fixed bug in `compas_ghpython` related to importing `Grasshopper` prematurely.
* Changed `compas.artists.Artist.ITEM_ARTIST` to context-based dict.
* Changed `compas_rhino.__init__.py` functions.
* Changed `compas_ghpython.__init__.py` functions.
* Renamed `compas_ghpython.get_grasshopper_plugin_path` to `compas_ghpython.get_grasshopper_managedplugin_path`.

### Removed

* Removed `compas.artists.artist.new_artist` pluggable.

## [1.12.2] 2021-11-30

### Added

### Changed

* Moved import of `subprocess` to top of file `compas._os.py`.

### Removed

## [1.12.1] 2021-11-29

### Added

### Changed

* Fixed bug in `compas_rhino.conversions.RhinoPoint.from_geometry`.
* Changed `compas_rhino.install` to remove broken symlinks.
* Changed `compas_rhino.install` to reinstall broken symlinks if they can be imported from the current environment.
* Changed `compas_rhino.uninstall` to remove broken symlinks.
* Changed `compas_rhino.install_plugin` to remove broken symlinks.

### Removed

## [1.12.0] 2021-11-17

### Added

* Added `CircleArtist`, `LineArtist`, `PointArtist`, `PolygonArtist`, `PolylineArtist`, and `VectorArtist` to `compas_blender`.
* Added `draw_circles` and `draw_planes` to `compas_blender`.
* Added `compas_rhino.geometry.curves` plugins for `compas.geometry.curves` pluggables.
* Added `compas_rhino.geometry.RhinoNurbsCurve`.
* Added `to_compas_quadmesh` to `compas_rhino.conversions.RhinoSurface`.

### Changed

* Replaced implementation of `RGBColour` and `Float` with deprecation warning in `compas.utilities.descriptors`.
* Moved all Rhino geometry and objects wrappers to `compas_rhino.conversions`.
* Fixed bug in `compas_rhino.conversions.RhinoSurface.from_geometry`.
* Changed `compas_rhino.conversions.RhinoLine.from_geometry` to accept line curves.
* Fixed bug in `compas_rhino.geometry.RhinoNurbsCurve.closest_point`.
* Modify `to_compas_mesh` in `compas_rhino.conversions.RhinoSurface` to use brep loops.

### Removed

## [1.11.1] 2021-11-09

### Added

### Changed

* Changed `compas_rhino.uninstall` to also remove broken symlinks if no specific packages are provided for un-installation.
* Changed `compas_rhino.install` to also remove broken symlinks.

### Removed

## [1.11.0] 2021-11-08

### Added

* Added halfedge loops in `compas.datastructures.Halfedge.halfedge_loop`.
* Added halfedge strips in `compas.datastructures.Halfedge.halfedge_strip`.
* Added `compas.datastructures.mesh_split_strip` and `compas.datastructures.Mesh.split_strip`.
* Added boundingbox to `compas_rhino.conduits.BaseConduit`

### Changed

* Fixed bug in combination of `compas_rhino.artists.MeshArtist.draw_mesh` and `compas_rhino.utilities.drawing.draw_mesh`.
* Fixed bug in continuous loops in `compas.datastructures.Halfedge.edge_loop`.
* Fixed bug in continuous strips in `compas.datastructures.Halfedge.edge_strip`.
* Changed abstract method `compas.artists.MeshArtist.draw_mesh` to implemented method in `compas_plotters.artists.MeshArtist.draw_mesh`.

### Removed

## [1.10.0] 2021-11-04

### Added

* Added `compas.geometry.Curve` and `compas.geometry.NurbsCurve`.
* Added `compas.geometry.Surface` and `compas.geometry.NurbsSurface`.
* Added pluggables for `compas.geometry.NurbsCurve.__new__`, `compas.geometry.NurbsCurve.from_parameters`, `compas.geometry.NurbsCurve.from_points`, `compas.geometry.NurbsCurve.from_interpolation`, `compas.geometry.NurbsCurve.from_step`.
* Added pluggables for `compas.geometry.NurbsSurface.__new__`, `compas.geometry.NurbsSurface.from_parameters`, `compas.geometry.NurbsSurface.from_points`, `compas.geometry.NurbsSurface.from_fill`, `compas.geometry.NurbsSurface.from_step`.
* Added missing implementations for abstract clear methods of `compas_rhino.artists.volmeshartist`.
* Added `compas_rhino.geometry.RhinoBox`, `compas_rhino.geometry.RhinoCircle`, `compas_rhino.geometry.RhinoCone`, `compas_rhino.geometry.RhinoCurve`, `compas_rhino.geometry.RhinoCylinder`, `compas_rhino.geometry.RhinoEllipse`, `compas_rhino.geometry.RhinoLine`, `compas_rhino.geometry.RhinoMesh`, `compas_rhino.geometry.RhinoPlane`, `compas_rhino.geometry.RhinoPoint`, `compas_rhino.geometry.RhinoPolyline`, `compas_rhino.geometry.RhinoSphere`, `compas_rhino.geometry.RhinoSurface`, `compas_rhino.geometry.RhinoVector` as wrappers for working with Rhino geometry through geometry conversions or coercion of doc objects.
* Added `compas_rhino.conversions` from COMPAS geometry to Rhino geometry and vice versa, for primitives, shapes, curves, surfaces, meshes.
* Added `compas_rhino.coercion` from Rhino doc objects to Rhino geometry compatible with COMPAS geometry.

### Changed

* Fixed bug in directions of `compas.datastructures.Mesh.from_meshgrid`.
* Fixed bug in Rhino mesh face drawing.
* Fixed bug related to legacy uninstall on Rhino for Mac.

### Removed

## [1.9.3] 2021-11-02

### Added

### Changed

* Changed default path for Rhino 7 legacy install cleanup to Rhino7.app in `compas_rhino.__init__.py`.
* Changed z-coordinate of `compas.datastructures.Mesh.from_meshgrid` to `0.0` instead of `0`.

### Removed

## [1.9.2] 2021-11-02

### Added

* Added `draw_mesh` method to `compas_ghpython.artists.MeshArtist` to match all other mesh artists.

### Changed

* Changed new artist registration to check if subclass.
* Fixed `RobotModelArtist` for blender: missing abstract method impl and handle init order.

### Removed

## [1.9.1] 2021-10-22

### Added

* Added `Plane.offset`.
* Added `is_mesh_closed` property to `compas.datastructures.mesh_slice_plane`.

### Changed

* Fixed backward compatibility problem with artists by adding back `Artist.build` and `Artist.build_as`.
* Fixed backward compatibility problem with artists by adding `compas_rhino.artists.BaseArtist` alias for `compas_rhino.artists.RhinoArtist`.

### Removed

## [1.9.0] 2021-10-21

### Added

* Added `draw_vertexlabels`, `draw_edgelabels`, `draw_facelabels`, `draw_vertexnormals`, and `draw_facenormals` to `compas_blender.artists.MeshArtist`.
* Added optional `triangulated` flag to `to_vertices_and_faces` of all shapes.
* Added `compas.geometry.Geometry` base class.
* Added `__add__`, `__sub__`, `__and__` to `compas.geometry.Shape` for boolean operations using binary operators.
* Added `is_closed` to `compas.geometry.Polyhedron`.
* Added `Plane.offset`.
* Added `compas.artists.Artist`.
* Added pluggable `compas.artists.new_artist`.
* Added plugin `compas_rhino.artists.new_artist_rhino`.
* Added plugin `compas_blender.artists.new_artist_blender`.
* Added `compas.artist.DataArtistNotRegistered`.
* Added `draw_node_labels` and `draw_edgelabels` to `compas_blender.artists.NetworkArtist`.
* Added `compas_blender.artists.RobotModelArtist.clear`.
* Added `compas_blender.geometry.booleans` as plugin for boolean pluggables.
* Added version-based installation for Blender.
* Added several shape artists to `compas_ghpython`: `BoxArtist`, `CapsuleArtist`, `ConeArtist`, `CylinderArtist`, `PolygonArtist`, `PolyhedronArtist`, `SphereArtist`, `TorusArtist` and `VectorArtist`.
* Added support for CLR generic dictionaries to the `compas.data` decoders.
* Added `Graph.node_sample`, `Graph.edge_sample`.
* Added `Halfedge.vertex_sample`, `Halfedge.edge_sample`, `Halfedge.face_sample`.
* Added `Halfface.vertex_sample`, `Halfface.edge_sample`, `Halfface.face_sample`, `Halfface.cell_sample`.
* Added `Mesh.from_meshgrid`.

### Changed

* Fixed bug in `compas_blender.draw_texts`.
* Changed `compas_rhino.artists.BaseArtist` to `compas_rhino.artists.RhinoArtist`.
* Changed `compas_blender.artists.BaseArtist` to `compas_blender.artists.BlenderArtist`.
* Changed default resolution for shape discretisation to 16 for both u and v where relevant.
* Changed base class of `compas.geometry.Primitive` and `compas.geometry.Shape` to `compas.geometry.Geometry`.
* `compas_blender.artists.RobotModelArtist.collection` can be assigned as a Blender collection or a name.
* Generalized the parameter `color` of `compas_blender.draw_texts` and various label drawing methods.
* Changed `compas.IPY` to `compas.RHINO` in `orientation_rhino`.
* Changed `planarity` to `requires_extra` for pip installations.
* Fixed bug in handling of ngonal meshes in `compas_ghpython` artists / drawing functions.

### Removed

## [1.8.1] 2021-09-08

### Added

### Changed

### Removed

## [1.8.0] 2021-09-08

### Added

* Added pluggable function `trimesh_slice` in `compas_rhino`.
* Added equality comparison for pointclouds.
* Added `compas.data.is_sequence_of_uint`.
* Added general plotter for geometry objects and data structures based on the artist registration mechanism.
* Added support for multimesh files to OBJ reader/writer.
* Added support for attaching and detaching meshes in `compas.robots.RobotModelArtist` and drawing them.
* Added `reshape` in `compas.utilities`.
* Added `compas.geometry.NurbsCurve`.
* Added `compas.geometry.NurbsSurface`.
* Added `compas_rhino.conversions`.
* Added `compas_rhino.geometry.RhinoBox`.
* Added `compas_rhino.geometry.RhinoCone`.
* Added `compas_rhino.geometry.RhinoCylinder`.
* Added `compas_rhino.geometry.RhinoPolyline`.
* Added `compas_rhino.geometry.RhinoSphere`.
* Added basic implementation of `compas.datastructures.Assembly`.
* Added `meshes` method to artists of `compas.robots.RobotModel`.
* Added `FrameArtist` class to `compas_blender`.

### Changed

* `compas.robots.Axis` is now normalized upon initialization.
* Fixed a bug in `compas.numerical.dr_numpy` when using numpy array as inputs.
* Allowed for varying repository file structures in `compas.robots.GithubPackageMeshLoader`.
* Fixed data schema of `compas.geometry.Polyline`, `compas.geometry.Polygon`, `compas.geometry.Pointcloud`.
* Fixed `Configuration.from_data` to be backward-compatible with JSON data generated before `compas 1.3.0`.
* Changed `compas_rhino.drawing.draw_breps` to assume provided polygon is closed and automatically add missing corner to polycurve constructor.
* Changed conversion of edges and faces to uniques keys for the data dicts to use the string representation of a sorted tuple of identifiers.
* Added `dtype` to JSON decoding error message.
* Moved `compas.datastructures.mesh.core.halfedge.HalfEdge` to `compas.datastructures.halfedge.halfedge.HalfEdge`
* Moved `compas.datastructures.network.core.graph.Graph` to `compas.datastructures.graph.graph.Graph`.

### Removed

* Removed `compas.datastructures.mesh.core.mesh.BaseMesh`.
* Removed `compas.datastructures.BaseNetwork`.

## [1.7.1] 2021-06-14

### Added

### Changed

* Fixed bundling of ghuser components.

### Removed

## [1.7.0] 2021-06-14

### Added

### Changed

* `compas.robots.Axis` is now normalized upon initialization.
* Fixed a bug in `compas.numerical.dr_numpy` when using numpy array as inputs.
* Allowed for varying repository file structures in `compas.robots.GithubPackageMeshLoader`.
* Remove default implementation of `__str__` for data objects.

### Fixed

* Fixed `Configuration.from_data` to be backward-compatible with JSON data generated before `compas 1.3.0`.

### Removed

## [1.7.1] 2021-06-14

### Added

### Changed

* Fixed bundling of ghuser components.

### Removed

## [1.7.0] 2021-06-14

### Added

* Added pluggable function `trimesh_gaussian_curvature` in `compas_rhino`.
* Added pluggable function `trimesh_mean_curvature` in `compas_rhino`.
* Added pluggable function `trimesh_principal_curvature` in `compas_rhino`.
* Added `copy` and `deepcopy` functionality to `compas.robots.Configuration`.
* Added `compas.data.is_sequence_of_int` and `compas.data.is_sequence_of_float`.
* Added `compas.data.Data.JSONSCHEMANAME`.
* Added `kwargs` to all child classes of `compas.data.Data`.
* Added grasshopper component for drawing a frame.
* Added `draw_origin` and `draw_axes`.
* Added `compas.PY2`.

### Changed

* Allow str or int as joint type in `compas.robots.Joint` constructor.
* Moved json schemas to `compas.data`.
* Nested json schemas.
* `compas_ghpython.artists.FrameArtist.draw` now draws a Rhino Plane.
* Fixed bugs in `compas.geometry.bestfit_circle_numpy`.
* Changed directory where ghuser components are installed.
* Added ghuser components directory to those removed by the `clean` task.
* Clean up the ghuser directory before building ghuser components.
* Exposed function `draw_breps` in `compas_rhino.utilities`; example added.
* Added `join` flag to function `draw_breps` in `compas_rhino.utilities`
* Fixed bug in `compas.geometry.distance.closest_point_on_segment_xy`.
* Fixed bug in Rhino implementations of `trimesh` curvature functions.

### Removed

## [1.6.3] 2021-05-26

### Added

* Added `compas.topology.astar_lightest_path`.
* Added JSONSCHEMA definitions for primitives and transformations.
* Added schema implementation to primitives and transformations.
* Added JSONSCHEMA implementation to primitives and transformations.
* Added `compas.data.is_int3`, `compas.data.is_float3`, `compas_data.is_float4x4`.

### Changed

* Extended `compas.topology.astar_shortest_path` to work on `compas.datastructures.Mesh` and `compas.datastructures.Network`.
* Fixed `compas.data.Data.to_jsonstring`.
* Changed `compas.data.Data.data.setter` to raise `NotImplementedError`.
* Changed annotations of `compas_blender.artists.BaseArtist`.
* Fixed `__repr__` for primitives, shapes, transformations.

### Removed

* Removed duplicate cases from `compas.data.DataEncoder`.

## [1.6.2] 2021-05-12

### Added

### Changed

### Removed

## [1.6.1] 2021-05-12

### Added

### Changed

### Removed

## [1.6.0] 2021-05-12

### Added

* Added infrastructure for building Grasshopper components for compas packages.
* Added first Grasshopper component: COMPAS Info.
* Added Grasshopper components for JSON serialization.
* Added `compas_rhino.utilities.set_object_attributes`.
* Added `from_jsonstring` and `to_jsonstring`.
* Added Grasshopper component documentation.

### Changed

* Moved json dump and load to data package.
* Changed parameters and return value of `compas_rhino.utilities.get_object_attributes`.
* Removed `doctest` execution code from src.
* Removed `if __name__ == '__main__'` section from src.
* Optimized the conversion of Rhino Meshes to COMPAS meshes.
* Fix issue with GH User symlink created as directory symlink on some cases.

### Removed

## [1.5.0] 2021-04-20

### Added

* Added support for file-like objects, path strings and URLs to most of the methods previously accepting only file paths, eg. `compas.datastructures.Datastructure`, `compas.json_dump`, `compas.json_load`, etc.
* Added `pretty` parameter to `compas.json_dump` and `compas.json_dumps`.
* Added `compas.data.Data` as base object for all data objects (geometry, data structures, ...).

### Changed

* Moved `compas.utilities.DataEncoder` to `compas.data`.
* Moved `compas.utilities.DataDecoder` to `compas.data`.
* Changed base object of `compas.datastructures.Datastructure` to `compas.data.Data`.
* Changed base object of `compas.geometry.Primitive` to `compas.data.Data`.
* Renamed `Base` to `Data` for all data based classes.
* Fixed calculation of triangle normals.
* Fixed calculation of triangle areas.

### Removed

## [1.4.0] 2021-04-09

### Added

* Added Python 3.9 support.
* Added crease handling to catmull-clark subdivision scheme.
* Added `compas_ghpython.get_grasshopper_userobjects_path` to retrieve User Objects target folder.
* Added direction option for mesh thickening.
* Added check for closed meshes.
* Added 'loop' and 'frames' to schemes of `compas.datastructures.mesh.subdivision.mesh_subdivide`.

### Changed

* Fixed box scaling.
* Fixed a bug in `Polyline.divide_polyline_by_length` related to a floating point rounding error.
* Fixed bug in `RobotModel.zero_configuration`.
* Fixed bug in `compas.geometry.normals`.
* Fixed bug in `compas.datastructures.mesh.subdivision.mesh_subdivide_frames`.

### Removed

## [1.3.0] 2021-03-26

### Added

* Added a `invert` and `inverted` method `compas.geometry.Vector`.
* Added unetary `__neg__` operator for `compas.geometry.Vector`.
* Added `compas.robots.Configuration`, moved from `compas_fab`.

### Changed

* Fixed rhino packages installation to remove duplicates

### Removed

## [1.2.1] 2021-03-19

### Added

### Changed

### Removed

* Fixed API removals from 1.0.0 -> 1.2.0

## [1.2.0] 2021-03-18

### Added

* Added `divide_polyline`, `divide_polyline_by_length`, `Polyline.split_at_corners` and `Polyline.tangent_at_point_on_polyline`.
* Added the magic method `__str__` to `compas.geoemetry.Transformation`.
* Added `redraw` flag to the `compas_rhino` methods `delete_object`, `delete_objects` and `purge_objects`.
* Added the `__eq__` method for `compas.geometry.Circle` and `compas.geometry.Line`.
* Added support for Pylance through static API definitions.
* Added `halfedge_strip` method to `compas.datastructures.HalfEdge`.

### Changed

* Fixed bug where mimic joints were considered configurable.
* Fixed bug where `!=` gave incorrect results in Rhino for some compas objects.
* Fixed bug where `compas_rhino.BaseArtist.redraw` did not trigger a redraw.
* Fixed minor bugs in `compas.geometry.Polyline` and `compas.geometry.Polygon`.
* Fixed very minor bugs in `compas.geometry.Frame` and `compas.geometry.Quaternion`.
* Fixed bug in `compas_rhino.objects.MeshObject.modify`.
* Fixed bug in `compas_rhino.objects.MeshObject.modify_vertices`.
* Fixed bug in `compas_rhino.objects.MeshObject.modify_edges`.
* Fixed bug in `compas_rhino.objects.MeshObject.modify_faces`.
* Fixed bug in `compas_rhino.objects.VolMeshObject.modify`.
* Fixed bug in `compas_rhino.objects.VolMeshObject.modify_vertices`.
* Fixed bug in `compas_rhino.objects.VolMeshObject.modify_edges`.
* Fixed bug in `compas_rhino.objects.VolMeshObject.modify_faces`.
* Fixed bug in `compas_rhino.objects.NetworkObject.modify`.
* Fixed bug in `compas_rhino.objects.NetworkObject.modify_vertices`.
* Fixed bug in `compas_rhino.objects.NetworkObject.modify_edges`.
* Changed `compas_rhino.objects.inspect` to `compas_rhino.objects.inspectors`.
* Changed `compas_rhino.objects.select` to `compas_rhino.objects._select`.
* Changed `compas_rhino.objects.modify` to `compas_rhino.objects._modify`.

### Removed

## [1.1.0] 2021-02-12

### Added

* Added `RobotModel.remove_link`, `RobotModel.remove_joint`, `RobotModel.to_urdf_string`, and `RobotModel.ensure_geometry`.
* Added Blender Python-example to the documentation section: Tutorials -> Robots
* Added `compas_blender.unload_modules`.
* Added `after_rhino_install` and `after_rhino_uninstall` pluggable interfaces to extend the install/uninstall with arbitrary steps.

### Changed

* Fixed bug in parameter list of function `mesh_bounding_box` bound as method `Mesh.bounding_box`.
* Fixed bug in `RobotModel/RobotModelArtist.update` which raised an error when the geometry had not been loaded.
* Changed exception type when subdivide scheme argument is incorrect on `mesh_subdivide`.
* The `compas_rhino.artist.RobotModelArtist` functions `draw_visual` and `draw_collision` now return list of newly created Rhino object guids.
* Added ability of `RobotModel.add_link` to accept primitives in addition to meshes.
* Fixed bug regarding the computation of `Joint.current_origin`.
* Fixed bug regarding a repeated call to `RobotModel.add_joint`.
* Fixed bug in `compas_blender.RobotModelArtist.update`.
* Fixed bug in `compas.datastructures.mesh_slice_plane`.
* Fixed bug where initialising a `compas_blender.artists.Robotmodelartist` would create a new collection for each mesh and then also not put the mesh iton the created collection.
* Changed the initialisation of `compas_blender.artists.Robotmodelartist` to include a `collection`-parameter instead of a `layer`-parameter to be more consistent with Blender's nomenclature.
* Used a utility function from `compas_blender.utilities` to create the collection if none exists instead of using a new call to a bpy-method.

### Removed

## [1.0.0] 2021-01-18

### Added

* Added `compas.datastructures.mesh.trimesh_samplepoints_numpy`.

### Changed

* Fix Rhino7 Mac installation path
* Separate `compas.robots.Joint.origin` into the static parent-relative `origin` and the dynamic world-relative `current_origin`.
* Separate `compas.robots.Joint.axis` into the static parent-relative `axis` and the dynamic world-relative `current_axis`.
* Fixed support to convert back and forth between `compas.datastructures.Graph` and NetworkX `DiGraph`.

### Removed

## [0.19.3] 2020-12-17

### Added

### Changed

* Fix bug in `compas.datastructures.Network.neighborhood`.

### Removed

## [0.19.2] 2020-12-17

### Added

### Changed

* Changed `compas._os.prepare_environment` to prepend environment paths (fixes problem with RPC on windows).

### Removed

## [0.19.1] 2020-12-10

### Added

### Changed

* Fix bug in `compas.datastructures.AttributesView`.

### Removed

## [0.19.0] 2020-12-09

### Added

* Added `is_osx`.

### Changed

* Fix default namespace handling in URDF documents.
* Allow custom/unknown attributes in URDF `Dynamics` element.
* Moved os functions from `compas` to `compas._os`.
* Fixed bug in `is_linux`.
* Changed `is_windows` to work for CPython and IronPython.
* Changed `compas._os` functions to use `is_windows`, `is_mono`, `is_osx`.
* Changed IronPython checks to `compas.IPY` instead of `compas.is_ironpython`.
* Fixed data serialization in `compas.datastructures.HalfFace`.

### Removed

* Removed all implementations of `draw_collection`.

## [0.18.1] 2020-12-01

### Added

* Added URDF and XML writers.
* Added `compas.robots.RobotModel.to_urdf_file`.
* Added `compas.files.URDF.from_robot`.

### Changed

* Changed implementation of `Mesh.vertices_on_boundaries` to account for special cases.
* Changed `Mesh.edges_on_boundaries` corresponding to `Mesh.vertices_on_boundaries`.
* Changed `Mesh.faces_on_boundaries` corresponding to `Mesh.vertices_on_boundaries`.
* Changed `Mesh.vertices_on_boundary` to return vertices of longest boundary.
* Changed `Mesh.edges_on_boundary` to return edges of longest boundary.
* Changed `Mesh.faces_on_boundary` to return faces of longest boundary.
* Fixed default value for `compas.robots.Axis`.
* Changed surface to mesh conversion to include cleanup and filter functions, and use the outer loop of all brep faces.

### Removed

## [0.18.0] 2020-11-24

### Added

* Added `remap_values` to `compas_utilities`.
* Added `compas.datastructures.mesh_slice_plane`.
* Added `compas.json_dump`, `compas.json_dumps`, `compas.json_load`, `compas.json_loads`.

### Changed

* Fixed bug in `compas.datastructures.Network.delete_node`.
* Fixed bug in `compas.datastructures.Network.delete_edge`.
* Fixed bug in select functions for individual objects in `compas_rhino.utilities`.
* Fixed bug in `compas.datastructures.mesh_merge_faces`.
* changed base of `compas.geometry.Transformation` to `compas.base.Base`.

### Removed

* Removed `compas.datastructures.mesh_cut_by_plane`.

## [0.17.3] 2020-11-20

### Added

### Changed

* Fixed bug in `compas.geometry.is_coplanar`.
* Fixed bug in `compas.datastructures.mesh_merg_faces`.
* Fixed bug in `compas.robots.RobotModel.add_link`.
* Fixed bug in `compas.datastructures.Volmesh.cell_to_mesh`.

### Removed

## [0.17.2] 2020-11-04

### Added

### Changed

* Fixed bug in `__getstate__`, `__setstate__` of `compas.base.Base`.
* Fixed bug in `compas_rhino.artists.MeshArtist` and `compas_rhino.artists.NetworkArtist`.
* Changed length and force constraints of DR to optional parameters.
* Removed `ABCMeta` from the list of base classes of several objects in compas.

### Removed

## [0.17.1] 2020-10-28

### Added

* Added `compas_rhino.artists.BoxArtist.draw_collection`.
* Added option to show/hide vertices, edges, and faces in `compas_rhino.artists.CapsuleArtist.draw`.
* Added option to show/hide vertices, edges, and faces in `compas_rhino.artists.ConeArtist.draw`.
* Added option to show/hide vertices, edges, and faces in `compas_rhino.artists.CylinderArtist.draw`.
* Added option to show/hide vertices, edges, and faces in `compas_rhino.artists.PolyhedronArtist.draw`.
* Added option to show/hide vertices, edges, and faces in `compas_rhino.artists.SphereArtist.draw`.
* Added option to show/hide vertices, edges, and faces in `compas_rhino.artists.TorusArtist.draw`.
* Added option to show/hide vertices, edges, and faces in `compas_rhino.artists.PolygonArtist.draw`.
* Added option to show/hide vertices, edges, and faces in `compas_rhino.artists.PolylineArtist.draw`.
* Added option to show/hide vertices, edges, and faces in `compas_rhino.artists.VectorArtist.draw`.

### Changed

* Changed implementation of `compas_rhino.artists.BoxArtist.draw`.
* Fixed bug in `compas.geometry.Capsule`.
* Fixed bug in `compas.geometry.Cone`.
* Changed `compas_rhino.draw_mesh` to support Ngons if available.
* Fixed bug in polyhedron data.

### Removed

* Removed `compas_rhino.artists.PointArtist.draw_collection`.
* Removed `compas_rhino.artists.CircleArtist.draw_collection`.
* Removed `compas_rhino.artists.LineArtist.draw_collection`.

## [0.16.9] 2020-10-21

### Added

* Added binary STL writer.
* Added constructor `from_euler_angles` to `compas.geometry.Transformation`.
* Added method for adding objects from a list to `compas_plotters.GeometryPlotter`.
* Added `compas_rhino.artists.BoxArtist`.
* Added `compas_rhino.artists.CapsuleArtist`.
* Added `compas.geometry.Polyhedron.from_halfspaces` and `compas.geometry.Polyhedron.from_planes`.
* Added `compas.geometry.is_point_behind_plane` and `compas.geometry.is_point_in_polyhedron`.
* Added `centroid` and `bounding_box` properties to `compas.geometry.Pointcloud`.
* Added `edges` property to `compas.geometry.Box`.
* Added `edges` property to `compas.geometry.Polyhedron`.
* Added `compas.datastructures.network_smooth_centroid`.

### Changed

* Fixed bug in handling of keys in edge attribute functions of `compas.datastructures.Halfedge`.
* Fixed bug in `compas.geometry.Polygon.lines`.
* Fixed bug in `compas.geometry.Polyline.lines`.
* Changed `compas.geometry.Shape.to_vertices_and_faces` to `abstractmethod`.
* Fixed bug in magic methods of `compas.geometry.Box`.
* Fixed bug in `compas.geometry.Box.contains`.
* Fixed bug in `delete_vertex` and `delete_face` in `compas.datastructures.Halfedge`.
* Fixed bug in `delete_node` of `compas.datastructures.Graph`.
* Fixed bug in `summary` method of `compas.datastructures.Graph` and `compas.datastructures.Halfedge`.

### Removed

## [0.16.8] 2020-10-14

### Added

* Added `RobotModelArtist` to `compas_rhino`, `compas_ghpython` and `compas_blender`.
* Added `ToolModel`.
* Added `compas.geometry.Pointcloud`.
* Added `compas.utilities.grouper`.
* Added `PolygonArtist`, `PolylineArtist` to `GeometryPlotter`.

### Changed

* `Mesh` takes name of `Shape` in `Mesh.from_shape`.
* Fixed `zoom_extents` of `GeometryPlotter`.

### Removed

* Removed `SegmentArtist` from `compas_plotters`.

## [0.16.7] 2020-10-06

### Added

* Added functionality to the RPC service to automatically reload modules if a change is detected.

### Changed

### Removed

## [0.16.6] 2020-09-30

### Added

* Added `compas_plotters.geometryplotter.GeometryPlotter` for COMPAS geometry objects.

### Changed

* Changed `compas.base.Base.dtype` to property.
* Changed JSON schema to draft 7.
* Changed version processing to `distutils.version.LooseVersion`.

### Removed

## [0.16.5] 2020-09-26

### Added

* Added tests for halfedge data schemas.

### Changed

* Fixed RGB color processing in `compas.utilities.color_to_colordict`.
* Fixed Blender object and dat amanagement to avoid `malloc` problems.
* Updated Blender data structure artists.
* Changed Blender unused data clearing to also clear collections.
* Fixed JSON data validation of base COMPAS object.

### Removed

## [0.16.4] 2020-09-24

### Added

### Changed

* Fixed bug in `compas.geometry.Box.vertices`.
* `compas.scene.SceneObject` will now track a list of drawn Objects/GUIDs.

### Removed

## [0.16.3] 2020-09-23

### Added

* Added abstract `DATASCHEMA` to `compas.base.Base`.
* Added abstract `JSONSCHEMA` to `compas.base.Base`.
* Added `validate_data` to `compas.base.Base`.
* Added `validate_json` to `compas.base.Base`.
* Added implementation of `DATASCHEMA` to `compas.datastructures.Halfedge`.
* Added implementation of `JSONSCHEMA` to `compas.datastructures.Halfedge`.
* Added `NodeAttributeView`.
* Added implementation of `DATASCHEMA` to `compas.datastructures.Graph`.
* Added implementation of `JSONSCHEMA` to `compas.datastructures.Graph`.
* Added `compas.rpc.Proxy.restart_server`.
* Added `compas_rhino.objects.NetworkObject`.
* Added constructors `from_matrix` and `from_rotation` to `compas.geometry.Quaternion`.
* Added `draw_collection` methods to Grasshopper artists.

### Changed

* Updated naming conventions in `compas.datastructures.HalfFace` and `compas.datastructures.VolMesh`
* Moved `compas.datastructures.Datastructure` to `compas.datastructures.datastructure`.
* Changed base class of `compas.datastructures.Datastructure` to `compas.base.Base`.
* Changed `from_json` to `to_json` of meshes to use encoders and decoders.
* Moved `MutableMapping` to `compas.datastructures._mutablemapping`.
* Moved attribute views to `compas.datastructure.attributes`.

### Removed

* Removed `from_json`, `to_json`, `to_data`, `copy`, `transformed` from primitives, defaulting to the base implementation in `compas.geometry.Primitive`.
* Removed `from_json`, `to_json`, `to_data`, `copy`, `__str__`, from datastructures, defaulting to the base implementation in `compas.datastructure.Datastructure`.

## [0.16.2] 2020-08-06

### Added

* Added plugin system based on decorators: `compas.plugins.pluggable` & `compas.plugins.plugin`.
* Added `compas_rhino` implementation of the boolean operation pluggable interfaces (union/difference/intersection).
* Added `compas.datastructures.Mesh.transform_numpy`.
* Added `PluginNotInstalledError`.
* Added `compas.geometry.booleans`.
* Added tolerance parameter to angle functions.
* Added support for Rhino 7 in install/uninstall routines.
* Added install/uninstall for Rhino plugins (with support for Rhino 7).
* Added base class for all COMPAS objects `compas.base.Base`.
* Added base class for all Rhino objects representing COMPAS objects `compas_rhino.objects.Object`.
* Added mesh object representing COMPAS meshes in Rhino `compas_rhino.objects.MeshObject`.
* Added the methods `to_data` and `from_data` to `compas.robots.RobotModel`.

### Changed

* Restructure and reorganize volmesh datastructure
* Fixed scaling bug in `compas.geometry.Sphere`
* Fixed bug in `compas.datastructures.Mesh.add_vertex`.
* Fixed performance issue affecting IronPython when iterating over vertices and their attributes.
* Changed return value of drawing functions of `compas_rhino.artists.MeshArtist` to list of GUID.
* Changed return value of drawing functions of `compas_rhino.artists.NetworkArtist` to list of GUID.
* Moved "inspectors" to `compas_rhino.objects`.
* Moved "modifiers" to `compas_rhino.objects`.
* Connection attempts can now be set for `compas.Proxy.start_server` using the
  attribute `Proxy.max_conn_attempts`.
* `Scale.from_factors` can now be created from anchor frame.
* Changed vertex reading of PLY files to include all property information.

### Removed

* Removed CGAL based boolean implementations.
* Removed artist mixins from `compas_rhino`.
* Removed `clear_` functions from `compas_rhino.artists.MeshArtist`.
* Removed `clear_` functions from `compas_rhino.artists.NetworkArtist`.
* Removed `to_data`, `from_data` from `compas_rhino.artists`.
* Removed `compas_rhino.artists.BoxArtist` stub.
* Removed references to "edge" dict from `compas.datastructures.VolMesh`.

## [0.16.1] 2020-06-08

### Added

### Changed

* Fixed scaling bug in `compas.geometry.Sphere`

### Removed

## [0.16.0] 2020-06-05

### Added

* Added `compas_rhino.geometry.RhinoVector`.
* Added basic mesh cutting (`compas.datastructures.Mesh.cut()`).
* Added `compas.datastructures.Mesh.join(other)`.
* Added `compas.geometry.argmin` and `compas.geometry.argmax`.
* Added STL witer.
* Added `compas.datastructures.Mesh.to_stl`.
* Added `unweld` option to obj writing.

### Changed

* Fixed bug in `FaceAttributeView.__get_item__`: access to default was tried before attrs.
* Fixed bug in `EdgeAttributeView.__get_item__`: access to default was tried before attrs.
* Changed `VertexAttributeView.__get_item__` to follow access logic of `FaceAttributeView`.
* Fixed bug in `draw_edges` in `compas_rhino`'s `EdgeArtist`.
* Fixed bug in `draw_edges` in `compas_ghpython`'s `EdgeArtist`.
* Fixed bug in ``compas_rhino.geometry.RhinoSurface.brep_to_compas``.
* Fixed bug in ``compas.geometry.Box.from_bounding_box``
* Fixed bug in ``compas.geometry.Box.from_width_height_depth``
* Fixed inconsistencies in ``compas.geometry._transformations``.
* Renamed ``compas.geometry.Frame.to_local_coords`` to ``compas.geometry.Frame.to_local_coordinates``
* Renamed ``compas.geometry.Frame.to_world_coords`` to ``compas.geometry.Frame.to_world_coordinates``
* Renamed ``compas.geometry.Transformation.change_basis`` to ``compas.geometry.Transformation.from_change_of_basis``
* Renamed ``compas.geometry.matrix_change_basis`` to ``compas.geometry.matrix_from_change_of_basis``
* Renamed ``compas.geometry.Projection.orthogonal`` to ``compas.geometry.Projection.from_plane`` and changed input params
* Renamed ``compas.geometry.Projection.parallel`` to ``compas.geometry.Projection.from_plane_and_direction`` and changed input params
* Renamed ``compas.geometry.Projection.perspective`` to ``compas.geometry.Projection.from_plane_and_point`` and changed input params
* Changed constructor of all ``compas.geometry.Transformation`` and derivatives. Preferred way of creating any ``compas.geometry.Transformation`` is with the classmethods ``from_*``
* Changed params (point, normal) into plane for ``compas.geometry.matrix_from_parallel_projection``, ``compas.geometry.matrix_from_orthogonal_projection`` and ``compas.geometry.matrix_from_perspective_projection``

### Removed

## [0.15.6] 2020-04-27

### Added

* Extended glTF support.
* Added classmethod `from_geometry` to `RhinoMesh`
* Added `intersection_sphere_line`
* Added `intersection_plane_circle`
* Added `tangent_points_to_circle_xy`
* Added basic OBJ file writing.
* Added `Mesh.to_obj`.

### Changed

* Fixed bug in `Box.from_bounding_box`.
* Updated Blender installation docs for latest release.
* Fixed `robot.forward_kinematics()` when requested for base link.
* Fixed bug in `to_compas` conversion of Rhino meshes.
* Fixed bug where `compas.geometry.Primitive` derived classes cannot be serialized by jsonpickle.

### Removed

## [0.15.5] 2020-03-29

### Added

* Added classmethod `from_geometry` to `RhinoMesh`.
* Added conversion to polygons to `BaseMesh`.
* Re-added length, divide, space methods of `RhinoCurve`.
* Added basic OFF file writing.
* Added basic PLY file writing.
* Added `Mesh.to_ply`.
* Added `Mesh.to_off`.

### Changed

* Fixed object naming in artists of `compas_ghpython`.
* Resizing of Rhino property form.
* Fixed orientation of `RhinoSurface` discretisation.
* Check for existence of object in Rhino purge functions.
* Fixed bug in mesh boundary functions.

### Removed

## [0.15.4] 2020-03-05

### Added

* Added algorithm for pulling points onto mesh.
* Added base ellipse class to geometry primitives.
* Added circle artist to plotters.
* Added mesh artist to plotters.
* Added ellipse artist to plotters.
* Added support for robot mimicking joints.

### Changed

* Fixed bugs in `compas_rhino.artists.NetworkArtist`.
* Add conda executable path to `compas_bootstrapper.py`.

### Removed

## [0.15.3] 2020-02-26

### Added

* Added optional class parameter to `RhinoMesh.to_compas`.
* Added max int key to serialization of graph.

### Changed

* Changed name of base mesh implementation to `BaseMesh`.
* Changed name of base network implementation to `BaseNetwork`.
* Fixed bug in face finding function.

### Removed

* Removed optional requirements from setup file.
* Removed parameters from default polyhedron constructor.

## [0.15.2] 2020-02-20

### Added

### Changed

### Removed

## [0.15.1] 2020-02-16

### Added

* Added glTF support.
* Added graph and halfedge data structures.
* Added Rhino line geometry.
* Added Rhino plane geometry.

### Changed

* Fixed `compas_hpc` import problem.
* Split up topology part from geometry part for network and mesh.
* Split up network and mesh naming conventions.
* Reworked network face cycle finding.
* Updated mesh from lines.
* Updated network plotter in correspondence with network.
* Integrated mixin functionality and removed mixins.
* Meshes are now initially hidden in `compas_blender.artists.RobotModelArtist`.
* `compas_blender.artists.RobotModelArtist.draw_visual` and `compas_blender.artists.RobotModelArtist.draw_collision` now show those meshes.
* Renamed the method `draw_geometry` of `compas.robots.base_artist.RobotModelBaseArtist` to `create_geometry`.

### Removed

* Removed parallelization from network algorithms.
* Removed numba based dr implementations.

## [0.15.0] 2020-01-24

### Added

* Added `to_compas` to `compas_rhino.geometry.RhinoPoint`.
* Added `to_compas` to `compas_rhino.geometry.RhinoLine`.
* Added `to_compas` to `compas_rhino.geometry.RhinoCurve`.
* Added `to_compas` to `compas_rhino.geometry.RhinoMesh`.
* Added `brep_to_compas` to `compas_rhino.geometry.RhinoSurface`.
* Added `uv_to_compas` to `compas_rhino.geometry.RhinoSurface`.
* Added `heightfield_to_compas` to `compas_rhino.geometry.RhinoSurface`.
* Added `compas.datastructures.mesh_pull_points_numpy`.

### Changed

* Moved `compas_rhino.conduits` into `compas_rhino.artists`.
* Fixed bug in `compas.datastructures.Mesh.edges_where`.
* Fixed bug in `compas.datastructures.Mesh.faces_where`.
* Fixed bug in `compas.datastructures.Mesh.edge_attributes`.
* Fixed bug in `compas.datastructures.Mesh.face_attributes`.
* Fixed bug in `compas.datastructures.Mesh.edges`.
* Fixed bug in `compas.datastructures.Mesh.faces`.
* Fixed bug in `compas.datastructures.Mesh.offset`.

### Removed

* Removed deprecated `compas.geometry.xforms`.
* Removed deprecated `compas_rhino.helpers`.
* Removed `compas_rhino.constructors`.

## [0.14.0] 2020-01-21

### Added

* Added `compas.datastructures.mesh.Mesh.any_vertex`.
* Added `compas.datastructures.mesh.Mesh.any_face`.
* Added `compas.datastructures.mesh.Mesh.any_edge`.
* Added `compas.datastructures.mesh.Mesh.vertex_attribute`.
* Added `compas.datastructures.mesh.Mesh.vertex_attributes`.
* Added `compas.datastructures.mesh.Mesh.vertices_attribute`.
* Added `compas.datastructures.mesh.Mesh.vertices_attributes`.
* Added `compas.datastructures.mesh.Mesh.edge_attribute`.
* Added `compas.datastructures.mesh.Mesh.edge_attributes`.
* Added `compas.datastructures.mesh.Mesh.edges_attribute`.
* Added `compas.datastructures.mesh.Mesh.edges_attributes`.
* Added `compas.datastructures.mesh.Mesh.face_attribute`.
* Added `compas.datastructures.mesh.Mesh.face_attributes`.
* Added `compas.datastructures.mesh.Mesh.faces_attribute`.
* Added `compas.datastructures.mesh.Mesh.faces_attributes`.
* Added mutable attribute view for mesh vertex/face/edge attributes.

### Changed

* Default Mesh vertex, face, edge attributes are no longer copied and stored explicitly per vertex, face, edge, repesctively.
* Updating default attributes now only changes the corresponding default attribute dict.
* Updated `mesh_quads_to_triangles` to copy only customised face attributes onto newly created faces.
* Fixed bug in `compas.geometry.is_point_in_circle`.
* Fixed bug in `compas.geometry.is_polygon_convex`.
* Fixed bug in `compas.geometry.Polygon.is_convex`.
* Renamed `compas.datastructures.Mesh.has_vertex` to `compas.datastructures.Mesh.is_vertex`.
* Renamed `compas.datastructures.Mesh.has_face` to `compas.datastructures.Mesh.is_face`.
* Split `compas.datastructures.Mesh.has_edge` into `compas.datastructures.Mesh.is_edge` and `compas.datastructures.Mesh.is_halfedge`.

### Removed

* Removed `compas.datastructures.mesh.Mesh.get_any_vertex`.
* Removed `compas.datastructures.mesh.Mesh.get_any_face`.
* Removed `compas.datastructures.mesh.Mesh.get_any_edge`.
* Removed `compas.datastructures.mesh.Mesh.get_vertex_attribute`.
* Removed `compas.datastructures.mesh.Mesh.get_vertex_attributes`.
* Removed `compas.datastructures.mesh.Mesh.get_vertices_attribute`.
* Removed `compas.datastructures.mesh.Mesh.get_vertices_attributes`.
* Removed `compas.datastructures.mesh.Mesh.get_edge_attribute`.
* Removed `compas.datastructures.mesh.Mesh.get_edge_attributes`.
* Removed `compas.datastructures.mesh.Mesh.get_edges_attribute`.
* Removed `compas.datastructures.mesh.Mesh.get_edges_attributes`.
* Removed `compas.datastructures.mesh.Mesh.get_face_attribute`.
* Removed `compas.datastructures.mesh.Mesh.get_face_attributes`.
* Removed `compas.datastructures.mesh.Mesh.get_faces_attribute`.
* Removed `compas.datastructures.mesh.Mesh.get_faces_attributes`.
* Removed `compas.datastructures.mesh.Mesh.set_vertex_attribute`.
* Removed `compas.datastructures.mesh.Mesh.set_vertex_attributes`.
* Removed `compas.datastructures.mesh.Mesh.set_vertices_attribute`.
* Removed `compas.datastructures.mesh.Mesh.set_vertices_attributes`.
* Removed `compas.datastructures.mesh.Mesh.set_edge_attribute`.
* Removed `compas.datastructures.mesh.Mesh.set_edge_attributes`.
* Removed `compas.datastructures.mesh.Mesh.set_edges_attribute`.
* Removed `compas.datastructures.mesh.Mesh.set_edges_attributes`.
* Removed `compas.datastructures.mesh.Mesh.set_face_attribute`.
* Removed `compas.datastructures.mesh.Mesh.set_face_attributes`.
* Removed `compas.datastructures.mesh.Mesh.set_faces_attribute`.
* Removed `compas.datastructures.mesh.Mesh.set_faces_attributes`.
* Removed `print` statement from curvature module.

## [0.13.3] 2020-01-10

### Added

* `compas_rhino.artists.ShapeArtist` as base artist for all shape artists.
* Added `layer`, `name`, `color` attributes to `compas_rhino.artists.PrimitiveArtist`.
* Added `layer`, `name` attributes to `compas_rhino.artists.ShapeArtist`.
* Added `layer`, `name` attributes to `compas_rhino.artists.MeshArtist`.
* Added `clear_layer` method to `compas_rhino.artists.PrimitiveArtist`.
* Added `clear_layer` method to `compas_rhino.artists.ShapeArtist`.
* Added `clear_layer` method to `compas_rhino.artists.MeshArtist`.

### Changed

* Renamed `compas.utilities.maps.geometric_key2` to `geometric_key_xy`.
* Fixed bug in mirror functions.
* Fixed mirroring tests.
* Moved `BaseMesh`, `matrices`, `operations` to `compas.datastructures.mesh.core`.
* Added `transform` and `transformed` (and others) to `Mesh`.

### Removed

* `compas_rhino.artists.BoxArtist`
* Removed `layer` attribute from `compas_rhino.artists.Artist`.
* Removed `clear_layer` method from `compas_rhino.artists.Artist`.

## [0.13.2] 2020-01-06

### Added

* File reading functions for ascii files in `compas.files` has moved from the individual reader classes to a new parent class, `BaseReader`.

### Changed

* Rebased `compas_rhino.artists.MeshArtist` on new-style artist `compas_rhino.artists.Artist`.
* Renamed `compas_rhino.artists.MeshArtist.defaults` to `compas_rhino.artists.MeshArtist.settings`.
* Changed usage of (nonexisting) `compas_rhino.get_object` to `compas_rhino.get_objects`.
* Integrated vertex, face, edge mixins into `compas_rhino.artists.MeshArtist`.
* Integrated vertex, edge mixins into `compas_rhino.artists.NetworkArtist`.
* Rebased `compas_rhino.artists.VolMeshArtist` on `compas_rhino.artists.MeshArtist`.

### Removed

## [0.13.0] 2019-12-16

### Added

* Added DOI to bibtex entry.
* Added conversion for old mesh JSON data.

### Changed

* Indirectly changed mesh serialization to JSON (by changing key conversion and moving conversion into JSON methods).
* Moved conversion of int keys of mesh data to strings for json serialization to from/to json.
* Moved from/to methods for mesh into mesh definition.
* Subdivision algorithms use fast mesh copy.

### Removed

* Support for non-integer vertex and face identifiers in mesh.

## [0.12.4] 2019-12-11

### Added

### Changed

### Removed

## [0.12.3] 2019-12-11

### Added

* Added `mesh_subdivide_frames` to `compas.datastructures.subdivision`

### Changed

### Removed

## [0.12.2] 2019-12-11

### Added

* Added `intersection_segment_polyline` to `compas.geometry.intersections`
* Added `intersection_segment_polyline_xy` to `compas.geometry.intersections`
* Added `from_sides_and_radius` to `compas.geometry.Polygon`

### Changed

* Reworked docstrings of methods in `compas.geometry.queries`
* Set default `tol` to `1e-6` in `compas.geometry.queries`

### Removed

## [[0.12.1] 2019-12-10] 2019-12-10

### Added

* Added inherited methods to class docs.
* Added data structure mixins to the docs.
* Added `data` and `from_data` to `compas.geometry.Polyhedron`
* Added explicit support for collections to `compas_blender`

### Changed

* Bottom face of cylinder shape should be flipped.
* Face reading mechanism of OFF reader.
* `compas.geometry.Box` is now centred at origin by default.

### Removed

* Removed `compas.remote` because it does not provide an advatage over `compas.rpc`.

## [[0.11.4] 2019-11-26] 2019-11-26

### Added

* Added `compas_rhino.etoforms.ImageForm`.
* Added `doc8` as dev requirement.

### Changed

* Changed `compas_rhino.install_plugin` to use only the plugin name, w/o the GUID.
* Changed `iterable_like` to prevent exhausting generators passed as targets.

### Removed

* Removed `compas_rhino.ui.Controller`.
* Removed `compas_rhino.ui.Button`.

## [[0.11.2] 2019-11-19] 2019-11-19

### Added

* Added factory methods for `compas_rhino.artists._Artist`

### Changed

* Set `compas_rhino.artists.FrameArtist` layer clear to false by default.
* Wrapped internals of RPC dispatch method in try-except to catch any import problems and report back on the client side.
* Stopping of HTTP server (`compas.remote`) is now handled properly through separate thread.
* Fixed mutable init parameters of `RobotModel`
* Fixed bug in `mesh_quads_to_triangles` that caused face data to be deleted even when not necessary.
* Switched to `compas.geometry.KDTree` as fallback for `scipy.spatial.cKDTree` instead of Rhino `RTree` because it currently fails.

### Removed

## [0.11.0] 2019-11-09

### Added

* Added `iterable_like` to `compas.utilities.itertools_`
* Added `compas.geometry.icp_numpy` for pointcloud alignment using ICP.
* Added RPC command-line utility: `$ compas_rpc {start|stop} [--port PORT]`
* Added `__version__` to `compas_plotters`.
* Added `compas_plotters` to `.bumpversion.cfg`.
* Added `Colormap` to `compas.utilities`.
* Added `is_line_line_colinear()` to `compas.geometry`
* Added link to Github wiki for devguide.
* Added pointcloud alignment example to docs.
* Show git hash on `compas.__version__` if installed from git.
* Added `autopep8` to dev requirements.
* Added methods `add_joint` and `add_link` to `RobotModel`
* Added support for geometric primitives to JSON data encoder and decoder.
* Added support for `data` to all geometric primitives.

### Changed

* Docs are only deployed to github pages for tagged commits.
* Fixing printing issue with `compas.geometry.Quarternion` in ironPython.
* Fixed a missing import in `compas.geometry.Polygon`.
* Removed unused imports in `compas.geometry.Polyline`.
* Adjusted `compas.geometry.Quarternion.conjugate()` to in-place change, added `compas.geometry.Quarternion.conjugated()` instead which returns a new quarternion object.
* Fixed `rotation` property of `Transformation`.
* Simplified plugin installation (use plugin name only, without GUID).
* Bind RPC server to `0.0.0.0` instead of `localhost`.
* Fixed different argument naming between Rhino5 and Rhino6 of `rs.LayerVisible()` in `compas_rhino.utilities.objects`.

### Removed

## [0.10.0] 2019-10-28

### Added

* Added method for computing the determinant of the matrix of a transformation `compas.geometry.Transformation.determinant`.
* Added method for transposing (the matrix of) a transformation in-place `compas.geometry.Transformation.transpose`.
* Added method creating a transposed copy of a transformation `compas.geometry.Transformation.transposed`.
* Added method for invertig (the matrix of) a transformation in-place `compas.geometry.Transformation.invert`.
* Added `compas.geometry.Transformation.inverted` as an alias for `compas.geometry.Transformation.inverse`.
* Added method creating a copy of a transformation instance with a given transformation concatenated `compas.geometry.Transformation.concatenated`.
* Added method `to_vertices_and_faces` to all the classes inheriting from `compas.geometry.Shape` to create a `Mesh` representation of them.

### Changed

* Changed `compas.geometry.Transformation.inverse` to return an inverted copy of the transformation.
* Changed `compas.geometry.Transformation.decompose` to `compas.geometry.Transformation.decomposed`.
* Changed `compas.geometry.Transformation.concatenate` to add another transformation to the transformation instance.

### Removed

## [0.9.1] 2019-10-28

### Added

* Added `compas.geometry.Point.transform_collection` and `compas.geometry.Point.transformed_collection`.
* Added `compas.geometry.Vector.transform_collection` and `compas.geometry.Vector.transformed_collection`.
* Added `compas.geometry.Line.transform_collection` and `compas.geometry.Line.transformed_collection`.
* Added support for new Python plugin location for Rhino 6.0 on Mac.
* Added `compas.geometry.bestfit_frame_numpy`

### Changed

* Fixed transformation of start and end point of `compas.geometry.Line` to update the point objects in place.
* Fixed return value of `compas.numerical.pca_numpy` to return mean not as nested list.

### Removed

## [0.9.0] 2019-10-21

### Added

* Added `matrix_change_basis`, `Transformation.change_basis`
* Added `matrix_from_frame_to_frame`
* Added non-numpy versions of `global_coords`, `local_coords`
* Added static method `Frame.local_to_local_coords`
* Added `__getitem__`, `__setitem__` and `__eq__` to `Quaternion`
* Added `Vector.scaled` and `Vector.unitized`
* Added `transform_frames` and respective helper functions `dehomogenize_and_unflatten_frames`, `homogenize_and_flatten_frames`
* Added `transform_frames_numpy` and respective helper functions `dehomogenize_and_unflatten_frames_numpy`, `homogenize_and_flatten_frames_numpy`

### Changed

* Renamed `global_coords_numpy` and `local_coords_numpy` to `local_to_world_coords_numpy` and `world_to_local_coords_numpy`.
* Changed parameters `origin` `uvw` of `local_to_world_coords_numpy` and `world_to_local_coords_numpy` to `frame`.
* Fixed some returns of `Frame` and `Rotation` to use `Vector` or `Quaternion`
* Renamed methods `Frame.represent_point/vector/frame_in_global_coordinates` and `Frame.represent_point/vector/frame_in_local_coordinates` to `Frame.to_local_coords` and `Frame.to_world_coords`.

### Removed

## [0.8.1] 2019-10-01

### Added

### Changed

* Fixed unguarded import of `numpy` based transformations in mesh package.

### Removed

## [0.8.0] 2019-10-01

### Added

* Added test section for `compas.geometry.transformations`
* Added `tol` parameter to `queries.is_colinear`
* Added compas rhino installer for Rhino Mac 6.0 `compas_rhino.__init__`.
* Added oriented bounding box for meshes `compas.datastructures.mesh_oriented_bounding_box_numpy`.
* Added full testing functions for `compas.datastructures.mesh`
* Added `draw_mesh` to `compas_ghpython.artists.MeshArtist`

### Changed

* Generate sphinx documentation from markdown files in repo root for top level sections.
* Merged `compas.geometry.xforms` into `compas.geometry.transformations`
* Fixed `AttributeError: 'Mesh' object has no attribute 'neighbors'`
* Fixed Key error with `Mesh.boundary()`
* Extended `offset_polygon` and `offset_polyline` to handle colinear segments
* Fixed unsorted mesh vertex coordinates `xyz` in `compas_viewers.viewer.MeshView`
* Changed stderr parameter from STDOUT to PIPE in `compas.rpc.Proxy` for Rhino Mac 6.0.
* Fixed import of `delaunay_from_points` in `Mesh.from_points`.
* More control over drawing of text labels in Rhino.
* Extension of `face_vertex_descendant` and `face_vertex_ancestor` in `Mesh`.
* Changed the name and meaning of the parameter `oriented` in the function `Mesh.edges_on_boundary`.
* Add `axis` and `origin` defaults to `compas.robots.Joint`
* Unified vertices and face import order for .obj files with python2 and 3
* Changed python interpreter selection (e.g. RPC calls) to fallback to `python` if `pythonw` is not present on the system
* Fixed `compas_ghpython.artists.MeshArtist` to support ngons.
* Deprecate the method `draw` of `compas_ghpython.artists.MeshArtist` in favor of `draw_mesh`.
* Fix icosahedron generation
* Examples in docs/rhino updated to work with current codebase
* Callbacks tutorial updated to work with current codebase
* Base geometric primitives on `compas.geometry.Primitive` and `compas.geometry.Shape`
* Separated `numpy` based tranformations into separate module.

### Removed

* Removed `compas_viewers` to separate repo.
* Removed `compas_hpc` to separate repo.

## [0.7.2] 2019-08-09

### Added

* Added `compas_rhino.geometry.RhinoGeometry` to the docs.
* Added `compas.remote.services`.
* Added `compas.remote.services.network.py` service for handling requests for a browser-based network viewer.
* Possibility to call forward_kinematics on `compas.robots.RobotModel`
* Added `compas.set_precision` function for the setting the global precision used by COMPAS as a floating point number.

### Changed

* Fix mesh genus in `compas.datastructures`.
* Fixed missing import in `compas_rhino.geometry`.
* Removed circular imports from `compas_rhino.geometry`.
* Fix duplicate hfkeys in `compas.datastructures.volmesh.halffaces_on_boundary`.
* Moved `compas.remote.service.py` to `compas.remote.services.default.py`.
* Removed processing of face keys from data getter and setter in `compas.datastructures.Network`.
* Using `SimpleHTTPRequestHandler` instead of `BaseHTTPRequestHandler` to provide basic support for serving files via `GET`.
* Mesh mapping on surface without creating new mesh to keep attributes in `compas_rhino.geometry.surface.py`.
* Moving functionality from `compas_fab.artists.BaseRobotArtist` to `compas.robots.RobotModel`
* Fix exception of null-area polygon of centroid polygon in `compas.geometry.average.py`.
* Fix loss of precision during mesh welding in `compas.datastructures.mesh_weld`.

### Removed

## [0.7.1] 2019-06-29

### Added

### Changed

* Include `compas_plotters` and `compas_viewers` in the build instructions.
* Moved import of `subprocess` to Windows-specific situations.
* Fixed document functions failing when document name is `None`.
* Downgraded `numpy` requirements.
* Loosened `scipy` requirements.
* Default Python to `pythonw`.

### Removed

## [0.7.0] 2019-06-27

### Added

* Added filter shorthand for selecting OBJ, JSON files in Rhino.
* Added `compas_plotters`
* Added `compas_viewers`
* Added `compas_rhino.draw_circles` and the equivalent Artist method
* Add class functions to `compas.datastructures.VolMesh`.
* Added `face_neighborhood` class function to `compas.datastructures.Mesh`.
* Added `get_face_attributes_all` to `compas.datastructures._mixins.attributes`.
* Added `get_faces_attributes_all` to `compas.datastructures._mixins.attributes`.
* Added `compas.remote` package for making HTTP based Remote Procedure Calls.

### Changed

* Restructure halffaces as lists in `compas.datastructures.VolMesh`.
* Correctly handle `python-net` module presence during IronPython imports.
* Switched to `compas.IPY` check instead of `try-except` for preventing non IronPython friendly imports.
* Changed installation of compas packages to Rhino to support non-admin user accounts on Windows.
* Copy facedata in `mesh_quads_to_triangles`
* Added non-imported service for `compas.remote` for starting the subprocess that runs the server.

### Removed

* Removed `compas.plotters`
* Removed `compas.viewers`

## [0.6.2] 2019-04-30

### Added

### Changed

* Based mesh drawing for Rhino on RhinoCommon rather than Rhinoscriptsyntax.
* Fixed mesh drawing for Rhino 6

### Removed

## [0.6.1] 2019-04-29

### Added

### Changed

* Fixed bug in RPC. The services cannot have a `pass` statement as class body.

### Removed

## [0.6.0] 2019-04-29

### Added

* Added `center` property getter to `compas.geometry.Cirle` primitive
* Add `astar_shortest_path` to `compas.topology.traversal`.

### Changed

* Updated configuration instructions for Blender.
* Changed naming convention for drawing functions from `xdraw_` to `draw_`.
* Changed mesh drawing in Rhino to use separate mesh vertices per face. This makes the mesh look more "as expected" in *Shaded* view.

### Removed

* Removed support for Python 3.5.x by setting the minimum requirements for Numpy and Scipy to `1.16` and `1.2`, respectively.

## [0.5.2] 2019-04-12

### Added

* Added `draw_polylines` to `compas_rhino.artists.Artist`.
* Added `color` argument to `compas_rhino.artists.MeshArtist.draw_mesh`.
* Added named colors to `compas.utilities.colors.py`.

### Changed

* Fix `mesh_uv_to_xyz` in `RhinoSurface`.
* Fix 'mesh_weld' and 'meshes_join_and_weld' against consecutive duplicates in face vertices.
* Fix setting of environment variables in `System.Diagnostics.Process`-based subprocess for `XFunc` and `RPC`.
* Fix `XFunc` on RhinoMac.
* Fix `trimesh_subdivide_loop` from `compas.datastructures`.
* Changed Numpy and Scipy version requirements to allow for Python 3.5.x.

### Removed

* Removed `mixing.py` from `compas.utilities`.
* Removed `singleton.py` from `compas.utilities`.
* Removed `xscript.py` from `compas.utilities`.
* Removed `sorting.py` from `compas.utilities`.
* Removed `names.py` from `compas.utilities`.
* Removed `xfunc.py` from `compas_rhino.utilities`, use `compas.utilities.XFunc` instead.

## [0.5.1] 2019-03-25

### Added

### Changed

* Fix `XFunc` and `RPC` environment activation.
* Fix exception on Rhino Mac.
* Fix missing import on `compas_rhino.geometry`.
* Fix `compas.geometry.offset_polygon`.
* Fix installation for Rhino, related to implicit import of `matplotlib`.

### Removed

## [0.5.0] 2019-03-15

### Added

* Add `Circle` and `Sphere` primitives to `compas.geometry`.
* Add functions to `Plane` and `Box` primitives.
* Add functions to `compas_rhino` curve: `length` and `is_closed`.
* Add functions to `compas_rhino` surface: `kinks`, `closest_point`, `closest_point_on_boundaries`, and functions for mapping/remapping between XYZ and UV(0) spaces based on surface's parametrization (`point_xyz_to_uv`, `point_uv_to_xyz`, `line_uv_to_xyz`, `polyline_uv_to_xyz`, `mesh_uv_to_xyz`)
* Add `is_scalable` to `compas.robots.Joint`.

### Changed

* Fix exception in `Plane.transform`.
* Fix installer to remove old symlinks.
* Fix RPC proxy server.

## [0.4.22] 2019-03-05

### Added

* Add pretty print option to JSON formatter.
* Add remeshing based on `triangle`.
* Add compatibility with ETO forms to `compas_rhino` edge modifiers.

## [0.4.21] 2019-03-04

### Changed

* Fix import in `compas_rhino` vertex modifiers.

## [0.4.20] 2019-03-04

### Removed

* Remove `download_image_from_remote` utility function.

## [0.4.12] 2019-03-04

### Changed

* Small fixes on Rhino forms support.

## [0.4.11] 2019-03-03

### Added

* New function to join network edges into polylines: `network_polylines`.
* New mesh functions: `mesh_offset`, `mesh_thicken`, `mesh_weld` and `meshes_join_and_weld`.
* New mesh functions: `face_skewness`, `face_aspect_ratio`, `face_curvature` and `vertex_curvature`.
* New functions to get disconnected elements of  `Mesh`: `mesh_disconnected_vertices`, `mesh_disconnected_faces`, `mesh_explode`.
* New functions to get disconnected elements of  `Network`: `network_disconnected_vertices`, `network_disconnected_edges`, `network_explode`.
* Add statistics utility functions: `average`, `variance`, `standard_deviation`.
* Add `binomial_coefficient` function.
* Add option to create `Network` and `Mesh` from dictionaries of vertices and faces.
* Add `face_adjacency_vertices` to `Mesh`
* Add optional prefix to the rhino name attribute processor
* Add `mesh_move_vertices` to `compas_rhino`.
* Add support for relative mesh references in URDF.

### Changed

* Fix mesh centroid and mesh normal calculation.
* Refactor of drawing functions in `compas_blender`.
* Fix material creation in `compas_blender`.
* New default for subdivision: `catmullclark`.

## [0.4.9] 2019-02-10

### Added

* New class methods for `Polyhedron`: `from_platonicsolid` and `from_vertices_and_faces`.
* Constrained and conforming Delaunay triangulations based on Triangle.
* Predicate-based filtering of vertices and edges.
* `mesh.geometry`for geometry-specific functions.
* `trimesh_face_circle` in `mesh.geometry`.

### Changed

* Fix exception in `angle_vectors_signed` if vectors aligned
* Fix exception in `Polyline.point`
* Update Rhino installation merging Win32 and Mac implementations and defaulting the bootstrapper to the active python even if no CONDA environment is active during install.

### Removed

* Bound mesh operations.

## [0.4.8] 2019-01-28

### Added

* Curve tangent at parameter.
* Box shape.
* Numpy-based mesh transformations.
* Option to share axes among plotters.<|MERGE_RESOLUTION|>--- conflicted
+++ resolved
@@ -36,6 +36,7 @@
 * Added `show_cells` flag to `compas.scene.VolMeshObject`.
 * Added `compas.data.Data.to_jsonstring` and `compas.data.Data.from_jsonstring`.
 * Added `compas.data.Data.attributes`.
+* Added optional param `working_directory` to `compas.rpc.Proxy` to be able to start services defined in random locations.
 
 ### Changed
 
@@ -52,6 +53,8 @@
 * Changed `compas.datastructures.Network` to take additional `**kwargs`, instead of only `name=None` specifically.
 * Changed `compas.datastructures.Halfedge` to take additional `**kwargs`, instead of only `name=None` specifically.
 * Changed `compas.datastructures.Mesh` to take additional `**kwargs`, instead of only `name=None` specifically.
+* Moved registration of `ping` and `remote_shutdown` of the RPC server to `compas.rpc.Server.__init__()`.
+* Moved `FileWatcherService` to `compas.rpc.services.watcher` so it can be reused.
 
 ### Removed
 
@@ -189,12 +192,7 @@
 * Added `Frame.axes`
 * Added `compas.datastructures.TreeNode` and `compas.datastructures.Tree` classes.
 * Added `EllipseArtist` to `compas_rhino` and `compas_ghpython`.
-<<<<<<< HEAD
-* Added optional param `cwd` to `compas.rpc.Proxy` to be able to start services defined in random locations.
-* Added `compas.rpc.services.special` as a minimal example of a "non-default" RPC service.
-=======
 * Added `compas.scene.Scene`.
->>>>>>> eb456110
 
 ### Changed
 
@@ -208,12 +206,7 @@
 * Moved `compas.geometry.brep` to `compas.brep`.
 * Changed `networkx` version to `>=3.0` to ensure support for `is_planar`.
 * Moved `compas.geometry.curves.nurbs_.py` and `compas.geometry.surfaces.nurbs_.py` to `compas_nurbs`.
-<<<<<<< HEAD
-* Moved registration of `ping` and `remote_shutdown` of the RPC server to `compas.rpc.Server.__init__()`.
-* Moved `FileWatcherService` to `compas.rpc.services.watcher` so it can be reused.
-=======
 * Fixed `mesh_to_compas` returning an empty `Mesh` when colors and/or face normals are missing.
->>>>>>> eb456110
 
 ### Removed
 
