# Changelog

All notable changes to this project will be documented in this file.

The format is based on [Keep a Changelog](https://keepachangelog.com/en/1.0.0/),
and this project adheres to [Semantic Versioning](https://semver.org/spec/v2.0.0.html).

## Unreleased


### Added

* Added `Polyline.extend`, `Polyline.extended`, `Polyline.shorten`,  `Polyline.shortened`.
* Added `Data.sha256` for computing a hash value of data objects, for example for comparisons during version control.
* Added optional `path` parameter to `compas.rpc.Proxy` to allow for non-package calls.
* Added Grasshopper component to call RPC functions.
* Added `Mesh.to_lines` method and tests.
<<<<<<< HEAD
* Added `Assembly.find_by_key` to locate parts by key.
=======
* Added `Data.guid` to JSON serialization.
* Added `Data.guid` to pickle state.
>>>>>>> 44d5f07b

### Changed

* Set `jinja >= 3.0` to dev dependencies to fix docs build error.
* Fixed removing of collections for `compas_plotters`.
<<<<<<< HEAD
* Rebuild part index after deserialization in `Assembly`.
=======
* Fixed bug in `compas.robots.Configuration`.
>>>>>>> 44d5f07b

### Removed

* Removed unused `compas_rhino.objects` (moved to `compas_ui`).
* Removed unused `compas_rhino.ui` (moved to `compas_ui`).


## [1.15.1] 2022-03-28

### Added

* Added optional `triangulated` flag to `Mesh.to_vertices_and_faces`.
* Added geometry information of active meshes to the serialization/deserialization of robot model's `MeshDescriptor`.
* Added Grasshopper component to draw any COMPAS object.
* Added new icons to Grasshopper components and default to icon style.

### Changed

* Fixed bug in `normal_polygon` in `compas.geometry`.
* Fixed bug in Blender mesh conversion.
* Changed Rhino plugin installer to check for and install required plugin packages.
* Refactor robot model artists to use the same `Mesh.to_vertices_and_faces` everywhere.
* Fix debug print on Blender artist.

### Removed


## [1.15.0] 2022-03-22

### Added

* Added descriptor support to `compas.colors.Color`.
* Added descriptor protocol metaclass to `compas.artists.Artist`.
* Added `compas.artists.colordict.ColorDict` descriptor.
* Added `allclose` to doctest fixtures.
* Added `compas.colors.Color.coerce` to construct a color out og hex, RGB1, and RGB255 inputs.
* Added `compas.datastructures.Network.from_pointcloud`.
* Added `compas.datastructures.VolMesh.from_meshgrid`.
* Added `vertices_where`, `vertices_where_predicate`, `edges_where`, `edges_where_predicate` to `compas.datastructures.HalfFace`.
* Added `faces_where`, `faces_where_predicate`, `cells_where`, `cells_where_predicate` to `compas.datastructures.HalfFace`.
* Added `VolMeshArtist` to registered Blender artists.
* Added `3.1` to supported versions for Blender installer.
* Added `compas.artist.NoArtistContextError`.

### Changed

* Changed `compas.geometry.surfaces.nurbs.from_fill` to accept up to 4 curves as input.
* Changed `compas_rhino.artists.MeshArtist.draw` to draw the mesh only.
* Changed `compas_blender.artists.MeshArtist.draw` to draw the mesh only.
* Changed `compas_ghpython.artists.MeshArtist.draw` to draw the mesh only.
* Changed `compas_rhino.artists.MeshArtist.draw_vertexlabels` to use the colors of the vertex color dict.
* Changed `compas_rhino.artists.MeshArtist.draw_edgelabels` to use the colors of the edge color dict.
* Changed `compas_rhino.artists.MeshArtist.draw_facelabels` to use the colors of the face color dict.
* Changed `compas_blender.artists.MeshArtist.draw_vertexlabels` to use the colors of the vertex color dict.
* Changed `compas_blender.artists.MeshArtist.draw_edgelabels` to use the colors of the edge color dict.
* Changed `compas_blender.artists.MeshArtist.draw_facelabels` to use the colors of the face color dict.
* Changed `compas_ghpython.artists.MeshArtist.draw_vertexlabels` to use the colors of the vertex color dict.
* Changed `compas_ghpython.artists.MeshArtist.draw_edgelabels` to use the colors of the edge color dict.
* Changed `compas_ghpython.artists.MeshArtist.draw_facelabels` to use the colors of the face color dict.
* Fixed `compas_blender.uninstall`.
* Changed `planarity` to optional requirement on all platforms.
* Changed `numba` to optional requirement on all platforms.
* Changed raw github content path for `compas.get`.
* Changed `compas.datastructures.Graph.nodes_where` to accept conditions as kwargs.
* Changed `compas.datastructures.Graph.edges_where` to accept conditions as kwargs.
* Changed `compas.datastructures.Halfedge.vertices_where` to accept conditions as kwargs.
* Changed `compas.datastructures.Halfedge.edges_where` to accept conditions as kwargs.
* Changed `compas.datastructures.Halfedge.faces_where` to accept conditions as kwargs.
* Changed `compas.datastructures.Halfface.vertices_where` to accept conditions as kwargs.
* Changed `compas.datastructures.Halfface.edges_where` to accept conditions as kwargs.
* Changed `compas.datastructures.Halfface.faces_where` to accept conditions as kwargs.
* Changed `compas.datastructures.Halfface.cells_where` to accept conditions as kwargs.
* Fixed `compas_blender.artists.VolMeshArtist.draw` and `compas_blender.artists.VolMeshArtist.draw_cells`.
* Fixed `compas_ghpython.artists.VolMeshArtist.draw` and `compas_ghpython.artists.VolMeshArtist.draw_cells`.
* Fixed `compas_rhino.artists.VolMeshArtist.draw` and `compas_rhino.artists.VolMeshArtist.draw_cells`.
* Improved error messages when artist instance cannot be created.
* Fixed exception when calculating geometry of `compas.datastructures.Part` without features.
* Fixed bug in `compas_rhino.conversions.RhinoCurve.to_compas`.
* Fixed bug in `compas_rhino.conversions.RhinoSurface.to_compas`.

### Removed

* Removed `compas.numerical.drx`.


## [1.14.1] 2022-02-16

### Added

* Added doc test step in CI/CD.

### Changed

* Fixed symlink expansion for directories relative to the COMPAS installation folder, eg. `compas.DATA` when used from IronPython.
* Fixed the result of `compas.__version__` on dev installs to properly include git hash.
* Move `data` files inside the folder included in the source distribution (ie. non-dev installs).
* Fixed IronPython detection on ipy 2.7.12 and higher.

### Removed


## [1.14.0] 2022-02-06

### Added

* Added `compas.colors.Color`.
* Added `compas.colors.ColorMap`.
* Added `compas_blender.conversions.BlenderGeometry`.
* Added `compas_blender.conversions.BlenderCurve`.
* Added `compas_blender.conversions.BlenderMesh`.
* Added option to return strip faces from `compas.datastructure.Halfedge.edge_strip`.
* Added `compas.geometry.Bezier.transform`.
* Added `compas.geometry.Curve` as base class for curves.
* Added `compas.geometry.Surface` as base class for surfaces.
* Added `compas_rhino.geometry.RhinoCurve` as Rhino plugin for basic curves.
* Added `compas_rhino.geometry.RhinoSurface` as Rhino plugin for basic surfaces.
* Added pluggable `compas.geometry.curves.curve.new_curve`.
* Added pluggable `compas.geometry.surfaces.surface.new_surface`.
* Added `compas.artists.CurveArtist`.
* Added `compas.artists.SurfaceArtist`.
* Added `compas_rhino.artists.CurveArtist`.
* Added `compas_rhino.artists.SurfaceArtist`.
* Added `compas_ghpython.artists.CurveArtist`.
* Added `compas_ghpython.artists.SurfaceArtist`.
* Added `compas_blender.artists.CurveArtist`.
* Added `compas_blender.artists.SurfaceArtist`.
* Added `compas_rhino.utilities.draw_curves`.
* Added `compas_rhino.utilities.draw_surfaces`.
* Added `compas_blender.utilities.draw_curves`.
* Added `compas_blender.utilities.draw_surfaces`.
* Added `rgba` and `rgba255` properties to `compas.colors.Color`.
* Added `from_name` method to `compas.colors.Color`.
* Added Python 3.10 support.
* Added `RobotModel.ur5` for the sake of example.

### Changed

* Fixed bug in `mesh_slice_plane()` , `Mesh.slice_plane()`.
* Changed `compas_rhino.geometry.RhinoNurbsSurface.closest_point` to fix bug of rhino_curve to rhino_surface, plus return tuple instead.
* Changed `compas_plotters.plotter.Plotter` to normal class instead of singleton.
* Moved functionality of `compas.utilities.coercion` to `compas.data`.
* Fixed bug in `compas.geometry.NurbsSurface.to_triangles()`.
* Renamed docs site folders `latest` to `stable` and `dev` to `latest`.
* Rebased `compas.geometry.NurbsCurve` on `compas.geometry.Curve`.
* Rebased `compas.geometry.NurbsSurface` on `compas.geometry.Surface`.
* Rebased `compas_rhino.geometry.RhinoNurbsCurve` on `compas.geometry.NurbsCurve` and `compas_rhino.geometry.RhinoCurve`.
* Rebased `compas_rhino.geometry.RhinoNurbsSurface` on `compas.geometry.NurbsSurface` and `compas_rhino.geometry.RhinoSurface`.
* Fixed error message for unsupported joint types.
* Fixed support for non-standard URDF attributes on limit and mesh geometry.
* Fixed data serialization for URDF materials without color.
* Removed geometric primitives (`Origin`, `Box`, `Sphere`, `Cylinder` and `Capsule`) from `compas.robots` and replaced them with the core ones from `compas.geometry`. The old names are still available but deprecated.
* Deprecated the `load_mesh` method of `compas.robots.AbstractMeshLoader` and its sub-classes in favor of `load_meshes`.
* Fixed bug in `compas_rhino.conversions.RhinoGeometry.transform`.

### Removed

* Removed `compas.geometry.Collection`.
* Removed `compas.geometry.CollectionNumpy`.
* Removed `compas.geometry.PointCollection`.
* Removed `compas.geometry.PointCollectionNumpy`.
* Removed `compas.interop`.
* Removed `numba`; `compas.numerical.drx` will be moved to a dedicated extension package.
* Removed `ezdxf` (unused).
* Removed `laspy` (unused).
* Removed `compas_rhino.artists.MeshArtist.draw_mesh`.
* Removed `compas_blender.artists.MeshArtist.draw_mesh`.

## [1.13.3] 2021-12-17

### Added

* Added `compas_plotters.artists.NetworkArtist.draw_nodelabels`.
* Added `compas_plotters.artists.NetworkArtist.draw_edgelabels`.
* Added `compas_plotters.Plotter.fontsize`.
* Added `INSTALLED_VERSION` variable to `compas_rhino.install` to interally inform rhino version context post-installation steps.
* Added `compas_rhino.geometry.RhinoNurbsSurface`.
* Added `compas_rhino.geometry.surfaces.new_nurbssurface` plugin.
* Added `compas_rhino.geometry.surfaces.new_nurbssurface_from_parameters` plugin.
* Added `compas_rhino.geometry.surfaces.new_nurbssurface_from_points` plugin.
* Added `compas_rhino.geometry.surfaces.new_nurbssurface_from_fill` plugin.
* Added `compas_rhino.geometry.surfaces.new_nurbssurface_from_step` plugin.
* Added `compas_rhino.conversions.RhinoSurface.to_compas`.

### Changed

* Fixed bug in inheritance of `compas_plotters.artists.NetworkArtist`.
* Changed `compas_plotters.artists.MeshArtist.draw_edges` to ignore edge direction for assignment of edge colors and widths.
* Changed `compas_plotters.artists.MeshArtist.draw_vertexlabels` to use `compas_plotters.Plotter.fontsize`.
* Changed `compas_plotters.artists.MeshArtist.draw_edgelabels` to use `compas_plotters.Plotter.fontsize`.
* Changed `compas_plotters.artists.MeshArtist.draw_facelabels` to use `compas_plotters.Plotter.fontsize`.
* Fixed bug in `compas_rhino.conversions.plane_to_compas_frame`.
* Changed implementation of `compas.geometry.NurbsSurface.xyz`.
* Fixed bug in `compas.geometry.NurbsSurface.to_mesh`.
* Changed `compas_rhino.geometry.RhinoNurbsSurface.from_points` to use transposed points.
* Fixed bug in `compas_rhino.conversions.RhinoSurface.to_compas_mesh`.

### Removed


## [1.13.2] 2021-12-11

### Added

* Added `compas_ghpython.fetch_ghio_lib` to simplify the loading of Grasshopper's IO library for extension developers.

### Changed

### Removed


## [1.13.1] 2021-12-11

### Added

### Changed

* Fixed bug in `Grasshopper` plugin path on Windows.
* Fixed bug in `Grasshopper` `UserObjects` uninstall.

### Removed


## [1.13.0] 2021-12-10

### Added

* Added `compas_rhino.DEFAULT_VERSION`.
* Added `clean` option to `compas_rhino.install` to remove existing symlinks if they cannot be imported from the current environment.
* Added basic implementation of `compas.datastructures.Assembly`.
* Added `compas.is_grasshopper`.
* Added `compas.GH`.
* Added `compas.artists.Artist.CONTEXT`.
* Added `compas.artists.Artist.AVAILABLE_CONTEXTS`.
* Added `compas.artists.artist.register_artists` pluggable.

### Changed

* Updated `pr-checks` workflow for checking Changelog entry.
* Fixed return value of attributes of empty `compas_rhino.geometry.RhinoNurbsCurve`.
* Fixed error in parameter list of `compas_rhino.geometry.curves.new_nurbscurve`.
* Fixed error in parameter list of `compas_rhino.geometry.curves.new_nurbscurve_from_interpolation`.
* Fixed error in parameter list of `compas_rhino.geometry.curves.new_nurbscurve_from_step`.
* Changed `compas_rhino.install` to remove broken symlinks.
* Changed `compas_rhino.install` to reinstall broken symlinks if they can be imported from the current environment.
* Changed `compas_rhino.uninstall` to remove broken symlinks.
* Changed `compas_rhino.install_plugin` to remove broken symlinks.
* Changed default Rhino version for installation to `7.0`.
* Fixed bug in `compas_ghpython` related to importing `Grasshopper` prematurely.
* Changed `compas.artists.Artist.ITEM_ARTIST` to context-based dict.
* Changed `compas_rhino.__init__.py` functions.
* Changed `compas_ghpython.__init__.py` functions.
* Renamed `compas_ghpython.get_grasshopper_plugin_path` to `compas_ghpython.get_grasshopper_managedplugin_path`.

### Removed

* Removed `compas.artists.artist.new_artist` pluggable.


## [1.12.2] 2021-11-30

### Added

### Changed

* Moved import of `subprocess` to top of file `compas._os.py`.

### Removed


## [1.12.1] 2021-11-29

### Added

### Changed

* Fixed bug in `compas_rhino.conversions.RhinoPoint.from_geometry`.
* Changed `compas_rhino.install` to remove broken symlinks.
* Changed `compas_rhino.install` to reinstall broken symlinks if they can be imported from the current environment.
* Changed `compas_rhino.uninstall` to remove broken symlinks.
* Changed `compas_rhino.install_plugin` to remove broken symlinks.

### Removed


## [1.12.0] 2021-11-17

### Added

* Added `CircleArtist`, `LineArtist`, `PointArtist`, `PolygonArtist`, `PolylineArtist`, and `VectorArtist` to `compas_blender`.
* Added `draw_circles` and `draw_planes` to `compas_blender`.
* Added `compas_rhino.geometry.curves` plugins for `compas.geometry.curves` pluggables.
* Added `compas_rhino.geometry.RhinoNurbsCurve`.
* Added `to_compas_quadmesh` to `compas_rhino.conversions.RhinoSurface`.

### Changed

* Replaced implementation of `RGBColour` and `Float` with deprecation warning in `compas.utilities.descriptors`.
* Moved all Rhino geometry and objects wrappers to `compas_rhino.conversions`.
* Fixed bug in `compas_rhino.conversions.RhinoSurface.from_geometry`.
* Changed `compas_rhino.conversions.RhinoLine.from_geometry` to accept line curves.
* Fixed bug in `compas_rhino.geometry.RhinoNurbsCurve.closest_point`.
* Modify `to_compas_mesh` in `compas_rhino.conversions.RhinoSurface` to use brep loops.

### Removed


## [1.11.1] 2021-11-09

### Added

### Changed

* Changed `compas_rhino.uninstall` to also remove broken symlinks if no specific packages are provided for un-installation.
* Changed `compas_rhino.install` to also remove broken symlinks.

### Removed


## [1.11.0] 2021-11-08

### Added

* Added halfedge loops in `compas.datastructures.Halfedge.halfedge_loop`.
* Added halfedge strips in `compas.datastructures.Halfedge.halfedge_strip`.
* Added `compas.datastructures.mesh_split_strip` and `compas.datastructures.Mesh.split_strip`.
* Added boundingbox to `compas_rhino.conduits.BaseConduit`

### Changed

* Fixed bug in combination of `compas_rhino.artists.MeshArtist.draw_mesh` and `compas_rhino.utilities.drawing.draw_mesh`.
* Fixed bug in continuous loops in `compas.datastructures.Halfedge.edge_loop`.
* Fixed bug in continuous strips in `compas.datastructures.Halfedge.edge_strip`.
* Changed abstract method `compas.artists.MeshArtist.draw_mesh` to implemented method in `compas_plotters.artists.MeshArtist.draw_mesh`.

### Removed


## [1.10.0] 2021-11-04

### Added

* Added `compas.geometry.Curve` and `compas.geometry.NurbsCurve`.
* Added `compas.geometry.Surface` and `compas.geometry.NurbsSurface`.
* Added pluggables for `compas.geometry.NurbsCurve.__new__`, `compas.geometry.NurbsCurve.from_parameters`, `compas.geometry.NurbsCurve.from_points`, `compas.geometry.NurbsCurve.from_interpolation`, `compas.geometry.NurbsCurve.from_step`.
* Added pluggables for `compas.geometry.NurbsSurface.__new__`, `compas.geometry.NurbsSurface.from_parameters`, `compas.geometry.NurbsSurface.from_points`, `compas.geometry.NurbsSurface.from_fill`, `compas.geometry.NurbsSurface.from_step`.
* Added missing implementations for abstract clear methods of `compas_rhino.artists.volmeshartist`.

* Added `compas_rhino.geometry.RhinoBox`, `compas_rhino.geometry.RhinoCircle`, `compas_rhino.geometry.RhinoCone`, `compas_rhino.geometry.RhinoCurve`, `compas_rhino.geometry.RhinoCylinder`, `compas_rhino.geometry.RhinoEllipse`, `compas_rhino.geometry.RhinoLine`, `compas_rhino.geometry.RhinoMesh`, `compas_rhino.geometry.RhinoPlane`, `compas_rhino.geometry.RhinoPoint`, `compas_rhino.geometry.RhinoPolyline`, `compas_rhino.geometry.RhinoSphere`, `compas_rhino.geometry.RhinoSurface`, `compas_rhino.geometry.RhinoVector` as wrappers for working with Rhino geometry through geometry conversions or coercion of doc objects.
* Added `compas_rhino.conversions` from COMPAS geometry to Rhino geometry and vice versa, for primitives, shapes, curves, surfaces, meshes.
* Added `compas_rhino.coercion` from Rhino doc objects to Rhino geometry compatible with COMPAS geometry.

### Changed

* Fixed bug in directions of `compas.datastructures.Mesh.from_meshgrid`.
* Fixed bug in Rhino mesh face drawing.
* Fixed bug related to legacy uninstall on Rhino for Mac.

### Removed


## [1.9.3] 2021-11-02

### Added

### Changed

* Changed default path for Rhino 7 legacy install cleanup to Rhino7.app in `compas_rhino.__init__.py`.
* Changed z-coordinate of `compas.datastructures.Mesh.from_meshgrid` to `0.0` instead of `0`.

### Removed


## [1.9.2] 2021-11-02

### Added

* Added `draw_mesh` method to `compas_ghpython.artists.MeshArtist` to match all other mesh artists.

### Changed

* Changed new artist registration to check if subclass.
* Fixed `RobotModelArtist` for blender: missing abstract method impl and handle init order.

### Removed


## [1.9.1] 2021-10-22

### Added

* Added `Plane.offset`.
* Added `is_mesh_closed` property to `compas.datastructures.mesh_slice_plane`.

### Changed

* Fixed backward compatibility problem with artists by adding back `Artist.build` and `Artist.build_as`.
* Fixed backward compatibility problem with artists by adding `compas_rhino.artists.BaseArtist` alias for `compas_rhino.artists.RhinoArtist`.

### Removed


## [1.9.0] 2021-10-21

### Added

* Added `draw_vertexlabels`, `draw_edgelabels`, `draw_facelabels`, `draw_vertexnormals`, and `draw_facenormals` to `compas_blender.artists.MeshArtist`.
* Added optional `triangulated` flag to `to_vertices_and_faces` of all shapes.
* Added `compas.geometry.Geometry` base class.
* Added `__add__`, `__sub__`, `__and__` to `compas.geometry.Shape` for boolean operations using binary operators.
* Added `is_closed` to `compas.geometry.Polyhedron`.
* Added `Plane.offset`.
* Added `compas.artists.Artist`.
* Added pluggable `compas.artists.new_artist`.
* Added plugin `compas_rhino.artists.new_artist_rhino`.
* Added plugin `compas_blender.artists.new_artist_blender`.
* Added `compas.artist.DataArtistNotRegistered`.
* Added `draw_node_labels` and `draw_edgelabels` to `compas_blender.artists.NetworkArtist`.
* Added `compas_blender.artists.RobotModelArtist.clear`.
* Added `compas_blender.geometry.booleans` as plugin for boolean pluggables.
* Added version-based installation for Blender.
* Added several shape artists to `compas_ghpython`: `BoxArtist`, `CapsuleArtist`, `ConeArtist`, `CylinderArtist`, `PolygonArtist`, `PolyhedronArtist`, `SphereArtist`, `TorusArtist` and `VectorArtist`.
* Added support for CLR generic dictionaries to the `compas.data` decoders.
* Added `Graph.node_sample`, `Graph.edge_sample`.
* Added `Halfedge.vertex_sample`, `Halfedge.edge_sample`, `Halfedge.face_sample`.
* Added `Halfface.vertex_sample`, `Halfface.edge_sample`, `Halfface.face_sample`, `Halfface.cell_sample`.
* Added `Mesh.from_meshgrid`.

### Changed

* Fixed bug in `compas_blender.draw_texts`.
* Changed `compas_rhino.artists.BaseArtist` to `compas_rhino.artists.RhinoArtist`.
* Changed `compas_blender.artists.BaseArtist` to `compas_blender.artists.BlenderArtist`.
* Changed default resolution for shape discretisation to 16 for both u and v where relevant.
* Changed base class of `compas.geometry.Primitive` and `compas.geometry.Shape` to `compas.geometry.Geometry`.
* `compas_blender.artists.RobotModelArtist.collection` can be assigned as a Blender collection or a name.
* Generalized the parameter `color` of `compas_blender.draw_texts` and various label drawing methods.
* Changed `compas.IPY` to `compas.RHINO` in `orientation_rhino`.
* Changed `planarity` to `requires_extra` for pip installations.
* Fixed bug in handling of ngonal meshes in `compas_ghpython` artists / drawing functions.

### Removed


## [1.8.1] 2021-09-08

### Added

### Changed

### Removed


## [1.8.0] 2021-09-08

### Added

* Added pluggable function `trimesh_slice` in `compas_rhino`.
* Added equality comparison for pointclouds.
* Added `compas.data.is_sequence_of_uint`.
* Added general plotter for geometry objects and data structures based on the artist registration mechanism.
* Added support for multimesh files to OBJ reader/writer.
* Added support for attaching and detaching meshes in `compas.robots.RobotModelArtist` and drawing them.
* Added `compas.geometry.NurbsCurve`.
* Added `compas.geometry.NurbsSurface`.
* Added `compas_rhino.conversions`.
* Added `compas_rhino.geometry.RhinoBox`.
* Added `compas_rhino.geometry.RhinoCone`.
* Added `compas_rhino.geometry.RhinoCylinder`.
* Added `compas_rhino.geometry.RhinoPolyline`.
* Added `compas_rhino.geometry.RhinoSphere`.
* Added basic implementation of `compas.datastructures.Assembly`.
* Added `meshes` method to artists of `compas.robots.RobotModel`.
* Added `FrameArtist` class to `compas_blender`.

### Changed

* `compas.robots.Axis` is now normalized upon initialization.
* Fixed a bug in `compas.numerical.dr_numpy` when using numpy array as inputs.
* Allowed for varying repository file structures in `compas.robots.GithubPackageMeshLoader`.
* Fixed data schema of `compas.geometry.Polyline`, `compas.geometry.Polygon`, `compas.geometry.Pointcloud`.
* Fixed `Configuration.from_data` to be backward-compatible with JSON data generated before `compas 1.3.0`.
* Changed `compas_rhino.drawing.draw_breps` to assume provided polygon is closed and automatically add missing corner to polycurve constructor.
* Changed conversion of edges and faces to uniques keys for the data dicts to use the string representation of a sorted tuple of identifiers.
* Added `dtype` to JSON decoding error message.
* Moved `compas.datastructures.mesh.core.halfedge.HalfEdge` to `compas.datastructures.halfedge.halfedge.HalfEdge`
* Moved `compas.datastructures.network.core.graph.Graph` to `compas.datastructures.graph.graph.Graph`.

### Removed

* Removed `compas.datastructures.mesh.core.mesh.BaseMesh`.

* Removed `compas.datastructures.BaseNetwork`.

## [1.7.1] 2021-06-14

### Added

### Changed

* Fixed bundling of ghuser components.

### Removed


## [1.7.0] 2021-06-14

### Added

### Changed

* `compas.robots.Axis` is now normalized upon initialization.
* Fixed a bug in `compas.numerical.dr_numpy` when using numpy array as inputs.
* Allowed for varying repository file structures in `compas.robots.GithubPackageMeshLoader`.
* Remove default implementation of `__str__` for data objects.

### Fixed

* Fixed `Configuration.from_data` to be backward-compatible with JSON data generated before `compas 1.3.0`.

### Removed

## [1.7.1] 2021-06-14

### Added

### Changed

* Fixed bundling of ghuser components.

### Removed

## [1.7.0] 2021-06-14

### Added

* Added pluggable function `trimesh_gaussian_curvature` in `compas_rhino`.
* Added pluggable function `trimesh_mean_curvature` in `compas_rhino`.
* Added pluggable function `trimesh_principal_curvature` in `compas_rhino`.
* Added `copy` and `deepcopy` functionality to `compas.robots.Configuration`.
* Added `compas.data.is_sequence_of_int` and `compas.data.is_sequence_of_float`.
* Added `compas.data.Data.JSONSCHEMANAME`.
* Added `kwargs` to all child classes of `compas.data.Data`.
* Added grasshopper component for drawing a frame.
* Added `draw_origin` and `draw_axes`.
* Added `compas.PY2`.

### Changed

* Allow str or int as joint type in `compas.robots.Joint` constructor.
* Moved json schemas to `compas.data`.
* Nested json schemas.
* `compas_ghpython.artists.FrameArtist.draw` now draws a Rhino Plane.
* Fixed bugs in `compas.geometry.bestfit_circle_numpy`.
* Changed directory where ghuser components are installed.
* Added ghuser components directory to those removed by the `clean` task.
* Clean up the ghuser directory before building ghuser components.
* Exposed function `draw_breps` in `compas_rhino.utilities`; example added.
* Added `join` flag to function `draw_breps` in `compas_rhino.utilities`
* Fixed bug in `compas.geometry.distance.closest_point_on_segment_xy`.
* Fixed bug in Rhino implementations of `trimesh` curvature functions.

### Removed

## [1.6.3] 2021-05-26

### Added

* Added `compas.topology.astar_lightest_path`.
* Added JSONSCHEMA definitions for primitives and transformations.
* Added schema implementation to primitives and transformations.
* Added JSONSCHEMA implementation to primitives and transformations.
* Added `compas.data.is_int3`, `compas.data.is_float3`, `compas_data.is_float4x4`.

### Changed

* Extended `compas.topology.astar_shortest_path` to work on `compas.datastructures.Mesh` and `compas.datastructures.Network`.
* Fixed `compas.data.Data.to_jsonstring`.
* Changed `compas.data.Data.data.setter` to raise `NotImplementedError`.
* Changed annotations of `compas_blender.artists.BaseArtist`.
* Fixed `__repr__` for primitives, shapes, transformations.

### Removed

* Removed duplicate cases from `compas.data.DataEncoder`.

## [1.6.2] 2021-05-12

### Added

### Changed

### Removed


## [1.6.1] 2021-05-12

### Added

### Changed

### Removed


## [1.6.0] 2021-05-12

### Added

* Added infrastructure for building Grasshopper components for compas packages.
* Added first Grasshopper component: COMPAS Info.
* Added Grasshopper components for JSON serialization.
* Added `compas_rhino.utilities.set_object_attributes`.
* Added `from_jsonstring` and `to_jsonstring`.
* Added Grasshopper component documentation.

### Changed

* Moved json dump and load to data package.
* Changed parameters and return value of `compas_rhino.utilities.get_object_attributes`.
* Removed `doctest` execution code from src.
* Removed `if __name__ == '__main__'` section from src.
* Optimized the conversion of Rhino Meshes to COMPAS meshes.
* Fix issue with GH User symlink created as directory symlink on some cases.

### Removed


## [1.5.0] 2021-04-20

### Added

* Added support for file-like objects, path strings and URLs to most of the methods previously accepting only file paths, eg. `compas.datastructures.Datastructure`, `compas.json_dump`, `compas.json_load`, etc.
* Added `pretty` parameter to `compas.json_dump` and `compas.json_dumps`.
* Added `compas.data.Data` as base object for all data objects (geometry, data structures, ...).

### Changed

* Moved `compas.utilities.DataEncoder` to `compas.data`.
* Moved `compas.utilities.DataDecoder` to `compas.data`.
* Changed base object of `compas.datastructures.Datastructure` to `compas.data.Data`.
* Changed base object of `compas.geometry.Primitive` to `compas.data.Data`.
* Renamed `Base` to `Data` for all data based classes.
* Fixed calculation of triangle normals.
* Fixed calculation of triangle areas.

### Removed


## [1.4.0] 2021-04-09

### Added

* Added Python 3.9 support.
* Added crease handling to catmull-clark subdivision scheme.
* Added `compas_ghpython.get_grasshopper_userobjects_path` to retrieve User Objects target folder.
* Added direction option for mesh thickening.
* Added check for closed meshes.
* Added 'loop' and 'frames' to schemes of `compas.datastructures.mesh.subdivision.mesh_subdivide`.

### Changed

* Fixed box scaling.
* Fixed a bug in `Polyline.divide_polyline_by_length` related to a floating point rounding error.
* Fixed bug in `RobotModel.zero_configuration`.
* Fixed bug in `compas.geometry.normals`.
* Fixed bug in `compas.datastructures.mesh.subdivision.mesh_subdivide_frames`.

### Removed


## [1.3.0] 2021-03-26

### Added

* Added a `invert` and `inverted` method `compas.geometry.Vector`.
* Added unetary `__neg__` operator for `compas.geometry.Vector`.
* Added `compas.robots.Configuration`, moved from `compas_fab`.

### Changed

* Fixed rhino packages installation to remove duplicates

### Removed


## [1.2.1] 2021-03-19

### Added

### Changed

### Removed

* Fixed API removals from 1.0.0 -> 1.2.0


## [1.2.0] 2021-03-18

### Added

* Added `divide_polyline`, `divide_polyline_by_length`, `Polyline.split_at_corners` and `Polyline.tangent_at_point_on_polyline`.
* Added the magic method `__str__` to `compas.geoemetry.Transformation`.
* Added `redraw` flag to the `compas_rhino` methods `delete_object`, `delete_objects` and `purge_objects`.
* Added the `__eq__` method for `compas.geometry.Circle` and `compas.geometry.Line`.
* Added support for Pylance through static API definitions.
* Added `halfedge_strip` method to `compas.datastructures.HalfEdge`.

### Changed

* Fixed bug where mimic joints were considered configurable.
* Fixed bug where `!=` gave incorrect results in Rhino for some compas objects.
* Fixed bug where `compas_rhino.BaseArtist.redraw` did not trigger a redraw.
* Fixed minor bugs in `compas.geometry.Polyline` and `compas.geometry.Polygon`.
* Fixed very minor bugs in `compas.geometry.Frame` and `compas.geometry.Quaternion`.
* Fixed bug in `compas_rhino.objects.MeshObject.modify`.
* Fixed bug in `compas_rhino.objects.MeshObject.modify_vertices`.
* Fixed bug in `compas_rhino.objects.MeshObject.modify_edges`.
* Fixed bug in `compas_rhino.objects.MeshObject.modify_faces`.
* Fixed bug in `compas_rhino.objects.VolMeshObject.modify`.
* Fixed bug in `compas_rhino.objects.VolMeshObject.modify_vertices`.
* Fixed bug in `compas_rhino.objects.VolMeshObject.modify_edges`.
* Fixed bug in `compas_rhino.objects.VolMeshObject.modify_faces`.
* Fixed bug in `compas_rhino.objects.NetworkObject.modify`.
* Fixed bug in `compas_rhino.objects.NetworkObject.modify_vertices`.
* Fixed bug in `compas_rhino.objects.NetworkObject.modify_edges`.
* Changed `compas_rhino.objects.inspect` to `compas_rhino.objects.inspectors`.
* Changed `compas_rhino.objects.select` to `compas_rhino.objects._select`.
* Changed `compas_rhino.objects.modify` to `compas_rhino.objects._modify`.

### Removed


## [1.1.0] 2021-02-12

### Added

* Added `RobotModel.remove_link`, `RobotModel.remove_joint`, `RobotModel.to_urdf_string`, and `RobotModel.ensure_geometry`.
* Added Blender Python-example to the documentation section: Tutorials -> Robots
* Added `compas_blender.unload_modules`.
* Added `after_rhino_install` and `after_rhino_uninstall` pluggable interfaces to extend the install/uninstall with arbitrary steps.

### Changed

* Fixed bug in parameter list of function `mesh_bounding_box` bound as method `Mesh.bounding_box`.
* Fixed bug in `RobotModel/RobotModelArtist.update` which raised an error when the geometry had not been loaded.
* Changed exception type when subdivide scheme argument is incorrect on `mesh_subdivide`.
* The `compas_rhino.artist.RobotModelArtist` functions `draw_visual` and `draw_collision` now return list of newly created Rhino object guids.
* Added ability of `RobotModel.add_link` to accept primitives in addition to meshes.
* Fixed bug regarding the computation of `Joint.current_origin`.
* Fixed bug regarding a repeated call to `RobotModel.add_joint`.
* Fixed bug in `compas_blender.RobotModelArtist.update`.
* Fixed bug in `compas.datastructures.mesh_slice_plane`.
* Fixed bug where initialising a `compas_blender.artists.Robotmodelartist` would create a new collection for each mesh and then also not put the mesh iton the created collection.
* Changed the initialisation of `compas_blender.artists.Robotmodelartist` to include a `collection`-parameter instead of a `layer`-parameter to be more consistent with Blender's nomenclature.
* Used a utility function from `compas_blender.utilities` to create the collection if none exists instead of using a new call to a bpy-method.

### Removed


## [1.0.0] 2021-01-18

### Added

* Added `compas.datastructures.mesh.trimesh_samplepoints_numpy`.

### Changed

* Fix Rhino7 Mac installation path
* Separate `compas.robots.Joint.origin` into the static parent-relative `origin` and the dynamic world-relative `current_origin`.
* Separate `compas.robots.Joint.axis` into the static parent-relative `axis` and the dynamic world-relative `current_axis`.
* Fixed support to convert back and forth between `compas.datastructures.Graph` and NetworkX `DiGraph`.

### Removed


## [0.19.3] 2020-12-17

### Added

### Changed
* Fix bug in `compas.datastructures.Network.neighborhood`.

### Removed


## [0.19.2] 2020-12-17

### Added

### Changed

* Changed `compas._os.prepare_environment` to prepend environment paths (fixes problem with RPC on windows).

### Removed


## [0.19.1] 2020-12-10

### Added

### Changed

* Fix bug in `compas.datastructures.AttributesView`.

### Removed


## [0.19.0] 2020-12-09

### Added

* Added `is_osx`.

### Changed

* Fix default namespace handling in URDF documents.
* Allow custom/unknown attributes in URDF `Dynamics` element.
* Moved os functions from `compas` to `compas._os`.
* Fixed bug in `is_linux`.
* Changed `is_windows` to work for CPython and IronPython.
* Changed `compas._os` functions to use `is_windows`, `is_mono`, `is_osx`.
* Changed IronPython checks to `compas.IPY` instead of `compas.is_ironpython`.
* Fixed data serialization in `compas.datastructures.HalfFace`.

### Removed

* Removed all implementations of `draw_collection`.


## [0.18.1] 2020-12-01

### Added

* Added URDF and XML writers.
* Added `compas.robots.RobotModel.to_urdf_file`.
* Added `compas.files.URDF.from_robot`.

### Changed

* Changed implementation of `Mesh.vertices_on_boundaries` to account for special cases.
* Changed `Mesh.edges_on_boundaries` corresponding to `Mesh.vertices_on_boundaries`.
* Changed `Mesh.faces_on_boundaries` corresponding to `Mesh.vertices_on_boundaries`.
* Changed `Mesh.vertices_on_boundary` to return vertices of longest boundary.
* Changed `Mesh.edges_on_boundary` to return edges of longest boundary.
* Changed `Mesh.faces_on_boundary` to return faces of longest boundary.
* Fixed default value for `compas.robots.Axis`.
* Changed surface to mesh conversion to include cleanup and filter functions, and use the outer loop of all brep faces.

### Removed


## [0.18.0] 2020-11-24

### Added

* Added `remap_values` to `compas_utilities`.
* Added `compas.datastructures.mesh_slice_plane`.
* Added `compas.json_dump`, `compas.json_dumps`, `compas.json_load`, `compas.json_loads`.

### Changed

* Fixed bug in `compas.datastructures.Network.delete_node`.
* Fixed bug in `compas.datastructures.Network.delete_edge`.
* Fixed bug in select functions for individual objects in `compas_rhino.utilities`.
* Fixed bug in `compas.datastructures.mesh_merge_faces`.
* changed base of `compas.geometry.Transformation` to `compas.base.Base`.

### Removed

* Removed `compas.datastructures.mesh_cut_by_plane`.

## [0.17.3] 2020-11-20

### Added

### Changed

* Fixed bug in `compas.geometry.is_coplanar`.
* Fixed bug in `compas.datastructures.mesh_merg_faces`.
* Fixed bug in `compas.robots.RobotModel.add_link`.
* Fixed bug in `compas.datastructures.Volmesh.cell_to_mesh`.

### Removed


## [0.17.2] 2020-11-04

### Added

### Changed

* Fixed bug in `__getstate__`, `__setstate__` of `compas.base.Base`.
* Fixed bug in `compas_rhino.artists.MeshArtist` and `compas_rhino.artists.NetworkArtist`.
* Changed length and force constraints of DR to optional parameters.
* Removed `ABCMeta` from the list of base classes of several objects in compas.

### Removed


## [0.17.1] 2020-10-28

### Added

* Added `compas_rhino.artists.BoxArtist.draw_collection`.
* Added option to show/hide vertices, edges, and faces in `compas_rhino.artists.CapsuleArtist.draw`.
* Added option to show/hide vertices, edges, and faces in `compas_rhino.artists.ConeArtist.draw`.
* Added option to show/hide vertices, edges, and faces in `compas_rhino.artists.CylinderArtist.draw`.
* Added option to show/hide vertices, edges, and faces in `compas_rhino.artists.PolyhedronArtist.draw`.
* Added option to show/hide vertices, edges, and faces in `compas_rhino.artists.SphereArtist.draw`.
* Added option to show/hide vertices, edges, and faces in `compas_rhino.artists.TorusArtist.draw`.
* Added option to show/hide vertices, edges, and faces in `compas_rhino.artists.PolygonArtist.draw`.
* Added option to show/hide vertices, edges, and faces in `compas_rhino.artists.PolylineArtist.draw`.
* Added option to show/hide vertices, edges, and faces in `compas_rhino.artists.VectorArtist.draw`.

### Changed

* Changed implementation of `compas_rhino.artists.BoxArtist.draw`.
* Fixed bug in `compas.geometry.Capsule`.
* Fixed bug in `compas.geometry.Cone`.
* Changed `compas_rhino.draw_mesh` to support Ngons if available.
* Fixed bug in polyhedron data.

### Removed

* Removed `compas_rhino.artists.PointArtist.draw_collection`.
* Removed `compas_rhino.artists.CircleArtist.draw_collection`.
* Removed `compas_rhino.artists.LineArtist.draw_collection`.

## [0.16.9] 2020-10-21

### Added

* Added binary STL writer.
* Added constructor `from_euler_angles` to `compas.geometry.Transformation`.
* Added method for adding objects from a list to `compas_plotters.GeometryPlotter`.
* Added `compas_rhino.artists.BoxArtist`.
* Added `compas_rhino.artists.CapsuleArtist`.
* Added `compas.geometry.Polyhedron.from_halfspaces` and `compas.geometry.Polyhedron.from_planes`.
* Added `compas.geometry.is_point_behind_plane` and `compas.geometry.is_point_in_polyhedron`.
* Added `centroid` and `bounding_box` properties to `compas.geometry.Pointcloud`.
* Added `edges` property to `compas.geometry.Box`.
* Added `edges` property to `compas.geometry.Polyhedron`.
* Added `compas.datastructures.network_smooth_centroid`.

### Changed

* Fixed bug in handling of keys in edge attribute functions of `compas.datastructures.Halfedge`.
* Fixed bug in `compas.geometry.Polygon.lines`.
* Fixed bug in `compas.geometry.Polyline.lines`.
* Changed `compas.geometry.Shape.to_vertices_and_faces` to `abstractmethod`.
* Fixed bug in magic methods of `compas.geometry.Box`.
* Fixed bug in `compas.geometry.Box.contains`.
* Fixed bug in `delete_vertex` and `delete_face` in `compas.datastructures.Halfedge`.
* Fixed bug in `delete_node` of `compas.datastructures.Graph`.
* Fixed bug in `summary` method of `compas.datastructures.Graph` and `compas.datastructures.Halfedge`.

### Removed


## [0.16.8] 2020-10-14

### Added

* Added `RobotModelArtist` to `compas_rhino`, `compas_ghpython` and `compas_blender`.
* Added `ToolModel`.
* Added `compas.geometry.Pointcloud`.
* Added `compas.utilities.grouper`.
* Added `PolygonArtist`, `PolylineArtist` to `GeometryPlotter`.

### Changed

* `Mesh` takes name of `Shape` in `Mesh.from_shape`.
* Fixed `zoom_extents` of `GeometryPlotter`.

### Removed

* Removed `SegmentArtist` from `compas_plotters`.

## [0.16.7] 2020-10-06

### Added

* Added functionality to the RPC service to automatically reload modules if a change is detected.

### Changed

### Removed


## [0.16.6] 2020-09-30

### Added

* Added `compas_plotters.geometryplotter.GeometryPlotter` for COMPAS geometry objects.

### Changed

* Changed `compas.base.Base.dtype` to property.
* Changed JSON schema to draft 7.
* Changed version processing to `distutils.version.LooseVersion`.

### Removed


## [0.16.5] 2020-09-26

### Added

* Added tests for halfedge data schemas.

### Changed

* Fixed RGB color processing in `compas.utilities.color_to_colordict`.
* Fixed Blender object and dat amanagement to avoid `malloc` problems.
* Updated Blender data structure artists.
* Changed Blender unused data clearing to also clear collections.
* Fixed JSON data validation of base COMPAS object.

### Removed


## [0.16.4] 2020-09-24

### Added

### Changed

* Fixed bug in `compas.geometry.Box.vertices`.

### Removed


## [0.16.3] 2020-09-23

### Added

* Added abstract `DATASCHEMA` to `compas.base.Base`.
* Added abstract `JSONSCHEMA` to `compas.base.Base`.
* Added `validate_data` to `compas.base.Base`.
* Added `validate_json` to `compas.base.Base`.
* Added implementation of `DATASCHEMA` to `compas.datastructures.Halfedge`.
* Added implementation of `JSONSCHEMA` to `compas.datastructures.Halfedge`.
* Added `NodeAttributeView`.
* Added implementation of `DATASCHEMA` to `compas.datastructures.Graph`.
* Added implementation of `JSONSCHEMA` to `compas.datastructures.Graph`.
* Added `compas.rpc.Proxy.restart_server`.
* Added `compas_rhino.objects.NetworkObject`.
* Added constructors `from_matrix` and `from_rotation` to `compas.geometry.Quaternion`.
* Added `draw_collection` methods to Grasshopper artists.

### Changed

* Updated naming conventions in `compas.datastructures.HalfFace` and `compas.datastructures.VolMesh`
* Moved `compas.datastructures.Datastructure` to `compas.datastructures.datastructure`.
* Changed base class of `compas.datastructures.Datastructure` to `compas.base.Base`.
* Changed `from_json` to `to_json` of meshes to use encoders and decoders.
* Moved `MutableMapping` to `compas.datastructures._mutablemapping`.
* Moved attribute views to `compas.datastructure.attributes`.

### Removed

* Removed `from_json`, `to_json`, `to_data`, `copy`, `transformed` from primitives, defaulting to the base implementation in `compas.geometry.Primitive`.
* Removed `from_json`, `to_json`, `to_data`, `copy`, `__str__`, from datastructures, defaulting to the base implementation in `compas.datastructure.Datastructure`.

## [0.16.2] 2020-08-06

### Added

* Added plugin system based on decorators: `compas.plugins.pluggable` & `compas.plugins.plugin`.
* Added `compas_rhino` implementation of the boolean operation pluggable interfaces (union/difference/intersection).
* Added `compas.datastructures.Mesh.transform_numpy`.
* Added `PluginNotInstalledError`.
* Added `compas.geometry.booleans`.
* Added tolerance parameter to angle functions.
* Added support for Rhino 7 in install/uninstall routines.
* Added install/uninstall for Rhino plugins (with support for Rhino 7).
* Added base class for all COMPAS objects `compas.base.Base`.
* Added base class for all Rhino objects representing COMPAS objects `compas_rhino.objects.Object`.
* Added mesh object representing COMPAS meshes in Rhino `compas_rhino.objects.MeshObject`.
* Added the methods `to_data` and `from_data` to `compas.robots.RobotModel`.

### Changed

* Restructure and reorganize volmesh datastructure
* Fixed scaling bug in `compas.geometry.Sphere`
* Fixed bug in `compas.datastructures.Mesh.add_vertex`.
* Fixed performance issue affecting IronPython when iterating over vertices and their attributes.
* Changed return value of drawing functions of `compas_rhino.artists.MeshArtist` to list of GUID.
* Changed return value of drawing functions of `compas_rhino.artists.NetworkArtist` to list of GUID.
* Moved "inspectors" to `compas_rhino.objects`.
* Moved "modifiers" to `compas_rhino.objects`.
* Connection attempts can now be set for `compas.Proxy.start_server` using the
  attribute `Proxy.max_conn_attempts`.
* `Scale.from_factors` can now be created from anchor frame.
* Changed vertex reading of PLY files to include all property information.

### Removed

* Removed CGAL based boolean implementations.
* Removed artist mixins from `compas_rhino`.
* Removed `clear_` functions from `compas_rhino.artists.MeshArtist`.
* Removed `clear_` functions from `compas_rhino.artists.NetworkArtist`.
* Removed `to_data`, `from_data` from `compas_rhino.artists`.
* Removed `compas_rhino.artists.BoxArtist` stub.
* Removed references to "edge" dict from `compas.datastructures.VolMesh`.

## [0.16.1] 2020-06-08

### Added

### Changed

* Fixed scaling bug in `compas.geometry.Sphere`

### Removed

## [0.16.0] 2020-06-05

### Added

* Added `compas_rhino.geometry.RhinoVector`.
* Added basic mesh cutting (`compas.datastructures.Mesh.cut()`).
* Added `compas.datastructures.Mesh.join(other)`.
* Added `compas.geometry.argmin` and `compas.geometry.argmax`.
* Added STL witer.
* Added `compas.datastructures.Mesh.to_stl`.
* Added `unweld` option to obj writing.

### Changed

* Fixed bug in `FaceAttributeView.__get_item__`: access to default was tried before attrs.
* Fixed bug in `EdgeAttributeView.__get_item__`: access to default was tried before attrs.
* Changed `VertexAttributeView.__get_item__` to follow access logic of `FaceAttributeView`.
* Fixed bug in `draw_edges` in `compas_rhino`'s `EdgeArtist`.
* Fixed bug in `draw_edges` in `compas_ghpython`'s `EdgeArtist`.
* Fixed bug in ``compas_rhino.geometry.RhinoSurface.brep_to_compas``.
* Fixed bug in ``compas.geometry.Box.from_bounding_box``
* Fixed bug in ``compas.geometry.Box.from_width_height_depth``
* Fixed inconsistencies in ``compas.geometry._transformations``.
* Renamed ``compas.geometry.Frame.to_local_coords`` to ``compas.geometry.Frame.to_local_coordinates``
* Renamed ``compas.geometry.Frame.to_world_coords`` to ``compas.geometry.Frame.to_world_coordinates``
* Renamed ``compas.geometry.Transformation.change_basis`` to ``compas.geometry.Transformation.from_change_of_basis``
* Renamed ``compas.geometry.matrix_change_basis`` to ``compas.geometry.matrix_from_change_of_basis``
* Renamed ``compas.geometry.Projection.orthogonal`` to ``compas.geometry.Projection.from_plane`` and changed input params
* Renamed ``compas.geometry.Projection.parallel`` to ``compas.geometry.Projection.from_plane_and_direction`` and changed input params
* Renamed ``compas.geometry.Projection.perspective`` to ``compas.geometry.Projection.from_plane_and_point`` and changed input params
* Changed constructor of all ``compas.geometry.Transformation`` and derivatives. Preferred way of creating any ``compas.geometry.Transformation`` is with the classmethods ``from_*``
* Changed params (point, normal) into plane for ``compas.geometry.matrix_from_parallel_projection``, ``compas.geometry.matrix_from_orthogonal_projection`` and ``compas.geometry.matrix_from_perspective_projection``

### Removed

## [0.15.6] 2020-04-27

### Added

* Extended glTF support.
* Added classmethod `from_geometry` to `RhinoMesh`
* Added `intersection_sphere_line`
* Added `intersection_plane_circle`
* Added `tangent_points_to_circle_xy`
* Added basic OBJ file writing.
* Added `Mesh.to_obj`.

### Changed

* Fixed bug in `Box.from_bounding_box`.
* Updated Blender installation docs for latest release.
* Fixed `robot.forward_kinematics()` when requested for base link.
* Fixed bug in `to_compas` conversion of Rhino meshes.
* Fixed bug where `compas.geometry.Primitive` derived classes cannot be serialized by jsonpickle.

### Removed

## [0.15.5] 2020-03-29

### Added

* Added classmethod `from_geometry` to `RhinoMesh`.
* Added conversion to polygons to `BaseMesh`.
* Re-added length, divide, space methods of `RhinoCurve`.
* Added basic OFF file writing.
* Added basic PLY file writing.
* Added `Mesh.to_ply`.
* Added `Mesh.to_off`.

### Changed

* Fixed object naming in artists of `compas_ghpython`.
* Resizing of Rhino property form.
* Fixed orientation of `RhinoSurface` discretisation.
* Check for existence of object in Rhino purge functions.
* Fixed bug in mesh boundary functions.

### Removed


## [0.15.4] 2020-03-05

### Added

* Added algorithm for pulling points onto mesh.
* Added base ellipse class to geometry primitives.
* Added circle artist to plotters.
* Added mesh artist to plotters.
* Added ellipse artist to plotters.
* Added support for robot mimicking joints.

### Changed

* Fixed bugs in `compas_rhino.artists.NetworkArtist`.
* Add conda executable path to `compas_bootstrapper.py`.

### Removed


## [0.15.3] 2020-02-26

### Added

* Added optional class parameter to `RhinoMesh.to_compas`.
* Added max int key to serialization of graph.

### Changed

* Changed name of base mesh implementation to `BaseMesh`.
* Changed name of base network implementation to `BaseNetwork`.
* Fixed bug in face finding function.

### Removed

* Removed optional requirements from setup file.
* Removed parameters from default polyhedron constructor.

## [0.15.2] 2020-02-20

### Added

### Changed

### Removed

## [0.15.1] 2020-02-16

### Added

* Added glTF support.
* Added graph and halfedge data structures.
* Added Rhino line geometry.
* Added Rhino plane geometry.

### Changed

* Fixed `compas_hpc` import problem.
* Split up topology part from geometry part for network and mesh.
* Split up network and mesh naming conventions.
* Reworked network face cycle finding.
* Updated mesh from lines.
* Updated network plotter in correspondence with network.
* Integrated mixin functionality and removed mixins.
* Meshes are now initially hidden in `compas_blender.artists.RobotModelArtist`.
* `compas_blender.artists.RobotModelArtist.draw_visual` and `compas_blender.artists.RobotModelArtist.draw_collision` now show those meshes.
* Renamed the method `draw_geometry` of `compas.robots.base_artist.RobotModelBaseArtist` to `create_geometry`.

### Removed

* Removed parallelization from network algorithms.
* Removed numba based dr implementations.

## [0.15.0] 2020-01-24

### Added

* Added `to_compas` to `compas_rhino.geometry.RhinoPoint`.
* Added `to_compas` to `compas_rhino.geometry.RhinoLine`.
* Added `to_compas` to `compas_rhino.geometry.RhinoCurve`.
* Added `to_compas` to `compas_rhino.geometry.RhinoMesh`.
* Added `brep_to_compas` to `compas_rhino.geometry.RhinoSurface`.
* Added `uv_to_compas` to `compas_rhino.geometry.RhinoSurface`.
* Added `heightfield_to_compas` to `compas_rhino.geometry.RhinoSurface`.
* Added `compas.datastructures.mesh_pull_points_numpy`.

### Changed

* Moved `compas_rhino.conduits` into `compas_rhino.artists`.
* Fixed bug in `compas.datastructures.Mesh.edges_where`.
* Fixed bug in `compas.datastructures.Mesh.faces_where`.
* Fixed bug in `compas.datastructures.Mesh.edge_attributes`.
* Fixed bug in `compas.datastructures.Mesh.face_attributes`.
* Fixed bug in `compas.datastructures.Mesh.edges`.
* Fixed bug in `compas.datastructures.Mesh.faces`.
* Fixed bug in `compas.datastructures.Mesh.offset`.

### Removed

* Removed deprecated `compas.geometry.xforms`.
* Removed deprecated `compas_rhino.helpers`.
* Removed `compas_rhino.constructors`.

## [0.14.0] 2020-01-21

### Added

* Added `compas.datastructures.mesh.Mesh.any_vertex`.
* Added `compas.datastructures.mesh.Mesh.any_face`.
* Added `compas.datastructures.mesh.Mesh.any_edge`.
* Added `compas.datastructures.mesh.Mesh.vertex_attribute`.
* Added `compas.datastructures.mesh.Mesh.vertex_attributes`.
* Added `compas.datastructures.mesh.Mesh.vertices_attribute`.
* Added `compas.datastructures.mesh.Mesh.vertices_attributes`.
* Added `compas.datastructures.mesh.Mesh.edge_attribute`.
* Added `compas.datastructures.mesh.Mesh.edge_attributes`.
* Added `compas.datastructures.mesh.Mesh.edges_attribute`.
* Added `compas.datastructures.mesh.Mesh.edges_attributes`.
* Added `compas.datastructures.mesh.Mesh.face_attribute`.
* Added `compas.datastructures.mesh.Mesh.face_attributes`.
* Added `compas.datastructures.mesh.Mesh.faces_attribute`.
* Added `compas.datastructures.mesh.Mesh.faces_attributes`.
* Added mutable attribute view for mesh vertex/face/edge attributes.

### Changed

* Default Mesh vertex, face, edge attributes are no longer copied and stored explicitly per vertex, face, edge, repesctively.
* Updating default attributes now only changes the corresponding default attribute dict.
* Updated `mesh_quads_to_triangles` to copy only customised face attributes onto newly created faces.
* Fixed bug in `compas.geometry.is_point_in_circle`.
* Fixed bug in `compas.geometry.is_polygon_convex`.
* Fixed bug in `compas.geometry.Polygon.is_convex`.
* Renamed `compas.datastructures.Mesh.has_vertex` to `compas.datastructures.Mesh.is_vertex`.
* Renamed `compas.datastructures.Mesh.has_face` to `compas.datastructures.Mesh.is_face`.
* Split `compas.datastructures.Mesh.has_edge` into `compas.datastructures.Mesh.is_edge` and `compas.datastructures.Mesh.is_halfedge`.

### Removed

* Removed `compas.datastructures.mesh.Mesh.get_any_vertex`.
* Removed `compas.datastructures.mesh.Mesh.get_any_face`.
* Removed `compas.datastructures.mesh.Mesh.get_any_edge`.
* Removed `compas.datastructures.mesh.Mesh.get_vertex_attribute`.
* Removed `compas.datastructures.mesh.Mesh.get_vertex_attributes`.
* Removed `compas.datastructures.mesh.Mesh.get_vertices_attribute`.
* Removed `compas.datastructures.mesh.Mesh.get_vertices_attributes`.
* Removed `compas.datastructures.mesh.Mesh.get_edge_attribute`.
* Removed `compas.datastructures.mesh.Mesh.get_edge_attributes`.
* Removed `compas.datastructures.mesh.Mesh.get_edges_attribute`.
* Removed `compas.datastructures.mesh.Mesh.get_edges_attributes`.
* Removed `compas.datastructures.mesh.Mesh.get_face_attribute`.
* Removed `compas.datastructures.mesh.Mesh.get_face_attributes`.
* Removed `compas.datastructures.mesh.Mesh.get_faces_attribute`.
* Removed `compas.datastructures.mesh.Mesh.get_faces_attributes`.
* Removed `compas.datastructures.mesh.Mesh.set_vertex_attribute`.
* Removed `compas.datastructures.mesh.Mesh.set_vertex_attributes`.
* Removed `compas.datastructures.mesh.Mesh.set_vertices_attribute`.
* Removed `compas.datastructures.mesh.Mesh.set_vertices_attributes`.
* Removed `compas.datastructures.mesh.Mesh.set_edge_attribute`.
* Removed `compas.datastructures.mesh.Mesh.set_edge_attributes`.
* Removed `compas.datastructures.mesh.Mesh.set_edges_attribute`.
* Removed `compas.datastructures.mesh.Mesh.set_edges_attributes`.
* Removed `compas.datastructures.mesh.Mesh.set_face_attribute`.
* Removed `compas.datastructures.mesh.Mesh.set_face_attributes`.
* Removed `compas.datastructures.mesh.Mesh.set_faces_attribute`.
* Removed `compas.datastructures.mesh.Mesh.set_faces_attributes`.
* Removed `print` statement from curvature module.

## [0.13.3] 2020-01-10

### Added

* `compas_rhino.artists.ShapeArtist` as base artist for all shape artists.
* Added `layer`, `name`, `color` attributes to `compas_rhino.artists.PrimitiveArtist`.
* Added `layer`, `name` attributes to `compas_rhino.artists.ShapeArtist`.
* Added `layer`, `name` attributes to `compas_rhino.artists.MeshArtist`.
* Added `clear_layer` method to `compas_rhino.artists.PrimitiveArtist`.
* Added `clear_layer` method to `compas_rhino.artists.ShapeArtist`.
* Added `clear_layer` method to `compas_rhino.artists.MeshArtist`.

### Changed

* Renamed `compas.utilities.maps.geometric_key2` to `geometric_key_xy`.
* Fixed bug in mirror functions.
* Fixed mirroring tests.
* Moved `BaseMesh`, `matrices`, `operations` to `compas.datastructures.mesh.core`.
* Added `transform` and `transformed` (and others) to `Mesh`.

### Removed

* `compas_rhino.artists.BoxArtist`
* Removed `layer` attribute from `compas_rhino.artists.Artist`.
* Removed `clear_layer` method from `compas_rhino.artists.Artist`.

## [0.13.2] 2020-01-06

### Added

* File reading functions for ascii files in `compas.files` has moved from the individual reader classes to a new parent class, `BaseReader`.

### Changed

* Rebased `compas_rhino.artists.MeshArtist` on new-style artist `compas_rhino.artists.Artist`.
* Renamed `compas_rhino.artists.MeshArtist.defaults` to `compas_rhino.artists.MeshArtist.settings`.
* Changed usage of (nonexisting) `compas_rhino.get_object` to `compas_rhino.get_objects`.
* Integrated vertex, face, edge mixins into `compas_rhino.artists.MeshArtist`.
* Integrated vertex, edge mixins into `compas_rhino.artists.NetworkArtist`.
* Rebased `compas_rhino.artists.VolMeshArtist` on `compas_rhino.artists.MeshArtist`.

### Removed

## [0.13.0] 2019-12-16

### Added

* Added DOI to bibtex entry.
* Added conversion for old mesh JSON data.

### Changed

* Indirectly changed mesh serialization to JSON (by changing key conversion and moving conversion into JSON methods).
* Moved conversion of int keys of mesh data to strings for json serialization to from/to json.
* Moved from/to methods for mesh into mesh definition.
* Subdivision algorithms use fast mesh copy.

### Removed

* Support for non-integer vertex and face identifiers in mesh.

## [0.12.4] 2019-12-11

### Added

### Changed

### Removed

## [0.12.3] 2019-12-11

### Added

* Added `mesh_subdivide_frames` to `compas.datastructures.subdivision`

### Changed

### Removed

## [0.12.2] 2019-12-11

### Added

* Added `intersection_segment_polyline` to `compas.geometry.intersections`
* Added `intersection_segment_polyline_xy` to `compas.geometry.intersections`
* Added `from_sides_and_radius` to `compas.geometry.Polygon`

### Changed

* Reworked docstrings of methods in `compas.geometry.queries`
* Set default `tol` to `1e-6` in `compas.geometry.queries`

### Removed

## [[0.12.1] 2019-12-10] 2019-12-10

### Added

* Added inherited methods to class docs.
* Added data structure mixins to the docs.
* Added `data` and `from_data` to `compas.geometry.Polyhedron`
* Added explicit support for collections to `compas_blender`

### Changed

* Bottom face of cylinder shape should be flipped.
* Face reading mechanism of OFF reader.
* `compas.geometry.Box` is now centred at origin by default.

### Removed

* Removed `compas.remote` because it does not provide an advatage over `compas.rpc`.

## [[0.11.4] 2019-11-26] 2019-11-26

### Added

* Added `compas_rhino.etoforms.ImageForm`.
* Added `doc8` as dev requirement.

### Changed

* Changed `compas_rhino.install_plugin` to use only the plugin name, w/o the GUID.
* Changed `iterable_like` to prevent exhausting generators passed as targets.

### Removed

* Removed `compas_rhino.ui.Controller`.
* Removed `compas_rhino.ui.Button`.

## [[0.11.2] 2019-11-19] 2019-11-19

### Added

* Added factory methods for `compas_rhino.artists._Artist`

### Changed

* Set `compas_rhino.artists.FrameArtist` layer clear to false by default.
* Wrapped internals of RPC dispatch method in try-except to catch any import problems and report back on the client side.
* Stopping of HTTP server (`compas.remote`) is now handled properly through separate thread.
* Fixed mutable init parameters of `RobotModel`
* Fixed bug in `mesh_quads_to_triangles` that caused face data to be deleted even when not necessary.
* Switched to `compas.geometry.KDTree` as fallback for `scipy.spatial.cKDTree` instead of Rhino `RTree` because it currently fails.

### Removed

## [0.11.0] 2019-11-09

### Added

* Added `iterable_like` to `compas.utilities.itertools_`
* Added `compas.geometry.icp_numpy` for pointcloud alignment using ICP.
* Added RPC command-line utility: `$ compas_rpc {start|stop} [--port PORT]`
* Added `__version__` to `compas_plotters`.
* Added `compas_plotters` to `.bumpversion.cfg`.
* Added `Colormap` to `compas.utilities`.
* Added `is_line_line_colinear()` to `compas.geometry`
* Added link to Github wiki for devguide.
* Added pointcloud alignment example to docs.
* Show git hash on `compas.__version__` if installed from git.
* Added `autopep8` to dev requirements.
* Added methods `add_joint` and `add_link` to `RobotModel`
* Added support for geometric primitives to JSON data encoder and decoder.
* Added support for `data` to all geometric primitives.

### Changed

* Docs are only deployed to github pages for tagged commits.
* Fixing printing issue with `compas.geometry.Quarternion` in ironPython.
* Fixed a missing import in `compas.geometry.Polygon`.
* Removed unused imports in `compas.geometry.Polyline`.
* Adjusted `compas.geometry.Quarternion.conjugate()` to in-place change, added `compas.geometry.Quarternion.conjugated()` instead which returns a new quarternion object.
* Fixed `rotation` property of `Transformation`.
* Simplified plugin installation (use plugin name only, without GUID).
* Bind RPC server to `0.0.0.0` instead of `localhost`.
* Fixed different argument naming between Rhino5 and Rhino6 of `rs.LayerVisible()` in `compas_rhino.utilities.objects`.

### Removed

## [0.10.0] 2019-10-28

### Added

* Added method for computing the determinant of the matrix of a transformation `compas.geometry.Transformation.determinant`.
* Added method for transposing (the matrix of) a transformation in-place `compas.geometry.Transformation.transpose`.
* Added method creating a transposed copy of a transformation `compas.geometry.Transformation.transposed`.
* Added method for invertig (the matrix of) a transformation in-place `compas.geometry.Transformation.invert`.
* Added `compas.geometry.Transformation.inverted` as an alias for `compas.geometry.Transformation.inverse`.
* Added method creating a copy of a transformation instance with a given transformation concatenated `compas.geometry.Transformation.concatenated`.
* Added method `to_vertices_and_faces` to all the classes inheriting from `compas.geometry.Shape` to create a `Mesh` representation of them.

### Changed

* Changed `compas.geometry.Transformation.inverse` to return an inverted copy of the transformation.
* Changed `compas.geometry.Transformation.decompose` to `compas.geometry.Transformation.decomposed`.
* Changed `compas.geometry.Transformation.concatenate` to add another transformation to the transformation instance.

### Removed

## [0.9.1] 2019-10-28

### Added

* Added `compas.geometry.Point.transform_collection` and `compas.geometry.Point.transformed_collection`.
* Added `compas.geometry.Vector.transform_collection` and `compas.geometry.Vector.transformed_collection`.
* Added `compas.geometry.Line.transform_collection` and `compas.geometry.Line.transformed_collection`.
* Added support for new Python plugin location for Rhino 6.0 on Mac.
* Added `compas.geometry.bestfit_frame_numpy`

### Changed

* Fixed transformation of start and end point of `compas.geometry.Line` to update the point objects in place.
* Fixed return value of `compas.numerical.pca_numpy` to return mean not as nested list.

### Removed

## [0.9.0] 2019-10-21

### Added

* Added `matrix_change_basis`, `Transformation.change_basis`
* Added `matrix_from_frame_to_frame`
* Added non-numpy versions of `global_coords`, `local_coords`
* Added static method `Frame.local_to_local_coords`
* Added `__getitem__`, `__setitem__` and `__eq__` to `Quaternion`
* Added `Vector.scaled` and `Vector.unitized`
* Added `transform_frames` and respective helper functions `dehomogenize_and_unflatten_frames`, `homogenize_and_flatten_frames`
* Added `transform_frames_numpy` and respective helper functions `dehomogenize_and_unflatten_frames_numpy`, `homogenize_and_flatten_frames_numpy`

### Changed

* Renamed `global_coords_numpy` and `local_coords_numpy` to `local_to_world_coords_numpy` and `world_to_local_coords_numpy`.
* Changed parameters `origin` `uvw` of `local_to_world_coords_numpy` and `world_to_local_coords_numpy` to `frame`.
* Fixed some returns of `Frame` and `Rotation` to use `Vector` or `Quaternion`
* Renamed methods `Frame.represent_point/vector/frame_in_global_coordinates` and `Frame.represent_point/vector/frame_in_local_coordinates` to `Frame.to_local_coords` and `Frame.to_world_coords`.

### Removed

## [0.8.1] 2019-10-01

### Added

### Changed

* Fixed unguarded import of `numpy` based transformations in mesh package.

### Removed

## [0.8.0] 2019-10-01

### Added

* Added test section for `compas.geometry.transformations`
* Added `tol` parameter to `queries.is_colinear`
* Added compas rhino installer for Rhino Mac 6.0 `compas_rhino.__init__`.
* Added oriented bounding box for meshes `compas.datastructures.mesh_oriented_bounding_box_numpy`.
* Added full testing functions for `compas.datastructures.mesh`
* Added `draw_mesh` to `compas_ghpython.artists.MeshArtist`

### Changed

* Generate sphinx documentation from markdown files in repo root for top level sections.
* Merged `compas.geometry.xforms` into `compas.geometry.transformations`
* Fixed `AttributeError: 'Mesh' object has no attribute 'neighbors'`
* Fixed Key error with `Mesh.boundary()`
* Extended `offset_polygon` and `offset_polyline` to handle colinear segments
* Fixed unsorted mesh vertex coordinates `xyz` in `compas_viewers.viewer.MeshView`
* Changed stderr parameter from STDOUT to PIPE in `compas.rpc.Proxy` for Rhino Mac 6.0.
* Fixed import of `delaunay_from_points` in `Mesh.from_points`.
* More control over drawing of text labels in Rhino.
* Extension of `face_vertex_descendant` and `face_vertex_ancestor` in `Mesh`.
* Changed the name and meaning of the parameter `oriented` in the function `Mesh.edges_on_boundary`.
* Add `axis` and `origin` defaults to `compas.robots.Joint`
* Unified vertices and face import order for .obj files with python2 and 3
* Changed python interpreter selection (e.g. RPC calls) to fallback to `python` if `pythonw` is not present on the system
* Fixed `compas_ghpython.artists.MeshArtist` to support ngons.
* Deprecate the method `draw` of `compas_ghpython.artists.MeshArtist` in favor of `draw_mesh`.
* Fix icosahedron generation
* Examples in docs/rhino updated to work with current codebase
* Callbacks tutorial updated to work with current codebase
* Base geometric primitives on `compas.geometry.Primitive` and `compas.geometry.Shape`
* Separated `numpy` based tranformations into separate module.

### Removed

* Removed `compas_viewers` to separate repo.
* Removed `compas_hpc` to separate repo.

## [0.7.2] 2019-08-09

### Added

* Added `compas_rhino.geometry.RhinoGeometry` to the docs.
* Added `compas.remote.services`.
* Added `compas.remote.services.network.py` service for handling requests for a browser-based network viewer.
* Possibility to call forward_kinematics on `compas.robots.RobotModel`
* Added `compas.set_precision` function for the setting the global precision used by COMPAS as a floating point number.

### Changed

* Fix mesh genus in `compas.datastructures`.
* Fixed missing import in `compas_rhino.geometry`.
* Removed circular imports from `compas_rhino.geometry`.
* Fix duplicate hfkeys in `compas.datastructures.volmesh.halffaces_on_boundary`.
* Moved `compas.remote.service.py` to `compas.remote.services.default.py`.
* Removed processing of face keys from data getter and setter in `compas.datastructures.Network`.
* Using `SimpleHTTPRequestHandler` instead of `BaseHTTPRequestHandler` to provide basic support for serving files via `GET`.
* Mesh mapping on surface without creating new mesh to keep attributes in `compas_rhino.geometry.surface.py`.
* Moving functionality from `compas_fab.artists.BaseRobotArtist` to `compas.robots.RobotModel`
* Fix exception of null-area polygon of centroid polygon in `compas.geometry.average.py`.
* Fix loss of precision during mesh welding in `compas.datastructures.mesh_weld`.

### Removed

## [0.7.1] 2019-06-29

### Added

### Changed

* Include `compas_plotters` and `compas_viewers` in the build instructions.
* Moved import of `subprocess` to Windows-specific situations.
* Fixed document functions failing when document name is `None`.
* Downgraded `numpy` requirements.
* Loosened `scipy` requirements.
* Default Python to `pythonw`.

### Removed

## [0.7.0] 2019-06-27

### Added

* Added filter shorthand for selecting OBJ, JSON files in Rhino.
* Added `compas_plotters`
* Added `compas_viewers`
* Added `compas_rhino.draw_circles` and the equivalent Artist method
* Add class functions to `compas.datastructures.VolMesh`.
* Added `face_neighborhood` class function to `compas.datastructures.Mesh`.
* Added `get_face_attributes_all` to `compas.datastructures._mixins.attributes`.
* Added `get_faces_attributes_all` to `compas.datastructures._mixins.attributes`.
* Added `compas.remote` package for making HTTP based Remote Procedure Calls.

### Changed

* Restructure halffaces as lists in `compas.datastructures.VolMesh`.
* Correctly handle `python-net` module presence during IronPython imports.
* Switched to `compas.IPY` check instead of `try-except` for preventing non IronPython friendly imports.
* Changed installation of compas packages to Rhino to support non-admin user accounts on Windows.
* Copy facedata in `mesh_quads_to_triangles`
* Added non-imported service for `compas.remote` for starting the subprocess that runs the server.

### Removed

* Removed `compas.plotters`
* Removed `compas.viewers`

## [0.6.2] 2019-04-30

### Added

### Changed

* Based mesh drawing for Rhino on RhinoCommon rather than Rhinoscriptsyntax.
* Fixed mesh drawing for Rhino 6

### Removed

## [0.6.1] 2019-04-29

### Added

### Changed

* Fixed bug in RPC. The services cannot have a `pass` statement as class body.

### Removed

## [0.6.0] 2019-04-29

### Added

* Added `center` property getter to `compas.geometry.Cirle` primitive
* Add `astar_shortest_path` to `compas.topology.traversal`.

### Changed

* Updated configuration instructions for Blender.
* Changed naming convention for drawing functions from `xdraw_` to `draw_`.
* Changed mesh drawing in Rhino to use separate mesh vertices per face. This makes the mesh look more "as expected" in *Shaded* view.

### Removed

* Removed support for Python 3.5.x by setting the minimum requirements for Numpy and Scipy to `1.16` and `1.2`, respectively.

## [0.5.2] 2019-04-12

### Added

* Added `draw_polylines` to `compas_rhino.artists.Artist`.
* Added `color` argument to `compas_rhino.artists.MeshArtist.draw_mesh`.
* Added named colors to `compas.utilities.colors.py`.

### Changed

* Fix `mesh_uv_to_xyz` in `RhinoSurface`.
* Fix 'mesh_weld' and 'meshes_join_and_weld' against consecutive duplicates in face vertices.
* Fix setting of environment variables in `System.Diagnostics.Process`-based subprocess for `XFunc` and `RPC`.
* Fix `XFunc` on RhinoMac.
* Fix `trimesh_subdivide_loop` from `compas.datastructures`.
* Changed Numpy and Scipy version requirements to allow for Python 3.5.x.

### Removed

* Removed `mixing.py` from `compas.utilities`.
* Removed `singleton.py` from `compas.utilities`.
* Removed `xscript.py` from `compas.utilities`.
* Removed `sorting.py` from `compas.utilities`.
* Removed `names.py` from `compas.utilities`.
* Removed `xfunc.py` from `compas_rhino.utilities`, use `compas.utilities.XFunc` instead.

## [0.5.1] 2019-03-25

### Added

### Changed

* Fix `XFunc` and `RPC` environment activation.
* Fix exception on Rhino Mac.
* Fix missing import on `compas_rhino.geometry`.
* Fix `compas.geometry.offset_polygon`.
* Fix installation for Rhino, related to implicit import of `matplotlib`.

### Removed

## [0.5.0] 2019-03-15

### Added

* Add `Circle` and `Sphere` primitives to `compas.geometry`.
* Add functions to `Plane` and `Box` primitives.
* Add functions to `compas_rhino` curve: `length` and `is_closed`.
* Add functions to `compas_rhino` surface: `kinks`, `closest_point`, `closest_point_on_boundaries`, and functions for mapping/remapping between XYZ and UV(0) spaces based on surface's parametrization (`point_xyz_to_uv`, `point_uv_to_xyz`, `line_uv_to_xyz`, `polyline_uv_to_xyz`, `mesh_uv_to_xyz`)
* Add `is_scalable` to `compas.robots.Joint`.

### Changed

* Fix exception in `Plane.transform`.
* Fix installer to remove old symlinks.
* Fix RPC proxy server.

## [0.4.22] 2019-03-05

### Added

* Add pretty print option to JSON formatter.
* Add remeshing based on `triangle`.
* Add compatibility with ETO forms to `compas_rhino` edge modifiers.

## [0.4.21] 2019-03-04

### Changed

* Fix import in `compas_rhino` vertex modifiers.

## [0.4.20] 2019-03-04

### Removed

* Remove `download_image_from_remote` utility function.

## [0.4.12] 2019-03-04

### Changed

* Small fixes on Rhino forms support.

## [0.4.11] 2019-03-03

### Added

* New function to join network edges into polylines: `network_polylines`.
* New mesh functions: `mesh_offset`, `mesh_thicken`, `mesh_weld` and `meshes_join_and_weld`.
* New mesh functions: `face_skewness`, `face_aspect_ratio`, `face_curvature` and `vertex_curvature`.
* New functions to get disconnected elements of  `Mesh`: `mesh_disconnected_vertices`, `mesh_disconnected_faces`, `mesh_explode`.
* New functions to get disconnected elements of  `Network`: `network_disconnected_vertices`, `network_disconnected_edges`, `network_explode`.
* Add statistics utility functions: `average`, `variance`, `standard_deviation`.
* Add `binomial_coefficient` function.
* Add option to create `Network` and `Mesh` from dictionaries of vertices and faces.
* Add `face_adjacency_vertices` to `Mesh`
* Add optional prefix to the rhino name attribute processor
* Add `mesh_move_vertices` to `compas_rhino`.
* Add support for relative mesh references in URDF.

### Changed

* Fix mesh centroid and mesh normal calculation.
* Refactor of drawing functions in `compas_blender`.
* Fix material creation in `compas_blender`.
* New default for subdivision: `catmullclark`.

## [0.4.9] 2019-02-10

### Added

* New class methods for `Polyhedron`: `from_platonicsolid` and `from_vertices_and_faces`.
* Constrained and conforming Delaunay triangulations based on Triangle.
* Predicate-based filtering of vertices and edges.
* `mesh.geometry`for geometry-specific functions.
* `trimesh_face_circle` in `mesh.geometry`.

### Changed

* Fix exception in `angle_vectors_signed` if vectors aligned
* Fix exception in `Polyline.point`
* Update Rhino installation merging Win32 and Mac implementations and defaulting the bootstrapper to the active python even if no CONDA environment is active during install.

### Removed

* Bound mesh operations.

## [0.4.8] 2019-01-28

### Added

* Curve tangent at parameter.
* Box shape.
* Numpy-based mesh transformations.
* Option to share axes among plotters.<|MERGE_RESOLUTION|>--- conflicted
+++ resolved
@@ -15,22 +15,16 @@
 * Added optional `path` parameter to `compas.rpc.Proxy` to allow for non-package calls.
 * Added Grasshopper component to call RPC functions.
 * Added `Mesh.to_lines` method and tests.
-<<<<<<< HEAD
-* Added `Assembly.find_by_key` to locate parts by key.
-=======
 * Added `Data.guid` to JSON serialization.
 * Added `Data.guid` to pickle state.
->>>>>>> 44d5f07b
+* Added `Assembly.find_by_key` to locate parts by key.
 
 ### Changed
 
 * Set `jinja >= 3.0` to dev dependencies to fix docs build error.
 * Fixed removing of collections for `compas_plotters`.
-<<<<<<< HEAD
+* Fixed bug in `compas.robots.Configuration`.
 * Rebuild part index after deserialization in `Assembly`.
-=======
-* Fixed bug in `compas.robots.Configuration`.
->>>>>>> 44d5f07b
 
 ### Removed
 
