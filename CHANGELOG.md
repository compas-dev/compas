# Changelog

All notable changes to this project will be documented in this file.

The format is based on [Keep a Changelog](https://keepachangelog.com/en/1.0.0/),
and this project adheres to [Semantic Versioning](https://semver.org/spec/v2.0.0.html).

## Unreleased

### Added

* Added `draw_vertexlabels`, `draw_edgelabels`, `draw_facelabels`, `draw_vertexnormals`, and `draw_facenormals` to `compas_blender.artists.MeshArtist`.
* Added optional `triangulated` flag to `to_vertices_and_faces` of all shapes.
* Added `compas.geometry.Geometry` base class.
* Added `__add__`, `__sub__`, `__and__` to `compas.geometry.Shape` for boolean operations using binary operators.
* Added `is_closed` to `compas.geometry.Polyhedron`.
* Added `Plane.offset`.
* Added `draw_node_labels` and `draw_edgelabels` to `compas_blender.artists.NetworkArtist`.
* Added `compas_blender.artists.RobotModelArtist.clear`.

### Changed

* Fixed bug in `compas_blender.draw_texts`.
* Changed default resolution for shape discretisation to 16 for both u and v where relevant.
* Changed base class of `compas.geometry.Primitive` and `compas.geometry.Shape` to `compas.geometry.Geometry`.
* `compas_blender.artists.RobotModelArtist.collection` can be assigned as a Blender collection or a name.
* Generalized the parameter `color` of `compas_blender.draw_texts` and various label drawing methods.
* Changed `compas.IPY` to `compas.RHINO` in `orientation_rhino`.

### Removed


## [1.8.1] 2021-09-08

### Added

### Changed

### Removed


## [1.8.0] 2021-09-08

### Added

* Added pluggable function `trimesh_slice` in `compas_rhino`.
* Added equality comparison for pointclouds.
* Added `compas.data.is_sequence_of_uint`.
* Added general plotter for geometry objects and data structures based on the artist registration mechanism.
* Added support for multimesh files to OBJ reader/writer.
* Added support for attaching and detaching meshes in `compas.robots.RobotModelArtist` and drawing them.
<<<<<<< HEAD
* Added `compas.geometry.NurbsCurve`.
* Added `compas.geometry.NurbsSurface`.
* Added `compas_rhino.conversions`.
* Added `compas_rhino.geometry.RhinoBox`.
* Added `compas_rhino.geometry.RhinoCone`.
* Added `compas_rhino.geometry.RhinoCylinder`.
* Added `compas_rhino.geometry.RhinoPolyline`.
* Added `compas_rhino.geometry.RhinoSphere`.
=======
* Added `meshes` method to artists of `compas.robots.RobotModel`.
* Added `FrameArtist` class to `compas_blender`.
>>>>>>> 3f069ba9

### Changed

* `compas.robots.Axis` is now normalized upon initialization.
* Fixed a bug in `compas.numerical.dr_numpy` when using numpy array as inputs.
* Allowed for varying repository file structures in `compas.robots.GithubPackageMeshLoader`.
* Fixed data schema of `compas.geometry.Polyline`, `compas.geometry.Polygon`, `compas.geometry.Pointcloud`.
* Fixed `Configuration.from_data` to be backward-compatible with JSON data generated before `compas 1.3.0`.
* Changed `compas_rhino.drawing.draw_breps` to assume provided polygon is closed and automatically add missing corner to polycurve constructor.
* Changed conversion of edges and faces to uniques keys for the data dicts to use the string representation of a sorted tuple of identifiers.
* Added `dtype` to JSON decoding error message.
* Moved `compas.datastructures.mesh.core.halfedge.HalfEdge` to `compas.datastructures.halfedge.halfedge.HalfEdge`
* Moved `compas.datastructures.network.core.graph.Graph` to `compas.datastructures.graph.graph.Graph`.

### Removed

* Removed `compas.datastructures.mesh.core.mesh.BaseMesh`.

* Removed `compas.datastructures.BaseNetwork`.

## [1.7.1] 2021-06-14

### Added

### Changed

* Fixed bundling of ghuser components.

### Removed


## [1.7.0] 2021-06-14

### Added

### Changed

* `compas.robots.Axis` is now normalized upon initialization.
* Fixed a bug in `compas.numerical.dr_numpy` when using numpy array as inputs.
* Allowed for varying repository file structures in `compas.robots.GithubPackageMeshLoader`.
* Remove default implementation of `__str__` for data objects.

### Fixed

* Fixed `Configuration.from_data` to be backward-compatible with JSON data generated before `compas 1.3.0`.

### Removed

## [1.7.1] 2021-06-14

### Added

### Changed

* Fixed bundling of ghuser components.

### Removed

## [1.7.0] 2021-06-14

### Added

* Added pluggable function `trimesh_gaussian_curvature` in `compas_rhino`.
* Added pluggable function `trimesh_mean_curvature` in `compas_rhino`.
* Added pluggable function `trimesh_principal_curvature` in `compas_rhino`.
* Added `copy` and `deepcopy` functionality to `compas.robots.Configuration`.
* Added `compas.data.is_sequence_of_int` and `compas.data.is_sequence_of_float`.
* Added `compas.data.Data.JSONSCHEMANAME`.
* Added `kwargs` to all child classes of `compas.data.Data`.
* Added grasshopper component for drawing a frame.
* Added `draw_origin` and `draw_axes`.

### Changed

* Allow str or int as joint type in `compas.robots.Joint` constructor.
* Moved json schemas to `compas.data`.
* Nested json schemas.
* `compas_ghpython.artists.FrameArtist.draw` now draws a Rhino Plane.
* Fixed bugs in `compas.geometry.bestfit_circle_numpy`.
* Changed directory where ghuser components are installed.
* Added ghuser components directory to those removed by the `clean` task.
* Clean up the ghuser directory before building ghuser components.
* Exposed function `draw_breps` in `compas_rhino.utilities`; example added.
* Added `join` flag to function `draw_breps` in `compas_rhino.utilities`
* Fixed bug in `compas.geometry.distance.closest_point_on_segment_xy`.
* Fixed bug in Rhino implementations of `trimesh` curvature functions.

### Removed

## [1.6.3] 2021-05-26

### Added

* Added `compas.topology.astar_lightest_path`.
* Added JSONSCHEMA definitions for primitives and transformations.
* Added schema implementation to primitives and transformations.
* Added JSONSCHEMA implementation to primitives and transformations.
* Added `compas.data.is_int3`, `compas.data.is_float3`, `compas_data.is_float4x4`.

### Changed

* Extended `compas.topology.astar_shortest_path` to work on `compas.datastructures.Mesh` and `compas.datastructures.Network`.
* Fixed `compas.data.Data.to_jsonstring`.
* Changed `compas.data.Data.data.setter` to raise `NotImplementedError`.
* Changed annotations of `compas_blender.artists.BaseArtist`.
* Fixed `__repr__` for primitives, shapes, transformations.

### Removed

* Removed duplicate cases from `compas.data.DataEncoder`.

## [1.6.2] 2021-05-12

### Added

### Changed

### Removed


## [1.6.1] 2021-05-12

### Added

### Changed

### Removed


## [1.6.0] 2021-05-12

### Added

* Added infrastructure for building Grasshopper components for compas packages.
* Added first Grasshopper component: COMPAS Info.
* Added Grasshopper components for JSON serialization.
* Added `compas_rhino.utilities.set_object_attributes`.
* Added `from_jsonstring` and `to_jsonstring`.
* Added Grasshopper component documentation.

### Changed

* Moved json dump and load to data package.
* Changed parameters and return value of `compas_rhino.utilities.get_object_attributes`.
* Removed `doctest` execution code from src.
* Removed `if __name__ == '__main__'` section from src.
* Optimized the conversion of Rhino Meshes to COMPAS meshes.
* Fix issue with GH User symlink created as directory symlink on some cases.

### Removed


## [1.5.0] 2021-04-20

### Added

* Added support for file-like objects, path strings and URLs to most of the methods previously accepting only file paths, eg. `compas.datastructures.Datastructure`, `compas.json_dump`, `compas.json_load`, etc.
* Added `pretty` parameter to `compas.json_dump` and `compas.json_dumps`.
* Added `compas.data.Data` as base object for all data objects (geometry, data structures, ...).

### Changed

* Moved `compas.utilities.DataEncoder` to `compas.data`.
* Moved `compas.utilities.DataDecoder` to `compas.data`.
* Changed base object of `compas.datastructures.Datastructure` to `compas.data.Data`.
* Changed base object of `compas.geometry.Primitive` to `compas.data.Data`.
* Renamed `Base` to `Data` for all data based classes.
* Fixed calculation of triangle normals.
* Fixed calculation of triangle areas.

### Removed


## [1.4.0] 2021-04-09

### Added

* Added Python 3.9 support.
* Added crease handling to catmull-clark subdivision scheme.
* Added `compas_ghpython.get_grasshopper_userobjects_path` to retrieve User Objects target folder.
* Added direction option for mesh thickening.
* Added check for closed meshes.
* Added 'loop' and 'frames' to schemes of `compas.datastructures.mesh.subdivision.mesh_subdivide`.

### Changed

* Fixed box scaling.
* Fixed a bug in `Polyline.divide_polyline_by_length` related to a floating point rounding error.
* Fixed bug in `RobotModel.zero_configuration`.
* Fixed bug in `compas.geometry.normals`.
* Fixed bug in `compas.datastructures.mesh.subdivision.mesh_subdivide_frames`.

### Removed


## [1.3.0] 2021-03-26

### Added

* Added a `invert` and `inverted` method `compas.geometry.Vector`.
* Added unetary `__neg__` operator for `compas.geometry.Vector`.
* Added `compas.robots.Configuration`, moved from `compas_fab`.

### Changed

* Fixed rhino packages installation to remove duplicates

### Removed


## [1.2.1] 2021-03-19

### Added

### Changed

### Removed

* Fixed API removals from 1.0.0 -> 1.2.0


## [1.2.0] 2021-03-18

### Added

* Added `divide_polyline`, `divide_polyline_by_length`, `Polyline.split_at_corners` and `Polyline.tangent_at_point_on_polyline`.
* Added the magic method `__str__` to `compas.geoemetry.Transformation`.
* Added `redraw` flag to the `compas_rhino` methods `delete_object`, `delete_objects` and `purge_objects`.
* Added the `__eq__` method for `compas.geometry.Circle` and `compas.geometry.Line`.
* Added support for Pylance through static API definitions.
* Added `halfedge_strip` method to `compas.datastructures.HalfEdge`.

### Changed

* Fixed bug where mimic joints were considered configurable.
* Fixed bug where `!=` gave incorrect results in Rhino for some compas objects.
* Fixed bug where `compas_rhino.BaseArtist.redraw` did not trigger a redraw.
* Fixed minor bugs in `compas.geometry.Polyline` and `compas.geometry.Polygon`.
* Fixed very minor bugs in `compas.geometry.Frame` and `compas.geometry.Quaternion`.
* Fixed bug in `compas_rhino.objects.MeshObject.modify`.
* Fixed bug in `compas_rhino.objects.MeshObject.modify_vertices`.
* Fixed bug in `compas_rhino.objects.MeshObject.modify_edges`.
* Fixed bug in `compas_rhino.objects.MeshObject.modify_faces`.
* Fixed bug in `compas_rhino.objects.VolMeshObject.modify`.
* Fixed bug in `compas_rhino.objects.VolMeshObject.modify_vertices`.
* Fixed bug in `compas_rhino.objects.VolMeshObject.modify_edges`.
* Fixed bug in `compas_rhino.objects.VolMeshObject.modify_faces`.
* Fixed bug in `compas_rhino.objects.NetworkObject.modify`.
* Fixed bug in `compas_rhino.objects.NetworkObject.modify_vertices`.
* Fixed bug in `compas_rhino.objects.NetworkObject.modify_edges`.
* Changed `compas_rhino.objects.inspect` to `compas_rhino.objects.inspectors`.
* Changed `compas_rhino.objects.select` to `compas_rhino.objects._select`.
* Changed `compas_rhino.objects.modify` to `compas_rhino.objects._modify`.

### Removed


## [1.1.0] 2021-02-12

### Added

* Added `RobotModel.remove_link`, `RobotModel.remove_joint`, `RobotModel.to_urdf_string`, and `RobotModel.ensure_geometry`.
* Added Blender Python-example to the documentation section: Tutorials -> Robots
* Added `compas_blender.unload_modules`.
* Added `after_rhino_install` and `after_rhino_uninstall` pluggable interfaces to extend the install/uninstall with arbitrary steps.

### Changed

* Fixed bug in parameter list of function `mesh_bounding_box` bound as method `Mesh.bounding_box`.
* Fixed bug in `RobotModel/RobotModelArtist.update` which raised an error when the geometry had not been loaded.
* Changed exception type when subdivide scheme argument is incorrect on `mesh_subdivide`.
* The `compas_rhino.artist.RobotModelArtist` functions `draw_visual` and `draw_collision` now return list of newly created Rhino object guids.
* Added ability of `RobotModel.add_link` to accept primitives in addition to meshes.
* Fixed bug regarding the computation of `Joint.current_origin`.
* Fixed bug regarding a repeated call to `RobotModel.add_joint`.
* Fixed bug in `compas_blender.RobotModelArtist.update`.
* Fixed bug in `compas.datastructures.mesh_slice_plane`.
* Fixed bug where initialising a `compas_blender.artists.Robotmodelartist` would create a new collection for each mesh and then also not put the mesh iton the created collection.
* Changed the initialisation of `compas_blender.artists.Robotmodelartist` to include a `collection`-parameter instead of a `layer`-parameter to be more consistent with Blender's nomenclature.
* Used a utility function from `compas_blender.utilities` to create the collection if none exists instead of using a new call to a bpy-method.

### Removed


## [1.0.0] 2021-01-18

### Added

* Added `compas.datastructures.mesh.trimesh_samplepoints_numpy`.

### Changed

* Fix Rhino7 Mac installation path
* Separate `compas.robots.Joint.origin` into the static parent-relative `origin` and the dynamic world-relative `current_origin`.
* Separate `compas.robots.Joint.axis` into the static parent-relative `axis` and the dynamic world-relative `current_axis`.
* Fixed support to convert back and forth between `compas.datastructures.Graph` and NetworkX `DiGraph`.

### Removed


## [0.19.3] 2020-12-17

### Added

### Changed
* Fix bug in `compas.datastructures.Network.neighborhood`.

### Removed


## [0.19.2] 2020-12-17

### Added

### Changed

* Changed `compas._os.prepare_environment` to prepend environment paths (fixes problem with RPC on windows).

### Removed


## [0.19.1] 2020-12-10

### Added

### Changed

* Fix bug in `compas.datastructures.AttributesView`.

### Removed


## [0.19.0] 2020-12-09

### Added

* Added `is_osx`.

### Changed

* Fix default namespace handling in URDF documents.
* Allow custom/unknown attributes in URDF `Dynamics` element.
* Moved os functions from `compas` to `compas._os`.
* Fixed bug in `is_linux`.
* Changed `is_windows` to work for CPython and IronPython.
* Changed `compas._os` functions to use `is_windows`, `is_mono`, `is_osx`.
* Changed IronPython checks to `compas.IPY` instead of `compas.is_ironpython`.
* Fixed data serialization in `compas.datastructures.HalfFace`.

### Removed

* Removed all implementations of `draw_collection`.


## [0.18.1] 2020-12-01

### Added

* Added URDF and XML writers.
* Added `compas.robots.RobotModel.to_urdf_file`.
* Added `compas.files.URDF.from_robot`.

### Changed

* Changed implementation of `Mesh.vertices_on_boundaries` to account for special cases.
* Changed `Mesh.edges_on_boundaries` corresponding to `Mesh.vertices_on_boundaries`.
* Changed `Mesh.faces_on_boundaries` corresponding to `Mesh.vertices_on_boundaries`.
* Changed `Mesh.vertices_on_boundary` to return vertices of longest boundary.
* Changed `Mesh.edges_on_boundary` to return edges of longest boundary.
* Changed `Mesh.faces_on_boundary` to return faces of longest boundary.
* Fixed default value for `compas.robots.Axis`.
* Changed surface to mesh conversion to include cleanup and filter functions, and use the outer loop of all brep faces.

### Removed


## [0.18.0] 2020-11-24

### Added

* Added `remap_values` to `compas_utilities`.
* Added `compas.datastructures.mesh_slice_plane`.
* Added `compas.json_dump`, `compas.json_dumps`, `compas.json_load`, `compas.json_loads`.

### Changed

* Fixed bug in `compas.datastructures.Network.delete_node`.
* Fixed bug in `compas.datastructures.Network.delete_edge`.
* Fixed bug in select functions for individual objects in `compas_rhino.utilities`.
* Fixed bug in `compas.datastructures.mesh_merge_faces`.
* changed base of `compas.geometry.Transformation` to `compas.base.Base`.

### Removed

* Removed `compas.datastructures.mesh_cut_by_plane`.

## [0.17.3] 2020-11-20

### Added

### Changed

* Fixed bug in `compas.geometry.is_coplanar`.
* Fixed bug in `compas.datastructures.mesh_merg_faces`.
* Fixed bug in `compas.robots.RobotModel.add_link`.
* Fixed bug in `compas.datastructures.Volmesh.cell_to_mesh`.

### Removed


## [0.17.2] 2020-11-04

### Added

### Changed

* Fixed bug in `__getstate__`, `__setstate__` of `compas.base.Base`.
* Fixed bug in `compas_rhino.artists.MeshArtist` and `compas_rhino.artists.NetworkArtist`.
* Changed length and force constraints of DR to optional parameters.
* Removed `ABCMeta` from the list of base classes of several objects in compas.

### Removed


## [0.17.1] 2020-10-28

### Added

* Added `compas_rhino.artists.BoxArtist.draw_collection`.
* Added option to show/hide vertices, edges, and faces in `compas_rhino.artists.CapsuleArtist.draw`.
* Added option to show/hide vertices, edges, and faces in `compas_rhino.artists.ConeArtist.draw`.
* Added option to show/hide vertices, edges, and faces in `compas_rhino.artists.CylinderArtist.draw`.
* Added option to show/hide vertices, edges, and faces in `compas_rhino.artists.PolyhedronArtist.draw`.
* Added option to show/hide vertices, edges, and faces in `compas_rhino.artists.SphereArtist.draw`.
* Added option to show/hide vertices, edges, and faces in `compas_rhino.artists.TorusArtist.draw`.
* Added option to show/hide vertices, edges, and faces in `compas_rhino.artists.PolygonArtist.draw`.
* Added option to show/hide vertices, edges, and faces in `compas_rhino.artists.PolylineArtist.draw`.
* Added option to show/hide vertices, edges, and faces in `compas_rhino.artists.VectorArtist.draw`.

### Changed

* Changed implementation of `compas_rhino.artists.BoxArtist.draw`.
* Fixed bug in `compas.geometry.Capsule`.
* Fixed bug in `compas.geometry.Cone`.
* Changed `compas_rhino.draw_mesh` to support Ngons if available.
* Fixed bug in polyhedron data.

### Removed

* Removed `compas_rhino.artists.PointArtist.draw_collection`.
* Removed `compas_rhino.artists.CircleArtist.draw_collection`.
* Removed `compas_rhino.artists.LineArtist.draw_collection`.

## [0.16.9] 2020-10-21

### Added

* Added binary STL writer.
* Added constructor `from_euler_angles` to `compas.geometry.Transformation`.
* Added method for adding objects from a list to `compas_plotters.GeometryPlotter`.
* Added `compas_rhino.artists.BoxArtist`.
* Added `compas_rhino.artists.CapsuleArtist`.
* Added `compas.geometry.Polyhedron.from_halfspaces` and `compas.geometry.Polyhedron.from_planes`.
* Added `compas.geometry.is_point_behind_plane` and `compas.geometry.is_point_in_polyhedron`.
* Added `centroid` and `bounding_box` properties to `compas.geometry.Pointcloud`.
* Added `edges` property to `compas.geometry.Box`.
* Added `edges` property to `compas.geometry.Polyhedron`.
* Added `compas.datastructures.network_smooth_centroid`.

### Changed

* Fixed bug in handling of keys in edge attribute functions of `compas.datastructures.Halfedge`.
* Fixed bug in `compas.geometry.Polygon.lines`.
* Fixed bug in `compas.geometry.Polyline.lines`.
* Changed `compas.geometry.Shape.to_vertices_and_faces` to `abstractmethod`.
* Fixed bug in magic methods of `compas.geometry.Box`.
* Fixed bug in `compas.geometry.Box.contains`.
* Fixed bug in `delete_vertex` and `delete_face` in `compas.datastructures.Halfedge`.
* Fixed bug in `delete_node` of `compas.datastructures.Graph`.
* Fixed bug in `summary` method of `compas.datastructures.Graph` and `compas.datastructures.Halfedge`.

### Removed


## [0.16.8] 2020-10-14

### Added

* Added `RobotModelArtist` to `compas_rhino`, `compas_ghpython` and `compas_blender`.
* Added `ToolModel`.
* Added `compas.geometry.Pointcloud`.
* Added `compas.utilities.grouper`.
* Added `PolygonArtist`, `PolylineArtist` to `GeometryPlotter`.

### Changed

* `Mesh` takes name of `Shape` in `Mesh.from_shape`.
* Fixed `zoom_extents` of `GeometryPlotter`.

### Removed

* Removed `SegmentArtist` from `compas_plotters`.

## [0.16.7] 2020-10-06

### Added

* Added functionality to the RPC service to automatically reload modules if a change is detected.

### Changed

### Removed


## [0.16.6] 2020-09-30

### Added

* Added `compas_plotters.geometryplotter.GeometryPlotter` for COMPAS geometry objects.

### Changed

* Changed `compas.base.Base.dtype` to property.
* Changed JSON schema to draft 7.
* Changed version processing to `distutils.version.LooseVersion`.

### Removed


## [0.16.5] 2020-09-26

### Added

* Added tests for halfedge data schemas.

### Changed

* Fixed RGB color processing in `compas.utilities.color_to_colordict`.
* Fixed Blender object and dat amanagement to avoid `malloc` problems.
* Updated Blender data structure artists.
* Changed Blender unused data clearing to also clear collections.
* Fixed JSON data validation of base COMPAS object.

### Removed


## [0.16.4] 2020-09-24

### Added

### Changed

* Fixed bug in `compas.geometry.Box.vertices`.

### Removed


## [0.16.3] 2020-09-23

### Added

* Added abstract `DATASCHEMA` to `compas.base.Base`.
* Added abstract `JSONSCHEMA` to `compas.base.Base`.
* Added `validate_data` to `compas.base.Base`.
* Added `validate_json` to `compas.base.Base`.
* Added implementation of `DATASCHEMA` to `compas.datastructures.Halfedge`.
* Added implementation of `JSONSCHEMA` to `compas.datastructures.Halfedge`.
* Added `NodeAttributeView`.
* Added implementation of `DATASCHEMA` to `compas.datastructures.Graph`.
* Added implementation of `JSONSCHEMA` to `compas.datastructures.Graph`.
* Added `compas.rpc.Proxy.restart_server`.
* Added `compas_rhino.objects.NetworkObject`.
* Added constructors `from_matrix` and `from_rotation` to `compas.geometry.Quaternion`.
* Added `draw_collection` methods to Grasshopper artists.

### Changed

* Updated naming conventions in `compas.datastructures.HalfFace` and `compas.datastructures.VolMesh`
* Moved `compas.datastructures.Datastructure` to `compas.datastructures.datastructure`.
* Changed base class of `compas.datastructures.Datastructure` to `compas.base.Base`.
* Changed `from_json` to `to_json` of meshes to use encoders and decoders.
* Moved `MutableMapping` to `compas.datastructures._mutablemapping`.
* Moved attribute views to `compas.datastructure.attributes`.

### Removed

* Removed `from_json`, `to_json`, `to_data`, `copy`, `transformed` from primitives, defaulting to the base implementation in `compas.geometry.Primitive`.
* Removed `from_json`, `to_json`, `to_data`, `copy`, `__str__`, from datastructures, defaulting to the base implementation in `compas.datastructure.Datastructure`.

## [0.16.2] 2020-08-06

### Added

* Added plugin system based on decorators: `compas.plugins.pluggable` & `compas.plugins.plugin`.
* Added `compas_rhino` implementation of the boolean operation pluggable interfaces (union/difference/intersection).
* Added `compas.datastructures.Mesh.transform_numpy`.
* Added `PluginNotInstalledError`.
* Added `compas.geometry.booleans`.
* Added tolerance parameter to angle functions.
* Added support for Rhino 7 in install/uninstall routines.
* Added install/uninstall for Rhino plugins (with support for Rhino 7).
* Added base class for all COMPAS objects `compas.base.Base`.
* Added base class for all Rhino objects representing COMPAS objects `compas_rhino.objects.Object`.
* Added mesh object representing COMPAS meshes in Rhino `compas_rhino.objects.MeshObject`.
* Added the methods `to_data` and `from_data` to `compas.robots.RobotModel`.

### Changed

* Restructure and reorganize volmesh datastructure
* Fixed scaling bug in `compas.geometry.Sphere`
* Fixed bug in `compas.datastructures.Mesh.add_vertex`.
* Fixed performance issue affecting IronPython when iterating over vertices and their attributes.
* Changed return value of drawing functions of `compas_rhino.artists.MeshArtist` to list of GUID.
* Changed return value of drawing functions of `compas_rhino.artists.NetworkArtist` to list of GUID.
* Moved "inspectors" to `compas_rhino.objects`.
* Moved "modifiers" to `compas_rhino.objects`.
* Connection attempts can now be set for `compas.Proxy.start_server` using the
  attribute `Proxy.max_conn_attempts`.
* `Scale.from_factors` can now be created from anchor frame.
* Changed vertex reading of PLY files to include all property information.

### Removed

* Removed CGAL based boolean implementations.
* Removed artist mixins from `compas_rhino`.
* Removed `clear_` functions from `compas_rhino.artists.MeshArtist`.
* Removed `clear_` functions from `compas_rhino.artists.NetworkArtist`.
* Removed `to_data`, `from_data` from `compas_rhino.artists`.
* Removed `compas_rhino.artists.BoxArtist` stub.
* Removed references to "edge" dict from `compas.datastructures.VolMesh`.

## [0.16.1] 2020-06-08

### Added

### Changed

* Fixed scaling bug in `compas.geometry.Sphere`

### Removed

## [0.16.0] 2020-06-05

### Added

* Added `compas_rhino.geometry.RhinoVector`.
* Added basic mesh cutting (`compas.datastructures.Mesh.cut()`).
* Added `compas.datastructures.Mesh.join(other)`.
* Added `compas.geometry.argmin` and `compas.geometry.argmax`.
* Added STL witer.
* Added `compas.datastructures.Mesh.to_stl`.
* Added `unweld` option to obj writing.

### Changed

* Fixed bug in `FaceAttributeView.__get_item__`: access to default was tried before attrs.
* Fixed bug in `EdgeAttributeView.__get_item__`: access to default was tried before attrs.
* Changed `VertexAttributeView.__get_item__` to follow access logic of `FaceAttributeView`.
* Fixed bug in `draw_edges` in `compas_rhino`'s `EdgeArtist`.
* Fixed bug in `draw_edges` in `compas_ghpython`'s `EdgeArtist`.
* Fixed bug in ``compas_rhino.geometry.RhinoSurface.brep_to_compas``.
* Fixed bug in ``compas.geometry.Box.from_bounding_box``
* Fixed bug in ``compas.geometry.Box.from_width_height_depth``
* Fixed inconsistencies in ``compas.geometry._transformations``.
* Renamed ``compas.geometry.Frame.to_local_coords`` to ``compas.geometry.Frame.to_local_coordinates``
* Renamed ``compas.geometry.Frame.to_world_coords`` to ``compas.geometry.Frame.to_world_coordinates``
* Renamed ``compas.geometry.Transformation.change_basis`` to ``compas.geometry.Transformation.from_change_of_basis``
* Renamed ``compas.geometry.matrix_change_basis`` to ``compas.geometry.matrix_from_change_of_basis``
* Renamed ``compas.geometry.Projection.orthogonal`` to ``compas.geometry.Projection.from_plane`` and changed input params
* Renamed ``compas.geometry.Projection.parallel`` to ``compas.geometry.Projection.from_plane_and_direction`` and changed input params
* Renamed ``compas.geometry.Projection.perspective`` to ``compas.geometry.Projection.from_plane_and_point`` and changed input params
* Changed constructor of all ``compas.geometry.Transformation`` and derivatives. Preferred way of creating any ``compas.geometry.Transformation`` is with the classmethods ``from_*``
* Changed params (point, normal) into plane for ``compas.geometry.matrix_from_parallel_projection``, ``compas.geometry.matrix_from_orthogonal_projection`` and ``compas.geometry.matrix_from_perspective_projection``

### Removed

## [0.15.6] 2020-04-27

### Added

* Extended glTF support.
* Added classmethod `from_geometry` to `RhinoMesh`
* Added `intersection_sphere_line`
* Added `intersection_plane_circle`
* Added `tangent_points_to_circle_xy`
* Added basic OBJ file writing.
* Added `Mesh.to_obj`.

### Changed

* Fixed bug in `Box.from_bounding_box`.
* Updated Blender installation docs for latest release.
* Fixed `robot.forward_kinematics()` when requested for base link.
* Fixed bug in `to_compas` conversion of Rhino meshes.
* Fixed bug where `compas.geometry.Primitive` derived classes cannot be serialized by jsonpickle.

### Removed

## [0.15.5] 2020-03-29

### Added

* Added classmethod `from_geometry` to `RhinoMesh`.
* Added conversion to polygons to `BaseMesh`.
* Re-added length, divide, space methods of `RhinoCurve`.
* Added basic OFF file writing.
* Added basic PLY file writing.
* Added `Mesh.to_ply`.
* Added `Mesh.to_off`.

### Changed

* Fixed object naming in artists of `compas_ghpython`.
* Resizing of Rhino property form.
* Fixed orientation of `RhinoSurface` discretisation.
* Check for existence of object in Rhino purge functions.
* Fixed bug in mesh boundary functions.

### Removed


## [0.15.4] 2020-03-05

### Added

* Added algorithm for pulling points onto mesh.
* Added base ellipse class to geometry primitives.
* Added circle artist to plotters.
* Added mesh artist to plotters.
* Added ellipse artist to plotters.
* Added support for robot mimicking joints.

### Changed

* Fixed bugs in `compas_rhino.artists.NetworkArtist`.
* Add conda executable path to `compas_bootstrapper.py`.

### Removed


## [0.15.3] 2020-02-26

### Added

* Added optional class parameter to `RhinoMesh.to_compas`.
* Added max int key to serialization of graph.

### Changed

* Changed name of base mesh implementation to `BaseMesh`.
* Changed name of base network implementation to `BaseNetwork`.
* Fixed bug in face finding function.

### Removed

* Removed optional requirements from setup file.
* Removed parameters from default polyhedron constructor.

## [0.15.2] 2020-02-20

### Added

### Changed

### Removed

## [0.15.1] 2020-02-16

### Added

* Added glTF support.
* Added graph and halfedge data structures.
* Added Rhino line geometry.
* Added Rhino plane geometry.

### Changed

* Fixed `compas_hpc` import problem.
* Split up topology part from geometry part for network and mesh.
* Split up network and mesh naming conventions.
* Reworked network face cycle finding.
* Updated mesh from lines.
* Updated network plotter in correspondence with network.
* Integrated mixin functionality and removed mixins.
* Meshes are now initially hidden in `compas_blender.artists.RobotModelArtist`.
* `compas_blender.artists.RobotModelArtist.draw_visual` and `compas_blender.artists.RobotModelArtist.draw_collision` now show those meshes.
* Renamed the method `draw_geometry` of `compas.robots.base_artist.RobotModelBaseArtist` to `create_geometry`.

### Removed

* Removed parallelization from network algorithms.
* Removed numba based dr implementations.

## [0.15.0] 2020-01-24

### Added

* Added `to_compas` to `compas_rhino.geometry.RhinoPoint`.
* Added `to_compas` to `compas_rhino.geometry.RhinoLine`.
* Added `to_compas` to `compas_rhino.geometry.RhinoCurve`.
* Added `to_compas` to `compas_rhino.geometry.RhinoMesh`.
* Added `brep_to_compas` to `compas_rhino.geometry.RhinoSurface`.
* Added `uv_to_compas` to `compas_rhino.geometry.RhinoSurface`.
* Added `heightfield_to_compas` to `compas_rhino.geometry.RhinoSurface`.
* Added `compas.datastructures.mesh_pull_points_numpy`.

### Changed

* Moved `compas_rhino.conduits` into `compas_rhino.artists`.
* Fixed bug in `compas.datastructures.Mesh.edges_where`.
* Fixed bug in `compas.datastructures.Mesh.faces_where`.
* Fixed bug in `compas.datastructures.Mesh.edge_attributes`.
* Fixed bug in `compas.datastructures.Mesh.face_attributes`.
* Fixed bug in `compas.datastructures.Mesh.edges`.
* Fixed bug in `compas.datastructures.Mesh.faces`.
* Fixed bug in `compas.datastructures.Mesh.offset`.

### Removed

* Removed deprecated `compas.geometry.xforms`.
* Removed deprecated `compas_rhino.helpers`.
* Removed `compas_rhino.constructors`.

## [0.14.0] 2020-01-21

### Added

* Added `compas.datastructures.mesh.Mesh.any_vertex`.
* Added `compas.datastructures.mesh.Mesh.any_face`.
* Added `compas.datastructures.mesh.Mesh.any_edge`.
* Added `compas.datastructures.mesh.Mesh.vertex_attribute`.
* Added `compas.datastructures.mesh.Mesh.vertex_attributes`.
* Added `compas.datastructures.mesh.Mesh.vertices_attribute`.
* Added `compas.datastructures.mesh.Mesh.vertices_attributes`.
* Added `compas.datastructures.mesh.Mesh.edge_attribute`.
* Added `compas.datastructures.mesh.Mesh.edge_attributes`.
* Added `compas.datastructures.mesh.Mesh.edges_attribute`.
* Added `compas.datastructures.mesh.Mesh.edges_attributes`.
* Added `compas.datastructures.mesh.Mesh.face_attribute`.
* Added `compas.datastructures.mesh.Mesh.face_attributes`.
* Added `compas.datastructures.mesh.Mesh.faces_attribute`.
* Added `compas.datastructures.mesh.Mesh.faces_attributes`.
* Added mutable attribute view for mesh vertex/face/edge attributes.

### Changed

* Default Mesh vertex, face, edge attributes are no longer copied and stored explicitly per vertex, face, edge, repesctively.
* Updating default attributes now only changes the corresponding default attribute dict.
* Updated `mesh_quads_to_triangles` to copy only customised face attributes onto newly created faces.
* Fixed bug in `compas.geometry.is_point_in_circle`.
* Fixed bug in `compas.geometry.is_polygon_convex`.
* Fixed bug in `compas.geometry.Polygon.is_convex`.
* Renamed `compas.datastructures.Mesh.has_vertex` to `compas.datastructures.Mesh.is_vertex`.
* Renamed `compas.datastructures.Mesh.has_face` to `compas.datastructures.Mesh.is_face`.
* Split `compas.datastructures.Mesh.has_edge` into `compas.datastructures.Mesh.is_edge` and `compas.datastructures.Mesh.is_halfedge`.

### Removed

* Removed `compas.datastructures.mesh.Mesh.get_any_vertex`.
* Removed `compas.datastructures.mesh.Mesh.get_any_face`.
* Removed `compas.datastructures.mesh.Mesh.get_any_edge`.
* Removed `compas.datastructures.mesh.Mesh.get_vertex_attribute`.
* Removed `compas.datastructures.mesh.Mesh.get_vertex_attributes`.
* Removed `compas.datastructures.mesh.Mesh.get_vertices_attribute`.
* Removed `compas.datastructures.mesh.Mesh.get_vertices_attributes`.
* Removed `compas.datastructures.mesh.Mesh.get_edge_attribute`.
* Removed `compas.datastructures.mesh.Mesh.get_edge_attributes`.
* Removed `compas.datastructures.mesh.Mesh.get_edges_attribute`.
* Removed `compas.datastructures.mesh.Mesh.get_edges_attributes`.
* Removed `compas.datastructures.mesh.Mesh.get_face_attribute`.
* Removed `compas.datastructures.mesh.Mesh.get_face_attributes`.
* Removed `compas.datastructures.mesh.Mesh.get_faces_attribute`.
* Removed `compas.datastructures.mesh.Mesh.get_faces_attributes`.
* Removed `compas.datastructures.mesh.Mesh.set_vertex_attribute`.
* Removed `compas.datastructures.mesh.Mesh.set_vertex_attributes`.
* Removed `compas.datastructures.mesh.Mesh.set_vertices_attribute`.
* Removed `compas.datastructures.mesh.Mesh.set_vertices_attributes`.
* Removed `compas.datastructures.mesh.Mesh.set_edge_attribute`.
* Removed `compas.datastructures.mesh.Mesh.set_edge_attributes`.
* Removed `compas.datastructures.mesh.Mesh.set_edges_attribute`.
* Removed `compas.datastructures.mesh.Mesh.set_edges_attributes`.
* Removed `compas.datastructures.mesh.Mesh.set_face_attribute`.
* Removed `compas.datastructures.mesh.Mesh.set_face_attributes`.
* Removed `compas.datastructures.mesh.Mesh.set_faces_attribute`.
* Removed `compas.datastructures.mesh.Mesh.set_faces_attributes`.
* Removed `print` statement from curvature module.

## [0.13.3] 2020-01-10

### Added

* `compas_rhino.artists.ShapeArtist` as base artist for all shape artists.
* Added `layer`, `name`, `color` attributes to `compas_rhino.artists.PrimitiveArtist`.
* Added `layer`, `name` attributes to `compas_rhino.artists.ShapeArtist`.
* Added `layer`, `name` attributes to `compas_rhino.artists.MeshArtist`.
* Added `clear_layer` method to `compas_rhino.artists.PrimitiveArtist`.
* Added `clear_layer` method to `compas_rhino.artists.ShapeArtist`.
* Added `clear_layer` method to `compas_rhino.artists.MeshArtist`.

### Changed

* Renamed `compas.utilities.maps.geometric_key2` to `geometric_key_xy`.
* Fixed bug in mirror functions.
* Fixed mirroring tests.
* Moved `BaseMesh`, `matrices`, `operations` to `compas.datastructures.mesh.core`.
* Added `transform` and `transformed` (and others) to `Mesh`.

### Removed

* `compas_rhino.artists.BoxArtist`
* Removed `layer` attribute from `compas_rhino.artists.Artist`.
* Removed `clear_layer` method from `compas_rhino.artists.Artist`.

## [0.13.2] 2020-01-06

### Added

* File reading functions for ascii files in `compas.files` has moved from the individual reader classes to a new parent class, `BaseReader`.

### Changed

* Rebased `compas_rhino.artists.MeshArtist` on new-style artist `compas_rhino.artists.Artist`.
* Renamed `compas_rhino.artists.MeshArtist.defaults` to `compas_rhino.artists.MeshArtist.settings`.
* Changed usage of (nonexisting) `compas_rhino.get_object` to `compas_rhino.get_objects`.
* Integrated vertex, face, edge mixins into `compas_rhino.artists.MeshArtist`.
* Integrated vertex, edge mixins into `compas_rhino.artists.NetworkArtist`.
* Rebased `compas_rhino.artists.VolMeshArtist` on `compas_rhino.artists.MeshArtist`.

### Removed

## [0.13.0] 2019-12-16

### Added

* Added DOI to bibtex entry.
* Added conversion for old mesh JSON data.

### Changed

* Indirectly changed mesh serialization to JSON (by changing key conversion and moving conversion into JSON methods).
* Moved conversion of int keys of mesh data to strings for json serialization to from/to json.
* Moved from/to methods for mesh into mesh definition.
* Subdivision algorithms use fast mesh copy.

### Removed

* Support for non-integer vertex and face identifiers in mesh.

## [0.12.4] 2019-12-11

### Added

### Changed

### Removed

## [0.12.3] 2019-12-11

### Added

* Added `mesh_subdivide_frames` to `compas.datastructures.subdivision`

### Changed

### Removed

## [0.12.2] 2019-12-11

### Added

* Added `intersection_segment_polyline` to `compas.geometry.intersections`
* Added `intersection_segment_polyline_xy` to `compas.geometry.intersections`
* Added `from_sides_and_radius` to `compas.geometry.Polygon`

### Changed

* Reworked docstrings of methods in `compas.geometry.queries`
* Set default `tol` to `1e-6` in `compas.geometry.queries`

### Removed

## [[0.12.1] 2019-12-10] 2019-12-10

### Added

* Added inherited methods to class docs.
* Added data structure mixins to the docs.
* Added `data` and `from_data` to `compas.geometry.Polyhedron`
* Added explicit support for collections to `compas_blender`

### Changed

* Bottom face of cylinder shape should be flipped.
* Face reading mechanism of OFF reader.
* `compas.geometry.Box` is now centred at origin by default.

### Removed

* Removed `compas.remote` because it does not provide an advatage over `compas.rpc`.

## [[0.11.4] 2019-11-26] 2019-11-26

### Added

* Added `compas_rhino.etoforms.ImageForm`.
* Added `doc8` as dev requirement.

### Changed

* Changed `compas_rhino.install_plugin` to use only the plugin name, w/o the GUID.
* Changed `iterable_like` to prevent exhausting generators passed as targets.

### Removed

* Removed `compas_rhino.ui.Controller`.
* Removed `compas_rhino.ui.Button`.

## [[0.11.2] 2019-11-19] 2019-11-19

### Added

* Added factory methods for `compas_rhino.artists._Artist`

### Changed

* Set `compas_rhino.artists.FrameArtist` layer clear to false by default.
* Wrapped internals of RPC dispatch method in try-except to catch any import problems and report back on the client side.
* Stopping of HTTP server (`compas.remote`) is now handled properly through separate thread.
* Fixed mutable init parameters of `RobotModel`
* Fixed bug in `mesh_quads_to_triangles` that caused face data to be deleted even when not necessary.
* Switched to `compas.geometry.KDTree` as fallback for `scipy.spatial.cKDTree` instead of Rhino `RTree` because it currently fails.

### Removed

## [0.11.0] 2019-11-09

### Added

* Added `iterable_like` to `compas.utilities.itertools_`
* Added `compas.geometry.icp_numpy` for pointcloud alignment using ICP.
* Added RPC command-line utility: `$ compas_rpc {start|stop} [--port PORT]`
* Added `__version__` to `compas_plotters`.
* Added `compas_plotters` to `.bumpversion.cfg`.
* Added `Colormap` to `compas.utilities`.
* Added `is_line_line_colinear()` to `compas.geometry`
* Added link to Github wiki for devguide.
* Added pointcloud alignment example to docs.
* Show git hash on `compas.__version__` if installed from git.
* Added `autopep8` to dev requirements.
* Added methods `add_joint` and `add_link` to `RobotModel`
* Added support for geometric primitives to JSON data encoder and decoder.
* Added support for `data` to all geometric primitives.

### Changed

* Docs are only deployed to github pages for tagged commits.
* Fixing printing issue with `compas.geometry.Quarternion` in ironPython.
* Fixed a missing import in `compas.geometry.Polygon`.
* Removed unused imports in `compas.geometry.Polyline`.
* Adjusted `compas.geometry.Quarternion.conjugate()` to in-place change, added `compas.geometry.Quarternion.conjugated()` instead which returns a new quarternion object.
* Fixed `rotation` property of `Transformation`.
* Simplified plugin installation (use plugin name only, without GUID).
* Bind RPC server to `0.0.0.0` instead of `localhost`.
* Fixed different argument naming between Rhino5 and Rhino6 of `rs.LayerVisible()` in `compas_rhino.utilities.objects`.

### Removed

## [0.10.0] 2019-10-28

### Added

* Added method for computing the determinant of the matrix of a transformation `compas.geometry.Transformation.determinant`.
* Added method for transposing (the matrix of) a transformation in-place `compas.geometry.Transformation.transpose`.
* Added method creating a transposed copy of a transformation `compas.geometry.Transformation.transposed`.
* Added method for invertig (the matrix of) a transformation in-place `compas.geometry.Transformation.invert`.
* Added `compas.geometry.Transformation.inverted` as an alias for `compas.geometry.Transformation.inverse`.
* Added method creating a copy of a transformation instance with a given transformation concatenated `compas.geometry.Transformation.concatenated`.
* Added method `to_vertices_and_faces` to all the classes inheriting from `compas.geometry.Shape` to create a `Mesh` representation of them.

### Changed

* Changed `compas.geometry.Transformation.inverse` to return an inverted copy of the transformation.
* Changed `compas.geometry.Transformation.decompose` to `compas.geometry.Transformation.decomposed`.
* Changed `compas.geometry.Transformation.concatenate` to add another transformation to the transformation instance.

### Removed

## [0.9.1] 2019-10-28

### Added

* Added `compas.geometry.Point.transform_collection` and `compas.geometry.Point.transformed_collection`.
* Added `compas.geometry.Vector.transform_collection` and `compas.geometry.Vector.transformed_collection`.
* Added `compas.geometry.Line.transform_collection` and `compas.geometry.Line.transformed_collection`.
* Added support for new Python plugin location for Rhino 6.0 on Mac.
* Added `compas.geometry.bestfit_frame_numpy`

### Changed

* Fixed transformation of start and end point of `compas.geometry.Line` to update the point objects in place.
* Fixed return value of `compas.numerical.pca_numpy` to return mean not as nested list.

### Removed

## [0.9.0] 2019-10-21

### Added

* Added `matrix_change_basis`, `Transformation.change_basis`
* Added `matrix_from_frame_to_frame`
* Added non-numpy versions of `global_coords`, `local_coords`
* Added static method `Frame.local_to_local_coords`
* Added `__getitem__`, `__setitem__` and `__eq__` to `Quaternion`
* Added `Vector.scaled` and `Vector.unitized`
* Added `transform_frames` and respective helper functions `dehomogenize_and_unflatten_frames`, `homogenize_and_flatten_frames`
* Added `transform_frames_numpy` and respective helper functions `dehomogenize_and_unflatten_frames_numpy`, `homogenize_and_flatten_frames_numpy`

### Changed

* Renamed `global_coords_numpy` and `local_coords_numpy` to `local_to_world_coords_numpy` and `world_to_local_coords_numpy`.
* Changed parameters `origin` `uvw` of `local_to_world_coords_numpy` and `world_to_local_coords_numpy` to `frame`.
* Fixed some returns of `Frame` and `Rotation` to use `Vector` or `Quaternion`
* Renamed methods `Frame.represent_point/vector/frame_in_global_coordinates` and `Frame.represent_point/vector/frame_in_local_coordinates` to `Frame.to_local_coords` and `Frame.to_world_coords`.

### Removed

## [0.8.1] 2019-10-01

### Added

### Changed

* Fixed unguarded import of `numpy` based transformations in mesh package.

### Removed

## [0.8.0] 2019-10-01

### Added

* Added test section for `compas.geometry.transformations`
* Added `tol` parameter to `queries.is_colinear`
* Added compas rhino installer for Rhino Mac 6.0 `compas_rhino.__init__`.
* Added oriented bounding box for meshes `compas.datastructures.mesh_oriented_bounding_box_numpy`.
* Added full testing functions for `compas.datastructures.mesh`
* Added `draw_mesh` to `compas_ghpython.artists.MeshArtist`

### Changed

* Generate sphinx documentation from markdown files in repo root for top level sections.
* Merged `compas.geometry.xforms` into `compas.geometry.transformations`
* Fixed `AttributeError: 'Mesh' object has no attribute 'neighbors'`
* Fixed Key error with `Mesh.boundary()`
* Extended `offset_polygon` and `offset_polyline` to handle colinear segments
* Fixed unsorted mesh vertex coordinates `xyz` in `compas_viewers.viewer.MeshView`
* Changed stderr parameter from STDOUT to PIPE in `compas.rpc.Proxy` for Rhino Mac 6.0.
* Fixed import of `delaunay_from_points` in `Mesh.from_points`.
* More control over drawing of text labels in Rhino.
* Extension of `face_vertex_descendant` and `face_vertex_ancestor` in `Mesh`.
* Changed the name and meaning of the parameter `oriented` in the function `Mesh.edges_on_boundary`.
* Add `axis` and `origin` defaults to `compas.robots.Joint`
* Unified vertices and face import order for .obj files with python2 and 3
* Changed python interpreter selection (e.g. RPC calls) to fallback to `python` if `pythonw` is not present on the system
* Fixed `compas_ghpython.artists.MeshArtist` to support ngons.
* Deprecate the method `draw` of `compas_ghpython.artists.MeshArtist` in favor of `draw_mesh`.
* Fix icosahedron generation
* Examples in docs/rhino updated to work with current codebase
* Callbacks tutorial updated to work with current codebase
* Base geometric primitives on `compas.geometry.Primitive` and `compas.geometry.Shape`
* Separated `numpy` based tranformations into separate module.

### Removed

* Removed `compas_viewers` to separate repo.
* Removed `compas_hpc` to separate repo.

## [0.7.2] 2019-08-09

### Added

* Added `compas_rhino.geometry.RhinoGeometry` to the docs.
* Added `compas.remote.services`.
* Added `compas.remote.services.network.py` service for handling requests for a browser-based network viewer.
* Possibility to call forward_kinematics on `compas.robots.RobotModel`
* Added `compas.set_precision` function for the setting the global precision used by COMPAS as a floating point number.

### Changed

* Fix mesh genus in `compas.datastructures`.
* Fixed missing import in `compas_rhino.geometry`.
* Removed circular imports from `compas_rhino.geometry`.
* Fix duplicate hfkeys in `compas.datastructures.volmesh.halffaces_on_boundary`.
* Moved `compas.remote.service.py` to `compas.remote.services.default.py`.
* Removed processing of face keys from data getter and setter in `compas.datastructures.Network`.
* Using `SimpleHTTPRequestHandler` instead of `BaseHTTPRequestHandler` to provide basic support for serving files via `GET`.
* Mesh mapping on surface without creating new mesh to keep attributes in `compas_rhino.geometry.surface.py`.
* Moving functionality from `compas_fab.artists.BaseRobotArtist` to `compas.robots.RobotModel`
* Fix exception of null-area polygon of centroid polygon in `compas.geometry.average.py`.
* Fix loss of precision during mesh welding in `compas.datastructures.mesh_weld`.

### Removed

## [0.7.1] 2019-06-29

### Added

### Changed

* Include `compas_plotters` and `compas_viewers` in the build instructions.
* Moved import of `subprocess` to Windows-specific situations.
* Fixed document functions failing when document name is `None`.
* Downgraded `numpy` requirements.
* Loosened `scipy` requirements.
* Default Python to `pythonw`.

### Removed

## [0.7.0] 2019-06-27

### Added

* Added filter shorthand for selecting OBJ, JSON files in Rhino.
* Added `compas_plotters`
* Added `compas_viewers`
* Added `compas_rhino.draw_circles` and the equivalent Artist method
* Add class functions to `compas.datastructures.VolMesh`.
* Added `face_neighborhood` class function to `compas.datastructures.Mesh`.
* Added `get_face_attributes_all` to `compas.datastructures._mixins.attributes`.
* Added `get_faces_attributes_all` to `compas.datastructures._mixins.attributes`.
* Added `compas.remote` package for making HTTP based Remote Procedure Calls.

### Changed

* Restructure halffaces as lists in `compas.datastructures.VolMesh`.
* Correctly handle `python-net` module presence during IronPython imports.
* Switched to `compas.IPY` check instead of `try-except` for preventing non IronPython friendly imports.
* Changed installation of compas packages to Rhino to support non-admin user accounts on Windows.
* Copy facedata in `mesh_quads_to_triangles`
* Added non-imported service for `compas.remote` for starting the subprocess that runs the server.

### Removed

* Removed `compas.plotters`
* Removed `compas.viewers`

## [0.6.2] 2019-04-30

### Added

### Changed

* Based mesh drawing for Rhino on RhinoCommon rather than Rhinoscriptsyntax.
* Fixed mesh drawing for Rhino 6

### Removed

## [0.6.1] 2019-04-29

### Added

### Changed

* Fixed bug in RPC. The services cannot have a `pass` statement as class body.

### Removed

## [0.6.0] 2019-04-29

### Added

* Added `center` property getter to `compas.geometry.Cirle` primitive
* Add `astar_shortest_path` to `compas.topology.traversal`.

### Changed

* Updated configuration instructions for Blender.
* Changed naming convention for drawing functions from `xdraw_` to `draw_`.
* Changed mesh drawing in Rhino to use separate mesh vertices per face. This makes the mesh look more "as expected" in *Shaded* view.

### Removed

* Removed support for Python 3.5.x by setting the minimum requirements for Numpy and Scipy to `1.16` and `1.2`, respectively.

## [0.5.2] 2019-04-12

### Added

* Added `draw_polylines` to `compas_rhino.artists.Artist`.
* Added `color` argument to `compas_rhino.artists.MeshArtist.draw_mesh`.
* Added named colors to `compas.utilities.colors.py`.

### Changed

* Fix `mesh_uv_to_xyz` in `RhinoSurface`.
* Fix 'mesh_weld' and 'meshes_join_and_weld' against consecutive duplicates in face vertices.
* Fix setting of environment variables in `System.Diagnostics.Process`-based subprocess for `XFunc` and `RPC`.
* Fix `XFunc` on RhinoMac.
* Fix `trimesh_subdivide_loop` from `compas.datastructures`.
* Changed Numpy and Scipy version requirements to allow for Python 3.5.x.

### Removed

* Removed `mixing.py` from `compas.utilities`.
* Removed `singleton.py` from `compas.utilities`.
* Removed `xscript.py` from `compas.utilities`.
* Removed `sorting.py` from `compas.utilities`.
* Removed `names.py` from `compas.utilities`.
* Removed `xfunc.py` from `compas_rhino.utilities`, use `compas.utilities.XFunc` instead.

## [0.5.1] 2019-03-25

### Added

### Changed

* Fix `XFunc` and `RPC` environment activation.
* Fix exception on Rhino Mac.
* Fix missing import on `compas_rhino.geometry`.
* Fix `compas.geometry.offset_polygon`.
* Fix installation for Rhino, related to implicit import of `matplotlib`.

### Removed

## [0.5.0] 2019-03-15

### Added

* Add `Circle` and `Sphere` primitives to `compas.geometry`.
* Add functions to `Plane` and `Box` primitives.
* Add functions to `compas_rhino` curve: `length` and `is_closed`.
* Add functions to `compas_rhino` surface: `kinks`, `closest_point`, `closest_point_on_boundaries`, and functions for mapping/remapping between XYZ and UV(0) spaces based on surface's parametrization (`point_xyz_to_uv`, `point_uv_to_xyz`, `line_uv_to_xyz`, `polyline_uv_to_xyz`, `mesh_uv_to_xyz`)
* Add `is_scalable` to `compas.robots.Joint`.

### Changed

* Fix exception in `Plane.transform`.
* Fix installer to remove old symlinks.
* Fix RPC proxy server.

## [0.4.22] 2019-03-05

### Added

* Add pretty print option to JSON formatter.
* Add remeshing based on `triangle`.
* Add compatibility with ETO forms to `compas_rhino` edge modifiers.

## [0.4.21] 2019-03-04

### Changed

* Fix import in `compas_rhino` vertex modifiers.

## [0.4.20] 2019-03-04

### Removed

* Remove `download_image_from_remote` utility function.

## [0.4.12] 2019-03-04

### Changed

* Small fixes on Rhino forms support.

## [0.4.11] 2019-03-03

### Added

* New function to join network edges into polylines: `network_polylines`.
* New mesh functions: `mesh_offset`, `mesh_thicken`, `mesh_weld` and `meshes_join_and_weld`.
* New mesh functions: `face_skewness`, `face_aspect_ratio`, `face_curvature` and `vertex_curvature`.
* New functions to get disconnected elements of  `Mesh`: `mesh_disconnected_vertices`, `mesh_disconnected_faces`, `mesh_explode`.
* New functions to get disconnected elements of  `Network`: `network_disconnected_vertices`, `network_disconnected_edges`, `network_explode`.
* Add statistics utility functions: `average`, `variance`, `standard_deviation`.
* Add `binomial_coefficient` function.
* Add option to create `Network` and `Mesh` from dictionaries of vertices and faces.
* Add `face_adjacency_vertices` to `Mesh`
* Add optional prefix to the rhino name attribute processor
* Add `mesh_move_vertices` to `compas_rhino`.
* Add support for relative mesh references in URDF.

### Changed

* Fix mesh centroid and mesh normal calculation.
* Refactor of drawing functions in `compas_blender`.
* Fix material creation in `compas_blender`.
* New default for subdivision: `catmullclark`.

## [0.4.9] 2019-02-10

### Added

* New class methods for `Polyhedron`: `from_platonicsolid` and `from_vertices_and_faces`.
* Constrained and conforming Delaunay triangulations based on Triangle.
* Predicate-based filtering of vertices and edges.
* `mesh.geometry`for geometry-specific functions.
* `trimesh_face_circle` in `mesh.geometry`.

### Changed

* Fix exception in `angle_vectors_signed` if vectors aligned
* Fix exception in `Polyline.point`
* Update Rhino installation merging Win32 and Mac implementations and defaulting the bootstrapper to the active python even if no CONDA environment is active during install.

### Removed

* Bound mesh operations.

## [0.4.8] 2019-01-28

### Added

* Curve tangent at parameter.
* Box shape.
* Numpy-based mesh transformations.
* Option to share axes among plotters.<|MERGE_RESOLUTION|>--- conflicted
+++ resolved
@@ -49,7 +49,6 @@
 * Added general plotter for geometry objects and data structures based on the artist registration mechanism.
 * Added support for multimesh files to OBJ reader/writer.
 * Added support for attaching and detaching meshes in `compas.robots.RobotModelArtist` and drawing them.
-<<<<<<< HEAD
 * Added `compas.geometry.NurbsCurve`.
 * Added `compas.geometry.NurbsSurface`.
 * Added `compas_rhino.conversions`.
@@ -58,10 +57,8 @@
 * Added `compas_rhino.geometry.RhinoCylinder`.
 * Added `compas_rhino.geometry.RhinoPolyline`.
 * Added `compas_rhino.geometry.RhinoSphere`.
-=======
 * Added `meshes` method to artists of `compas.robots.RobotModel`.
 * Added `FrameArtist` class to `compas_blender`.
->>>>>>> 3f069ba9
 
 ### Changed
 
