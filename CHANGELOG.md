--- conflicted
+++ resolved
@@ -30,12 +30,9 @@
 * Rebuild part index after deserialization in `Assembly`.
 * Fixed bug in `compas.artists.colordict.ColorDict`.
 * Change `Mesh.mesh_dual` with option of including the boundary. 
-<<<<<<< HEAD
 * Fixed type error in `compas_rhino.conversions._shapes.box_to_rhino`.
-=======
 * Moved from `autopep8` to `black`
 * Fixed bug in `compas.utilities.linspace` for number series with high precision start and stop values.
->>>>>>> ffa057aa
 
 ### Removed
 
