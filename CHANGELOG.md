# Changelog

All notable changes to this project will be documented in this file.

The format is based on [Keep a Changelog](https://keepachangelog.com/en/1.0.0/),
and this project adheres to [Semantic Versioning](https://semver.org/spec/v2.0.0.html).

## Unreleased

### Added
- `compas.files` readers for ASCII files now accept pathlib objects as well as strings for filepath/location.

### Changed
- File reading functions for ascii files in `compas.files` has moved from the individual reader classes to a new parent class, `BaseReader`.
<<<<<<< HEAD

- Fixed transformation of start and end point of `compas.geometry.Line` to update the point objects in place.

### Removed


## [0.9.0] 2019-10-21

### Added

- Added `matrix_change_basis`, `Transformation.change_basis`
- Added `matrix_from_frame_to_frame`
- Added non-numpy versions of `global_coords`, `local_coords`
- Added static method `Frame.local_to_local_coords`
- Added `__getitem__`, `__setitem__` and `__eq__` to `Quaternion`
- Added `Vector.scaled` and `Vector.unitized`
- Added `transform_frames` and respective helper functions `dehomogenize_and_unflatten_frames`, `homogenize_and_flatten_frames`
- Added `transform_frames_numpy` and respective helper functions `dehomogenize_and_unflatten_frames_numpy`, `homogenize_and_flatten_frames_numpy`

### Changed

- Renamed `global_coords_numpy` and `local_coords_numpy` to `local_to_world_coords_numpy` and `world_to_local_coords_numpy`.
- Changed parameters `origin` `uvw` of `local_to_world_coords_numpy` and `world_to_local_coords_numpy` to `frame`.
- Fixed some returns of `Frame` and `Rotation` to use `Vector` or `Quaternion`
- Renamed methods `Frame.represent_point/vector/frame_in_global_coordinates` and `Frame.represent_point/vector/frame_in_local_coordinates` to `Frame.to_local_coords` and `Frame.to_world_coords`.
=======
>>>>>>> a20d8305

### Removed


## [0.8.1] 2019-10-01

### Added

### Changed

- Fixed unguarded import of `numpy` based transformations in mesh package.

### Removed


## [0.8.0] 2019-10-01

### Added

- Added test section for `compas.geometry.transformations`
- Added `tol` parameter to `queries.is_colinear`
- Added compas rhino installer for Rhino Mac 6.0 `compas_rhino.__init__`.
- Added oriented bounding box for meshes `compas.datastructures.mesh_oriented_bounding_box_numpy`.
- Added full testing functions for `compas.datastructures.mesh`
- Added `draw_mesh` to `compas_ghpython.artists.MeshArtist`

### Changed

- Generate sphinx documentation from markdown files in repo root for top level sections.
- Merged `compas.geometry.xforms` into `compas.geometry.transformations`
- Fixed `AttributeError: 'Mesh' object has no attribute 'neighbors'`
- Fixed Key error with `Mesh.boundary()`
- Extended `offset_polygon` and `offset_polyline` to handle colinear segments
- Fixed unsorted mesh vertex coordinates `xyz` in `compas_viewers.viewer.MeshView`
- Changed stderr parameter from STDOUT to PIPE in `compas.rpc.Proxy` for Rhino Mac 6.0.
- Fixed import of `delaunay_from_points` in `Mesh.from_points`.
- More control over drawing of text labels in Rhino.
- Extension of `face_vertex_descendant` and `face_vertex_ancestor` in `Mesh`.
- Changed the name and meaning of the parameter `oriented` in the function `Mesh.edges_on_boundary`.
- Add `axis` and `origin` defaults to `compas.robots.Joint`
- Unified vertices and face import order for .obj files with python2 and 3
- Changed python interpreter selection (e.g. RPC calls) to fallback to `python` if `pythonw` is not present on the system
- Fixed `compas_ghpython.artists.MeshArtist` to support ngons.
- Deprecate the method `draw` of `compas_ghpython.artists.MeshArtist` in favor of `draw_mesh`.
- Fix icosahedron generation
- Examples in docs/rhino updated to work with current codebase
- Callbacks tutorial updated to work with current codebase
- Base geometric primitives on `compas.geometry.Primitive` and `compas.geometry.Shape`
- Separated `numpy` based tranformations into separate module.

### Removed

- Removed `compas_viewers` to separate repo.
- Removed `compas_hpc` to separate repo.

## [0.7.2] 2019-08-09

### Added

- Added `compas_rhino.geometry.RhinoGeometry` to the docs.
- Added `compas.remote.services`.
- Added `compas.remote.services.network.py` service for handling requests for a browser-based network viewer.
- Possibility to call forward_kinematics on `compas.robots.RobotModel`
- Added `compas.set_precision` function for the setting the global precision used by COMPAS as a floating point number.

### Changed

- Fix mesh genus in `compas.datastructures`.
- Fixed missing import in `compas_rhino.geometry`.
- Removed circular imports from `compas_rhino.geometry`.
- Fix duplicate hfkeys in `compas.datastructures.volmesh.halffaces_on_boundary`.
- Moved `compas.remote.service.py` to `compas.remote.services.default.py`.
- Removed processing of face keys from data getter and setter in `compas.datastructures.Network`.
- Using `SimpleHTTPRequestHandler` instead of `BaseHTTPRequestHandler` to provide basic support for serving files via `GET`.
- Mesh mapping on surface without creating new mesh to keep attributes in `compas_rhino.geometry.surface.py`.
- Moving functionality from `compas_fab.artists.BaseRobotArtist` to `compas.robots.RobotModel`
- Fix exception of null-area polygon of centroid polygon in `compas.geometry.average.py`.
- Fix loss of precision during mesh welding in `compas.datastructures.mesh_weld`.

### Removed


## [0.7.1] 2019-06-29

### Added

### Changed

- Include `compas_plotters` and `compas_viewers` in the build instructions.
- Moved import of `subprocess` to Windows-specific situations.
- Fixed document functions failing when document name is `None`.
- Downgraded `numpy` requirements.
- Loosened `scipy` requirements.
- Default Python to `pythonw`.

### Removed


## [0.7.0] 2019-06-27

### Added

- Added filter shorthand for selecting OBJ, JSON files in Rhino.
- Added `compas_plotters`
- Added `compas_viewers`
- Added `compas_rhino.draw_circles` and the equivalent Artist method
- Add class functions to `compas.datastructures.VolMesh`.
- Added `face_neighborhood` class function to `compas.datastructures.Mesh`.
- Added `get_face_attributes_all` to `compas.datastructures._mixins.attributes`.
- Added `get_faces_attributes_all` to `compas.datastructures._mixins.attributes`.
- Added `compas.remote` package for making HTTP based Remote Procedure Calls.

### Changed

- Restructure halffaces as lists in `compas.datastructures.VolMesh`.
- Correctly handle `python-net` module presence during IronPython imports.
- Switched to `compas.IPY` check instead of `try-except` for preventing non IronPython friendly imports.
- Changed installation of compas packages to Rhino to support non-admin user accounts on Windows.
- Copy facedata in `mesh_quads_to_triangles`
- Added non-imported service for `compas.remote` for starting the subprocess that runs the server.

### Removed

- Removed `compas.plotters`
- Removed `compas.viewers`

## [0.6.2] 2019-04-30

### Added

### Changed

- Based mesh drawing for Rhino on RhinoCommon rather than Rhinoscriptsyntax.
- Fixed mesh drawing for Rhino 6

### Removed


## [0.6.1] 2019-04-29

### Added

### Changed

- Fixed bug in RPC. The services cannot have a `pass` statement as class body.

### Removed


## [0.6.0] 2019-04-29

### Added

- Added `center` property getter to `compas.geometry.Cirle` primitive
- Add `astar_shortest_path` to `compas.topology.traversal`.

### Changed

- Updated configuration instructions for Blender.
- Changed naming convention for drawing functions from `xdraw_` to `draw_`.
- Changed mesh drawing in Rhino to use separate mesh vertices per face. This makes the mesh look more "as expected" in *Shaded* view.

### Removed

- Removed support for Python 3.5.x by setting the minimum requirements for Numpy and Scipy to `1.16` and `1.2`, respectively.

## [0.5.2] 2019-04-12

### Added

- Added `draw_polylines` to `compas_rhino.artists.Artist`.
- Added `color` argument to `compas_rhino.artists.MeshArtist.draw_mesh`.
- Added named colors to `compas.utilities.colors.py`.

### Changed

- Fix `mesh_uv_to_xyz` in `RhinoSurface`.
- Fix 'mesh_weld' and 'meshes_join_and_weld' against consecutive duplicates in face vertices.
- Fix setting of environment variables in `System.Diagnostics.Process`-based subprocess for `XFunc` and `RPC`.
- Fix `XFunc` on RhinoMac.
- Fix `trimesh_subdivide_loop` from `compas.datastructures`.
- Changed Numpy and Scipy version requirements to allow for Python 3.5.x.

### Removed

- Removed `mixing.py` from `compas.utilities`.
- Removed `singleton.py` from `compas.utilities`.
- Removed `xscript.py` from `compas.utilities`.
- Removed `sorting.py` from `compas.utilities`.
- Removed `names.py` from `compas.utilities`.
- Removed `xfunc.py` from `compas_rhino.utilities`, use `compas.utilities.XFunc` instead.

## [0.5.1] 2019-03-25

### Added

### Changed

- Fix `XFunc` and `RPC` environment activation.
- Fix exception on Rhino Mac.
- Fix missing import on `compas_rhino.geometry`.
- Fix `compas.geometry.offset_polygon`.
- Fix installation for Rhino, related to implicit import of `matplotlib`.

### Removed

## [0.5.0] 2019-03-15

### Added

- Add `Circle` and `Sphere` primitives to `compas.geometry`.
- Add functions to `Plane` and `Box` primitives.
- Add functions to `compas_rhino` curve: `length` and `is_closed`.
- Add functions to `compas_rhino` surface: `kinks`, `closest_point`, `closest_point_on_boundaries`, and functions for mapping/remapping between XYZ and UV(0) spaces based on surface's parametrization (`point_xyz_to_uv`, `point_uv_to_xyz`, `line_uv_to_xyz`, `polyline_uv_to_xyz`, `mesh_uv_to_xyz`)
- Add `is_scalable` to `compas.robots.Joint`.

### Changed

- Fix exception in `Plane.transform`.
- Fix installer to remove old symlinks.
- Fix RPC proxy server.

## [0.4.22] 2019-03-05

### Added

- Add pretty print option to JSON formatter.
- Add remeshing based on `triangle`.
- Add compatibility with ETO forms to `compas_rhino` edge modifiers.

## [0.4.21] 2019-03-04

### Changed

- Fix import in `compas_rhino` vertex modifiers.

## [0.4.20] 2019-03-04

### Removed

- Remove `download_image_from_remote` utility function.

## [0.4.12] 2019-03-04

### Changed

- Small fixes on Rhino forms support.

## [0.4.11] 2019-03-03

### Added

- New function to join network edges into polylines: `network_polylines`.
- New mesh functions: `mesh_offset`, `mesh_thicken`, `mesh_weld` and `meshes_join_and_weld`.
- New mesh functions: `face_skewness`, `face_aspect_ratio`, `face_curvature` and `vertex_curvature`.
- New functions to get disconnected elements of  `Mesh`: `mesh_disconnected_vertices`, `mesh_disconnected_faces`, `mesh_explode`.
- New functions to get disconnected elements of  `Network`: `network_disconnected_vertices`, `network_disconnected_edges`, `network_explode`.
- Add statistics utility functions: `average`, `variance`, `standard_deviation`.
- Add `binomial_coefficient` function.
- Add option to create `Network` and `Mesh` from dictionaries of vertices and faces.
- Add `face_adjacency_vertices` to `Mesh`
- Add optional prefix to the rhino name attribute processor
- Add `mesh_move_vertices` to `compas_rhino`.
- Add support for relative mesh references in URDF.

### Changed

- Fix mesh centroid and mesh normal calculation.
- Refactor of drawing functions in `compas_blender`.
- Fix material creation in `compas_blender`.
- New default for subdivision: `catmullclark`.

## [0.4.9] 2019-02-10

### Added

- New class methods for `Polyhedron`: `from_platonicsolid` and `from_vertices_and_faces`.
- Constrained and conforming Delaunay triangulations based on Triangle.
- Predicate-based filtering of vertices and edges.
- `mesh.geometry`for geometry-specific functions.
- `trimesh_face_circle` in `mesh.geometry`.

### Changed

- Fix exception in `angle_vectors_signed` if vectors aligned
- Fix exception in `Polyline.point`
- Update Rhino installation merging Win32 and Mac implementations and defaulting the bootstrapper to the active python even if no CONDA environment is active during install.

### Removed

- Bound mesh operations.

## [0.4.8] 2019-01-28

### Added

- Curve tangent at parameter.
- Box shape.
- Numpy-based mesh transformations.
- Option to share axes among plotters.<|MERGE_RESOLUTION|>--- conflicted
+++ resolved
@@ -7,13 +7,9 @@
 
 ## Unreleased
 
-### Added
-- `compas.files` readers for ASCII files now accept pathlib objects as well as strings for filepath/location.
-
-### Changed
+### Changed
+
 - File reading functions for ascii files in `compas.files` has moved from the individual reader classes to a new parent class, `BaseReader`.
-<<<<<<< HEAD
-
 - Fixed transformation of start and end point of `compas.geometry.Line` to update the point objects in place.
 
 ### Removed
@@ -38,8 +34,6 @@
 - Changed parameters `origin` `uvw` of `local_to_world_coords_numpy` and `world_to_local_coords_numpy` to `frame`.
 - Fixed some returns of `Frame` and `Rotation` to use `Vector` or `Quaternion`
 - Renamed methods `Frame.represent_point/vector/frame_in_global_coordinates` and `Frame.represent_point/vector/frame_in_local_coordinates` to `Frame.to_local_coords` and `Frame.to_world_coords`.
-=======
->>>>>>> a20d8305
 
 ### Removed
 
