--- conflicted
+++ resolved
@@ -13,24 +13,18 @@
 * Added pluggable function `trimesh_mean_curvature` in `compas_rhino`.
 * Added pluggable function `trimesh_principal_curvature` in `compas_rhino`.
 * Added `copy` and `deepcopy` functionality to `compas.robots.Configuration`.
-<<<<<<< HEAD
 * Added `compas.data.is_sequence_of_int` and `compas.data.is_sequence_of_float`.
 * Added `compas.data.Data.JSONSCHEMANAME`.
 * Added `kwargs` to all child classes of `compas.data.Data`.
-=======
 * Added grasshopper component for drawing a frame.
 * Added `draw_origin` and `draw_axes`
->>>>>>> a4b128f0
 
 ### Changed
 
 * Allow str or int as joint type in `compas.robots.Joint` constructor.
-<<<<<<< HEAD
 * Moved json schemas to `compas.data`.
 * Nested json schemas.
-=======
 * `compas_ghpython.artists.FrameArtist.draw` now draws a Rhino Plane.
->>>>>>> a4b128f0
 
 ### Removed
 
