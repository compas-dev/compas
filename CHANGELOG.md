# Changelog

All notable changes to this project will be documented in this file.

The format is based on [Keep a Changelog](https://keepachangelog.com/en/1.0.0/),
and this project adheres to [Semantic Versioning](https://semver.org/spec/v2.0.0.html).

## Unreleased


### Added

* Added `Polyline.extend`, `Polyline.extended`, `Polyline.shorten`,  `Polyline.shortened`.
* Added `Data.sha256` for computing a hash value of data objects, for example for comparisons during version control.
* Added optional `path` parameter to `compas.rpc.Proxy` to allow for non-package calls.
* Added Grasshopper component to call RPC functions.
* Added alternative installation procedure for Blender on Windows.
* Added `Mesh.to_lines` method and tests.
* Added `Data.guid` to JSON serialization.
* Added `Data.guid` to pickle state.
* Added `Assembly.find_by_key` to locate parts by key.

### Changed

* Set `jinja >= 3.0` to dev dependencies to fix docs build error.
* Fixed removing of collections for `compas_plotters`.
* Fixed bug in `compas_plotters.plotter.Plotter.add_from_list`.
* Fixed bug in `compas.robots.Configuration`.
* Rebuild part index after deserialization in `Assembly`.
* Fixed bug in `compas.artists.colordict.ColorDict`.
<<<<<<< HEAD
* Change `Mesh.mesh_dual` with option of including the boundary. 
* Moved from `autopep8` to `black`
=======
* Change `Mesh.mesh_dual` with option of including the boundary.
* Fixed bug in `compas.utilities.linspace` for number series with high precision start and stop values.
>>>>>>> c504b9d0

### Removed

* Removed unused `compas_rhino.objects` (moved to `compas_ui`).
* Removed unused `compas_rhino.ui` (moved to `compas_ui`).


## [1.15.1] 2022-03-28

### Added

* Added optional `triangulated` flag to `Mesh.to_vertices_and_faces`.
* Added geometry information of active meshes to the serialization/deserialization of robot model's `MeshDescriptor`.
* Added Grasshopper component to draw any COMPAS object.
* Added new icons to Grasshopper components and default to icon style.

### Changed

* Fixed bug in `normal_polygon` in `compas.geometry`.
* Fixed bug in Blender mesh conversion.
* Changed Rhino plugin installer to check for and install required plugin packages.
* Refactor robot model artists to use the same `Mesh.to_vertices_and_faces` everywhere.
* Fix debug print on Blender artist.

### Removed


## [1.15.0] 2022-03-22

### Added

* Added descriptor support to `compas.colors.Color`.
* Added descriptor protocol metaclass to `compas.artists.Artist`.
* Added `compas.artists.colordict.ColorDict` descriptor.
* Added `allclose` to doctest fixtures.
* Added `compas.colors.Color.coerce` to construct a color out og hex, RGB1, and RGB255 inputs.
* Added `compas.datastructures.Network.from_pointcloud`.
* Added `compas.datastructures.VolMesh.from_meshgrid`.
* Added `vertices_where`, `vertices_where_predicate`, `edges_where`, `edges_where_predicate` to `compas.datastructures.HalfFace`.
* Added `faces_where`, `faces_where_predicate`, `cells_where`, `cells_where_predicate` to `compas.datastructures.HalfFace`.
* Added `VolMeshArtist` to registered Blender artists.
* Added `3.1` to supported versions for Blender installer.
* Added `compas.artist.NoArtistContextError`.

### Changed

* Changed `compas.geometry.surfaces.nurbs.from_fill` to accept up to 4 curves as input.
* Changed `compas_rhino.artists.MeshArtist.draw` to draw the mesh only.
* Changed `compas_blender.artists.MeshArtist.draw` to draw the mesh only.
* Changed `compas_ghpython.artists.MeshArtist.draw` to draw the mesh only.
* Changed `compas_rhino.artists.MeshArtist.draw_vertexlabels` to use the colors of the vertex color dict.
* Changed `compas_rhino.artists.MeshArtist.draw_edgelabels` to use the colors of the edge color dict.
* Changed `compas_rhino.artists.MeshArtist.draw_facelabels` to use the colors of the face color dict.
* Changed `compas_blender.artists.MeshArtist.draw_vertexlabels` to use the colors of the vertex color dict.
* Changed `compas_blender.artists.MeshArtist.draw_edgelabels` to use the colors of the edge color dict.
* Changed `compas_blender.artists.MeshArtist.draw_facelabels` to use the colors of the face color dict.
* Changed `compas_ghpython.artists.MeshArtist.draw_vertexlabels` to use the colors of the vertex color dict.
* Changed `compas_ghpython.artists.MeshArtist.draw_edgelabels` to use the colors of the edge color dict.
* Changed `compas_ghpython.artists.MeshArtist.draw_facelabels` to use the colors of the face color dict.
* Fixed `compas_blender.uninstall`.
* Changed `planarity` to optional requirement on all platforms.
* Changed `numba` to optional requirement on all platforms.
* Changed raw github content path for `compas.get`.
* Changed `compas.datastructures.Graph.nodes_where` to accept conditions as kwargs.
* Changed `compas.datastructures.Graph.edges_where` to accept conditions as kwargs.
* Changed `compas.datastructures.Halfedge.vertices_where` to accept conditions as kwargs.
* Changed `compas.datastructures.Halfedge.edges_where` to accept conditions as kwargs.
* Changed `compas.datastructures.Halfedge.faces_where` to accept conditions as kwargs.
* Changed `compas.datastructures.Halfface.vertices_where` to accept conditions as kwargs.
* Changed `compas.datastructures.Halfface.edges_where` to accept conditions as kwargs.
* Changed `compas.datastructures.Halfface.faces_where` to accept conditions as kwargs.
* Changed `compas.datastructures.Halfface.cells_where` to accept conditions as kwargs.
* Fixed `compas_blender.artists.VolMeshArtist.draw` and `compas_blender.artists.VolMeshArtist.draw_cells`.
* Fixed `compas_ghpython.artists.VolMeshArtist.draw` and `compas_ghpython.artists.VolMeshArtist.draw_cells`.
* Fixed `compas_rhino.artists.VolMeshArtist.draw` and `compas_rhino.artists.VolMeshArtist.draw_cells`.
* Improved error messages when artist instance cannot be created.
* Fixed exception when calculating geometry of `compas.datastructures.Part` without features.
* Fixed bug in `compas_rhino.conversions.RhinoCurve.to_compas`.
* Fixed bug in `compas_rhino.conversions.RhinoSurface.to_compas`.

### Removed

* Removed `compas.numerical.drx`.


## [1.14.1] 2022-02-16

### Added

* Added doc test step in CI/CD.

### Changed

* Fixed symlink expansion for directories relative to the COMPAS installation folder, eg. `compas.DATA` when used from IronPython.
* Fixed the result of `compas.__version__` on dev installs to properly include git hash.
* Move `data` files inside the folder included in the source distribution (ie. non-dev installs).
* Fixed IronPython detection on ipy 2.7.12 and higher.

### Removed


## [1.14.0] 2022-02-06

### Added

* Added `compas.colors.Color`.
* Added `compas.colors.ColorMap`.
* Added `compas_blender.conversions.BlenderGeometry`.
* Added `compas_blender.conversions.BlenderCurve`.
* Added `compas_blender.conversions.BlenderMesh`.
* Added option to return strip faces from `compas.datastructure.Halfedge.edge_strip`.
* Added `compas.geometry.Bezier.transform`.
* Added `compas.geometry.Curve` as base class for curves.
* Added `compas.geometry.Surface` as base class for surfaces.
* Added `compas_rhino.geometry.RhinoCurve` as Rhino plugin for basic curves.
* Added `compas_rhino.geometry.RhinoSurface` as Rhino plugin for basic surfaces.
* Added pluggable `compas.geometry.curves.curve.new_curve`.
* Added pluggable `compas.geometry.surfaces.surface.new_surface`.
* Added `compas.artists.CurveArtist`.
* Added `compas.artists.SurfaceArtist`.
* Added `compas_rhino.artists.CurveArtist`.
* Added `compas_rhino.artists.SurfaceArtist`.
* Added `compas_ghpython.artists.CurveArtist`.
* Added `compas_ghpython.artists.SurfaceArtist`.
* Added `compas_blender.artists.CurveArtist`.
* Added `compas_blender.artists.SurfaceArtist`.
* Added `compas_rhino.utilities.draw_curves`.
* Added `compas_rhino.utilities.draw_surfaces`.
* Added `compas_blender.utilities.draw_curves`.
* Added `compas_blender.utilities.draw_surfaces`.
* Added `rgba` and `rgba255` properties to `compas.colors.Color`.
* Added `from_name` method to `compas.colors.Color`.
* Added Python 3.10 support.
* Added `RobotModel.ur5` for the sake of example.

### Changed

* Fixed bug in `mesh_slice_plane()` , `Mesh.slice_plane()`.
* Changed `compas_rhino.geometry.RhinoNurbsSurface.closest_point` to fix bug of rhino_curve to rhino_surface, plus return tuple instead.
* Changed `compas_plotters.plotter.Plotter` to normal class instead of singleton.
* Moved functionality of `compas.utilities.coercion` to `compas.data`.
* Fixed bug in `compas.geometry.NurbsSurface.to_triangles()`.
* Renamed docs site folders `latest` to `stable` and `dev` to `latest`.
* Rebased `compas.geometry.NurbsCurve` on `compas.geometry.Curve`.
* Rebased `compas.geometry.NurbsSurface` on `compas.geometry.Surface`.
* Rebased `compas_rhino.geometry.RhinoNurbsCurve` on `compas.geometry.NurbsCurve` and `compas_rhino.geometry.RhinoCurve`.
* Rebased `compas_rhino.geometry.RhinoNurbsSurface` on `compas.geometry.NurbsSurface` and `compas_rhino.geometry.RhinoSurface`.
* Fixed error message for unsupported joint types.
* Fixed support for non-standard URDF attributes on limit and mesh geometry.
* Fixed data serialization for URDF materials without color.
* Removed geometric primitives (`Origin`, `Box`, `Sphere`, `Cylinder` and `Capsule`) from `compas.robots` and replaced them with the core ones from `compas.geometry`. The old names are still available but deprecated.
* Deprecated the `load_mesh` method of `compas.robots.AbstractMeshLoader` and its sub-classes in favor of `load_meshes`.
* Fixed bug in `compas_rhino.conversions.RhinoGeometry.transform`.

### Removed

* Removed `compas.geometry.Collection`.
* Removed `compas.geometry.CollectionNumpy`.
* Removed `compas.geometry.PointCollection`.
* Removed `compas.geometry.PointCollectionNumpy`.
* Removed `compas.interop`.
* Removed `numba`; `compas.numerical.drx` will be moved to a dedicated extension package.
* Removed `ezdxf` (unused).
* Removed `laspy` (unused).
* Removed `compas_rhino.artists.MeshArtist.draw_mesh`.
* Removed `compas_blender.artists.MeshArtist.draw_mesh`.

## [1.13.3] 2021-12-17

### Added

* Added `compas_plotters.artists.NetworkArtist.draw_nodelabels`.
* Added `compas_plotters.artists.NetworkArtist.draw_edgelabels`.
* Added `compas_plotters.Plotter.fontsize`.
* Added `INSTALLED_VERSION` variable to `compas_rhino.install` to interally inform rhino version context post-installation steps.
* Added `compas_rhino.geometry.RhinoNurbsSurface`.
* Added `compas_rhino.geometry.surfaces.new_nurbssurface` plugin.
* Added `compas_rhino.geometry.surfaces.new_nurbssurface_from_parameters` plugin.
* Added `compas_rhino.geometry.surfaces.new_nurbssurface_from_points` plugin.
* Added `compas_rhino.geometry.surfaces.new_nurbssurface_from_fill` plugin.
* Added `compas_rhino.geometry.surfaces.new_nurbssurface_from_step` plugin.
* Added `compas_rhino.conversions.RhinoSurface.to_compas`.

### Changed

* Fixed bug in inheritance of `compas_plotters.artists.NetworkArtist`.
* Changed `compas_plotters.artists.MeshArtist.draw_edges` to ignore edge direction for assignment of edge colors and widths.
* Changed `compas_plotters.artists.MeshArtist.draw_vertexlabels` to use `compas_plotters.Plotter.fontsize`.
* Changed `compas_plotters.artists.MeshArtist.draw_edgelabels` to use `compas_plotters.Plotter.fontsize`.
* Changed `compas_plotters.artists.MeshArtist.draw_facelabels` to use `compas_plotters.Plotter.fontsize`.
* Fixed bug in `compas_rhino.conversions.plane_to_compas_frame`.
* Changed implementation of `compas.geometry.NurbsSurface.xyz`.
* Fixed bug in `compas.geometry.NurbsSurface.to_mesh`.
* Changed `compas_rhino.geometry.RhinoNurbsSurface.from_points` to use transposed points.
* Fixed bug in `compas_rhino.conversions.RhinoSurface.to_compas_mesh`.

### Removed


## [1.13.2] 2021-12-11

### Added

* Added `compas_ghpython.fetch_ghio_lib` to simplify the loading of Grasshopper's IO library for extension developers.

### Changed

### Removed


## [1.13.1] 2021-12-11

### Added

### Changed

* Fixed bug in `Grasshopper` plugin path on Windows.
* Fixed bug in `Grasshopper` `UserObjects` uninstall.

### Removed


## [1.13.0] 2021-12-10

### Added

* Added `compas_rhino.DEFAULT_VERSION`.
* Added `clean` option to `compas_rhino.install` to remove existing symlinks if they cannot be imported from the current environment.
* Added basic implementation of `compas.datastructures.Assembly`.
* Added `compas.is_grasshopper`.
* Added `compas.GH`.
* Added `compas.artists.Artist.CONTEXT`.
* Added `compas.artists.Artist.AVAILABLE_CONTEXTS`.
* Added `compas.artists.artist.register_artists` pluggable.

### Changed

* Updated `pr-checks` workflow for checking Changelog entry.
* Fixed return value of attributes of empty `compas_rhino.geometry.RhinoNurbsCurve`.
* Fixed error in parameter list of `compas_rhino.geometry.curves.new_nurbscurve`.
* Fixed error in parameter list of `compas_rhino.geometry.curves.new_nurbscurve_from_interpolation`.
* Fixed error in parameter list of `compas_rhino.geometry.curves.new_nurbscurve_from_step`.
* Changed `compas_rhino.install` to remove broken symlinks.
* Changed `compas_rhino.install` to reinstall broken symlinks if they can be imported from the current environment.
* Changed `compas_rhino.uninstall` to remove broken symlinks.
* Changed `compas_rhino.install_plugin` to remove broken symlinks.
* Changed default Rhino version for installation to `7.0`.
* Fixed bug in `compas_ghpython` related to importing `Grasshopper` prematurely.
* Changed `compas.artists.Artist.ITEM_ARTIST` to context-based dict.
* Changed `compas_rhino.__init__.py` functions.
* Changed `compas_ghpython.__init__.py` functions.
* Renamed `compas_ghpython.get_grasshopper_plugin_path` to `compas_ghpython.get_grasshopper_managedplugin_path`.

### Removed

* Removed `compas.artists.artist.new_artist` pluggable.


## [1.12.2] 2021-11-30

### Added

### Changed

* Moved import of `subprocess` to top of file `compas._os.py`.

### Removed


## [1.12.1] 2021-11-29

### Added

### Changed

* Fixed bug in `compas_rhino.conversions.RhinoPoint.from_geometry`.
* Changed `compas_rhino.install` to remove broken symlinks.
* Changed `compas_rhino.install` to reinstall broken symlinks if they can be imported from the current environment.
* Changed `compas_rhino.uninstall` to remove broken symlinks.
* Changed `compas_rhino.install_plugin` to remove broken symlinks.

### Removed


## [1.12.0] 2021-11-17

### Added

* Added `CircleArtist`, `LineArtist`, `PointArtist`, `PolygonArtist`, `PolylineArtist`, and `VectorArtist` to `compas_blender`.
* Added `draw_circles` and `draw_planes` to `compas_blender`.
* Added `compas_rhino.geometry.curves` plugins for `compas.geometry.curves` pluggables.
* Added `compas_rhino.geometry.RhinoNurbsCurve`.
* Added `to_compas_quadmesh` to `compas_rhino.conversions.RhinoSurface`.

### Changed

* Replaced implementation of `RGBColour` and `Float` with deprecation warning in `compas.utilities.descriptors`.
* Moved all Rhino geometry and objects wrappers to `compas_rhino.conversions`.
* Fixed bug in `compas_rhino.conversions.RhinoSurface.from_geometry`.
* Changed `compas_rhino.conversions.RhinoLine.from_geometry` to accept line curves.
* Fixed bug in `compas_rhino.geometry.RhinoNurbsCurve.closest_point`.
* Modify `to_compas_mesh` in `compas_rhino.conversions.RhinoSurface` to use brep loops.

### Removed


## [1.11.1] 2021-11-09

### Added

### Changed

* Changed `compas_rhino.uninstall` to also remove broken symlinks if no specific packages are provided for un-installation.
* Changed `compas_rhino.install` to also remove broken symlinks.

### Removed


## [1.11.0] 2021-11-08

### Added

* Added halfedge loops in `compas.datastructures.Halfedge.halfedge_loop`.
* Added halfedge strips in `compas.datastructures.Halfedge.halfedge_strip`.
* Added `compas.datastructures.mesh_split_strip` and `compas.datastructures.Mesh.split_strip`.
* Added boundingbox to `compas_rhino.conduits.BaseConduit`

### Changed

* Fixed bug in combination of `compas_rhino.artists.MeshArtist.draw_mesh` and `compas_rhino.utilities.drawing.draw_mesh`.
* Fixed bug in continuous loops in `compas.datastructures.Halfedge.edge_loop`.
* Fixed bug in continuous strips in `compas.datastructures.Halfedge.edge_strip`.
* Changed abstract method `compas.artists.MeshArtist.draw_mesh` to implemented method in `compas_plotters.artists.MeshArtist.draw_mesh`.

### Removed


## [1.10.0] 2021-11-04

### Added

* Added `compas.geometry.Curve` and `compas.geometry.NurbsCurve`.
* Added `compas.geometry.Surface` and `compas.geometry.NurbsSurface`.
* Added pluggables for `compas.geometry.NurbsCurve.__new__`, `compas.geometry.NurbsCurve.from_parameters`, `compas.geometry.NurbsCurve.from_points`, `compas.geometry.NurbsCurve.from_interpolation`, `compas.geometry.NurbsCurve.from_step`.
* Added pluggables for `compas.geometry.NurbsSurface.__new__`, `compas.geometry.NurbsSurface.from_parameters`, `compas.geometry.NurbsSurface.from_points`, `compas.geometry.NurbsSurface.from_fill`, `compas.geometry.NurbsSurface.from_step`.
* Added missing implementations for abstract clear methods of `compas_rhino.artists.volmeshartist`.

* Added `compas_rhino.geometry.RhinoBox`, `compas_rhino.geometry.RhinoCircle`, `compas_rhino.geometry.RhinoCone`, `compas_rhino.geometry.RhinoCurve`, `compas_rhino.geometry.RhinoCylinder`, `compas_rhino.geometry.RhinoEllipse`, `compas_rhino.geometry.RhinoLine`, `compas_rhino.geometry.RhinoMesh`, `compas_rhino.geometry.RhinoPlane`, `compas_rhino.geometry.RhinoPoint`, `compas_rhino.geometry.RhinoPolyline`, `compas_rhino.geometry.RhinoSphere`, `compas_rhino.geometry.RhinoSurface`, `compas_rhino.geometry.RhinoVector` as wrappers for working with Rhino geometry through geometry conversions or coercion of doc objects.
* Added `compas_rhino.conversions` from COMPAS geometry to Rhino geometry and vice versa, for primitives, shapes, curves, surfaces, meshes.
* Added `compas_rhino.coercion` from Rhino doc objects to Rhino geometry compatible with COMPAS geometry.

### Changed

* Fixed bug in directions of `compas.datastructures.Mesh.from_meshgrid`.
* Fixed bug in Rhino mesh face drawing.
* Fixed bug related to legacy uninstall on Rhino for Mac.

### Removed


## [1.9.3] 2021-11-02

### Added

### Changed

* Changed default path for Rhino 7 legacy install cleanup to Rhino7.app in `compas_rhino.__init__.py`.
* Changed z-coordinate of `compas.datastructures.Mesh.from_meshgrid` to `0.0` instead of `0`.

### Removed


## [1.9.2] 2021-11-02

### Added

* Added `draw_mesh` method to `compas_ghpython.artists.MeshArtist` to match all other mesh artists.

### Changed

* Changed new artist registration to check if subclass.
* Fixed `RobotModelArtist` for blender: missing abstract method impl and handle init order.

### Removed


## [1.9.1] 2021-10-22

### Added

* Added `Plane.offset`.
* Added `is_mesh_closed` property to `compas.datastructures.mesh_slice_plane`.

### Changed

* Fixed backward compatibility problem with artists by adding back `Artist.build` and `Artist.build_as`.
* Fixed backward compatibility problem with artists by adding `compas_rhino.artists.BaseArtist` alias for `compas_rhino.artists.RhinoArtist`.

### Removed


## [1.9.0] 2021-10-21

### Added

* Added `draw_vertexlabels`, `draw_edgelabels`, `draw_facelabels`, `draw_vertexnormals`, and `draw_facenormals` to `compas_blender.artists.MeshArtist`.
* Added optional `triangulated` flag to `to_vertices_and_faces` of all shapes.
* Added `compas.geometry.Geometry` base class.
* Added `__add__`, `__sub__`, `__and__` to `compas.geometry.Shape` for boolean operations using binary operators.
* Added `is_closed` to `compas.geometry.Polyhedron`.
* Added `Plane.offset`.
* Added `compas.artists.Artist`.
* Added pluggable `compas.artists.new_artist`.
* Added plugin `compas_rhino.artists.new_artist_rhino`.
* Added plugin `compas_blender.artists.new_artist_blender`.
* Added `compas.artist.DataArtistNotRegistered`.
* Added `draw_node_labels` and `draw_edgelabels` to `compas_blender.artists.NetworkArtist`.
* Added `compas_blender.artists.RobotModelArtist.clear`.
* Added `compas_blender.geometry.booleans` as plugin for boolean pluggables.
* Added version-based installation for Blender.
* Added several shape artists to `compas_ghpython`: `BoxArtist`, `CapsuleArtist`, `ConeArtist`, `CylinderArtist`, `PolygonArtist`, `PolyhedronArtist`, `SphereArtist`, `TorusArtist` and `VectorArtist`.
* Added support for CLR generic dictionaries to the `compas.data` decoders.
* Added `Graph.node_sample`, `Graph.edge_sample`.
* Added `Halfedge.vertex_sample`, `Halfedge.edge_sample`, `Halfedge.face_sample`.
* Added `Halfface.vertex_sample`, `Halfface.edge_sample`, `Halfface.face_sample`, `Halfface.cell_sample`.
* Added `Mesh.from_meshgrid`.

### Changed

* Fixed bug in `compas_blender.draw_texts`.
* Changed `compas_rhino.artists.BaseArtist` to `compas_rhino.artists.RhinoArtist`.
* Changed `compas_blender.artists.BaseArtist` to `compas_blender.artists.BlenderArtist`.
* Changed default resolution for shape discretisation to 16 for both u and v where relevant.
* Changed base class of `compas.geometry.Primitive` and `compas.geometry.Shape` to `compas.geometry.Geometry`.
* `compas_blender.artists.RobotModelArtist.collection` can be assigned as a Blender collection or a name.
* Generalized the parameter `color` of `compas_blender.draw_texts` and various label drawing methods.
* Changed `compas.IPY` to `compas.RHINO` in `orientation_rhino`.
* Changed `planarity` to `requires_extra` for pip installations.
* Fixed bug in handling of ngonal meshes in `compas_ghpython` artists / drawing functions.

### Removed


## [1.8.1] 2021-09-08

### Added

### Changed

### Removed


## [1.8.0] 2021-09-08

### Added

* Added pluggable function `trimesh_slice` in `compas_rhino`.
* Added equality comparison for pointclouds.
* Added `compas.data.is_sequence_of_uint`.
* Added general plotter for geometry objects and data structures based on the artist registration mechanism.
* Added support for multimesh files to OBJ reader/writer.
* Added support for attaching and detaching meshes in `compas.robots.RobotModelArtist` and drawing them.
* Added `compas.geometry.NurbsCurve`.
* Added `compas.geometry.NurbsSurface`.
* Added `compas_rhino.conversions`.
* Added `compas_rhino.geometry.RhinoBox`.
* Added `compas_rhino.geometry.RhinoCone`.
* Added `compas_rhino.geometry.RhinoCylinder`.
* Added `compas_rhino.geometry.RhinoPolyline`.
* Added `compas_rhino.geometry.RhinoSphere`.
* Added basic implementation of `compas.datastructures.Assembly`.
* Added `meshes` method to artists of `compas.robots.RobotModel`.
* Added `FrameArtist` class to `compas_blender`.

### Changed

* `compas.robots.Axis` is now normalized upon initialization.
* Fixed a bug in `compas.numerical.dr_numpy` when using numpy array as inputs.
* Allowed for varying repository file structures in `compas.robots.GithubPackageMeshLoader`.
* Fixed data schema of `compas.geometry.Polyline`, `compas.geometry.Polygon`, `compas.geometry.Pointcloud`.
* Fixed `Configuration.from_data` to be backward-compatible with JSON data generated before `compas 1.3.0`.
* Changed `compas_rhino.drawing.draw_breps` to assume provided polygon is closed and automatically add missing corner to polycurve constructor.
* Changed conversion of edges and faces to uniques keys for the data dicts to use the string representation of a sorted tuple of identifiers.
* Added `dtype` to JSON decoding error message.
* Moved `compas.datastructures.mesh.core.halfedge.HalfEdge` to `compas.datastructures.halfedge.halfedge.HalfEdge`
* Moved `compas.datastructures.network.core.graph.Graph` to `compas.datastructures.graph.graph.Graph`.

### Removed

* Removed `compas.datastructures.mesh.core.mesh.BaseMesh`.

* Removed `compas.datastructures.BaseNetwork`.

## [1.7.1] 2021-06-14

### Added

### Changed

* Fixed bundling of ghuser components.

### Removed


## [1.7.0] 2021-06-14

### Added

### Changed

* `compas.robots.Axis` is now normalized upon initialization.
* Fixed a bug in `compas.numerical.dr_numpy` when using numpy array as inputs.
* Allowed for varying repository file structures in `compas.robots.GithubPackageMeshLoader`.
* Remove default implementation of `__str__` for data objects.

### Fixed

* Fixed `Configuration.from_data` to be backward-compatible with JSON data generated before `compas 1.3.0`.

### Removed

## [1.7.1] 2021-06-14

### Added

### Changed

* Fixed bundling of ghuser components.

### Removed

## [1.7.0] 2021-06-14

### Added

* Added pluggable function `trimesh_gaussian_curvature` in `compas_rhino`.
* Added pluggable function `trimesh_mean_curvature` in `compas_rhino`.
* Added pluggable function `trimesh_principal_curvature` in `compas_rhino`.
* Added `copy` and `deepcopy` functionality to `compas.robots.Configuration`.
* Added `compas.data.is_sequence_of_int` and `compas.data.is_sequence_of_float`.
* Added `compas.data.Data.JSONSCHEMANAME`.
* Added `kwargs` to all child classes of `compas.data.Data`.
* Added grasshopper component for drawing a frame.
* Added `draw_origin` and `draw_axes`.
* Added `compas.PY2`.

### Changed

* Allow str or int as joint type in `compas.robots.Joint` constructor.
* Moved json schemas to `compas.data`.
* Nested json schemas.
* `compas_ghpython.artists.FrameArtist.draw` now draws a Rhino Plane.
* Fixed bugs in `compas.geometry.bestfit_circle_numpy`.
* Changed directory where ghuser components are installed.
* Added ghuser components directory to those removed by the `clean` task.
* Clean up the ghuser directory before building ghuser components.
* Exposed function `draw_breps` in `compas_rhino.utilities`; example added.
* Added `join` flag to function `draw_breps` in `compas_rhino.utilities`
* Fixed bug in `compas.geometry.distance.closest_point_on_segment_xy`.
* Fixed bug in Rhino implementations of `trimesh` curvature functions.

### Removed

## [1.6.3] 2021-05-26

### Added

* Added `compas.topology.astar_lightest_path`.
* Added JSONSCHEMA definitions for primitives and transformations.
* Added schema implementation to primitives and transformations.
* Added JSONSCHEMA implementation to primitives and transformations.
* Added `compas.data.is_int3`, `compas.data.is_float3`, `compas_data.is_float4x4`.

### Changed

* Extended `compas.topology.astar_shortest_path` to work on `compas.datastructures.Mesh` and `compas.datastructures.Network`.
* Fixed `compas.data.Data.to_jsonstring`.
* Changed `compas.data.Data.data.setter` to raise `NotImplementedError`.
* Changed annotations of `compas_blender.artists.BaseArtist`.
* Fixed `__repr__` for primitives, shapes, transformations.

### Removed

* Removed duplicate cases from `compas.data.DataEncoder`.

## [1.6.2] 2021-05-12

### Added

### Changed

### Removed


## [1.6.1] 2021-05-12

### Added

### Changed

### Removed


## [1.6.0] 2021-05-12

### Added

* Added infrastructure for building Grasshopper components for compas packages.
* Added first Grasshopper component: COMPAS Info.
* Added Grasshopper components for JSON serialization.
* Added `compas_rhino.utilities.set_object_attributes`.
* Added `from_jsonstring` and `to_jsonstring`.
* Added Grasshopper component documentation.

### Changed

* Moved json dump and load to data package.
* Changed parameters and return value of `compas_rhino.utilities.get_object_attributes`.
* Removed `doctest` execution code from src.
* Removed `if __name__ == '__main__'` section from src.
* Optimized the conversion of Rhino Meshes to COMPAS meshes.
* Fix issue with GH User symlink created as directory symlink on some cases.

### Removed


## [1.5.0] 2021-04-20

### Added

* Added support for file-like objects, path strings and URLs to most of the methods previously accepting only file paths, eg. `compas.datastructures.Datastructure`, `compas.json_dump`, `compas.json_load`, etc.
* Added `pretty` parameter to `compas.json_dump` and `compas.json_dumps`.
* Added `compas.data.Data` as base object for all data objects (geometry, data structures, ...).

### Changed

* Moved `compas.utilities.DataEncoder` to `compas.data`.
* Moved `compas.utilities.DataDecoder` to `compas.data`.
* Changed base object of `compas.datastructures.Datastructure` to `compas.data.Data`.
* Changed base object of `compas.geometry.Primitive` to `compas.data.Data`.
* Renamed `Base` to `Data` for all data based classes.
* Fixed calculation of triangle normals.
* Fixed calculation of triangle areas.

### Removed


## [1.4.0] 2021-04-09

### Added

* Added Python 3.9 support.
* Added crease handling to catmull-clark subdivision scheme.
* Added `compas_ghpython.get_grasshopper_userobjects_path` to retrieve User Objects target folder.
* Added direction option for mesh thickening.
* Added check for closed meshes.
* Added 'loop' and 'frames' to schemes of `compas.datastructures.mesh.subdivision.mesh_subdivide`.

### Changed

* Fixed box scaling.
* Fixed a bug in `Polyline.divide_polyline_by_length` related to a floating point rounding error.
* Fixed bug in `RobotModel.zero_configuration`.
* Fixed bug in `compas.geometry.normals`.
* Fixed bug in `compas.datastructures.mesh.subdivision.mesh_subdivide_frames`.

### Removed


## [1.3.0] 2021-03-26

### Added

* Added a `invert` and `inverted` method `compas.geometry.Vector`.
* Added unetary `__neg__` operator for `compas.geometry.Vector`.
* Added `compas.robots.Configuration`, moved from `compas_fab`.

### Changed

* Fixed rhino packages installation to remove duplicates

### Removed


## [1.2.1] 2021-03-19

### Added

### Changed

### Removed

* Fixed API removals from 1.0.0 -> 1.2.0


## [1.2.0] 2021-03-18

### Added

* Added `divide_polyline`, `divide_polyline_by_length`, `Polyline.split_at_corners` and `Polyline.tangent_at_point_on_polyline`.
* Added the magic method `__str__` to `compas.geoemetry.Transformation`.
* Added `redraw` flag to the `compas_rhino` methods `delete_object`, `delete_objects` and `purge_objects`.
* Added the `__eq__` method for `compas.geometry.Circle` and `compas.geometry.Line`.
* Added support for Pylance through static API definitions.
* Added `halfedge_strip` method to `compas.datastructures.HalfEdge`.

### Changed

* Fixed bug where mimic joints were considered configurable.
* Fixed bug where `!=` gave incorrect results in Rhino for some compas objects.
* Fixed bug where `compas_rhino.BaseArtist.redraw` did not trigger a redraw.
* Fixed minor bugs in `compas.geometry.Polyline` and `compas.geometry.Polygon`.
* Fixed very minor bugs in `compas.geometry.Frame` and `compas.geometry.Quaternion`.
* Fixed bug in `compas_rhino.objects.MeshObject.modify`.
* Fixed bug in `compas_rhino.objects.MeshObject.modify_vertices`.
* Fixed bug in `compas_rhino.objects.MeshObject.modify_edges`.
* Fixed bug in `compas_rhino.objects.MeshObject.modify_faces`.
* Fixed bug in `compas_rhino.objects.VolMeshObject.modify`.
* Fixed bug in `compas_rhino.objects.VolMeshObject.modify_vertices`.
* Fixed bug in `compas_rhino.objects.VolMeshObject.modify_edges`.
* Fixed bug in `compas_rhino.objects.VolMeshObject.modify_faces`.
* Fixed bug in `compas_rhino.objects.NetworkObject.modify`.
* Fixed bug in `compas_rhino.objects.NetworkObject.modify_vertices`.
* Fixed bug in `compas_rhino.objects.NetworkObject.modify_edges`.
* Changed `compas_rhino.objects.inspect` to `compas_rhino.objects.inspectors`.
* Changed `compas_rhino.objects.select` to `compas_rhino.objects._select`.
* Changed `compas_rhino.objects.modify` to `compas_rhino.objects._modify`.

### Removed


## [1.1.0] 2021-02-12

### Added

* Added `RobotModel.remove_link`, `RobotModel.remove_joint`, `RobotModel.to_urdf_string`, and `RobotModel.ensure_geometry`.
* Added Blender Python-example to the documentation section: Tutorials -> Robots
* Added `compas_blender.unload_modules`.
* Added `after_rhino_install` and `after_rhino_uninstall` pluggable interfaces to extend the install/uninstall with arbitrary steps.

### Changed

* Fixed bug in parameter list of function `mesh_bounding_box` bound as method `Mesh.bounding_box`.
* Fixed bug in `RobotModel/RobotModelArtist.update` which raised an error when the geometry had not been loaded.
* Changed exception type when subdivide scheme argument is incorrect on `mesh_subdivide`.
* The `compas_rhino.artist.RobotModelArtist` functions `draw_visual` and `draw_collision` now return list of newly created Rhino object guids.
* Added ability of `RobotModel.add_link` to accept primitives in addition to meshes.
* Fixed bug regarding the computation of `Joint.current_origin`.
* Fixed bug regarding a repeated call to `RobotModel.add_joint`.
* Fixed bug in `compas_blender.RobotModelArtist.update`.
* Fixed bug in `compas.datastructures.mesh_slice_plane`.
* Fixed bug where initialising a `compas_blender.artists.Robotmodelartist` would create a new collection for each mesh and then also not put the mesh iton the created collection.
* Changed the initialisation of `compas_blender.artists.Robotmodelartist` to include a `collection`-parameter instead of a `layer`-parameter to be more consistent with Blender's nomenclature.
* Used a utility function from `compas_blender.utilities` to create the collection if none exists instead of using a new call to a bpy-method.

### Removed


## [1.0.0] 2021-01-18

### Added

* Added `compas.datastructures.mesh.trimesh_samplepoints_numpy`.

### Changed

* Fix Rhino7 Mac installation path
* Separate `compas.robots.Joint.origin` into the static parent-relative `origin` and the dynamic world-relative `current_origin`.
* Separate `compas.robots.Joint.axis` into the static parent-relative `axis` and the dynamic world-relative `current_axis`.
* Fixed support to convert back and forth between `compas.datastructures.Graph` and NetworkX `DiGraph`.

### Removed


## [0.19.3] 2020-12-17

### Added

### Changed
* Fix bug in `compas.datastructures.Network.neighborhood`.

### Removed


## [0.19.2] 2020-12-17

### Added

### Changed

* Changed `compas._os.prepare_environment` to prepend environment paths (fixes problem with RPC on windows).

### Removed


## [0.19.1] 2020-12-10

### Added

### Changed

* Fix bug in `compas.datastructures.AttributesView`.

### Removed


## [0.19.0] 2020-12-09

### Added

* Added `is_osx`.

### Changed

* Fix default namespace handling in URDF documents.
* Allow custom/unknown attributes in URDF `Dynamics` element.
* Moved os functions from `compas` to `compas._os`.
* Fixed bug in `is_linux`.
* Changed `is_windows` to work for CPython and IronPython.
* Changed `compas._os` functions to use `is_windows`, `is_mono`, `is_osx`.
* Changed IronPython checks to `compas.IPY` instead of `compas.is_ironpython`.
* Fixed data serialization in `compas.datastructures.HalfFace`.

### Removed

* Removed all implementations of `draw_collection`.


## [0.18.1] 2020-12-01

### Added

* Added URDF and XML writers.
* Added `compas.robots.RobotModel.to_urdf_file`.
* Added `compas.files.URDF.from_robot`.

### Changed

* Changed implementation of `Mesh.vertices_on_boundaries` to account for special cases.
* Changed `Mesh.edges_on_boundaries` corresponding to `Mesh.vertices_on_boundaries`.
* Changed `Mesh.faces_on_boundaries` corresponding to `Mesh.vertices_on_boundaries`.
* Changed `Mesh.vertices_on_boundary` to return vertices of longest boundary.
* Changed `Mesh.edges_on_boundary` to return edges of longest boundary.
* Changed `Mesh.faces_on_boundary` to return faces of longest boundary.
* Fixed default value for `compas.robots.Axis`.
* Changed surface to mesh conversion to include cleanup and filter functions, and use the outer loop of all brep faces.

### Removed


## [0.18.0] 2020-11-24

### Added

* Added `remap_values` to `compas_utilities`.
* Added `compas.datastructures.mesh_slice_plane`.
* Added `compas.json_dump`, `compas.json_dumps`, `compas.json_load`, `compas.json_loads`.

### Changed

* Fixed bug in `compas.datastructures.Network.delete_node`.
* Fixed bug in `compas.datastructures.Network.delete_edge`.
* Fixed bug in select functions for individual objects in `compas_rhino.utilities`.
* Fixed bug in `compas.datastructures.mesh_merge_faces`.
* changed base of `compas.geometry.Transformation` to `compas.base.Base`.

### Removed

* Removed `compas.datastructures.mesh_cut_by_plane`.

## [0.17.3] 2020-11-20

### Added

### Changed

* Fixed bug in `compas.geometry.is_coplanar`.
* Fixed bug in `compas.datastructures.mesh_merg_faces`.
* Fixed bug in `compas.robots.RobotModel.add_link`.
* Fixed bug in `compas.datastructures.Volmesh.cell_to_mesh`.

### Removed


## [0.17.2] 2020-11-04

### Added

### Changed

* Fixed bug in `__getstate__`, `__setstate__` of `compas.base.Base`.
* Fixed bug in `compas_rhino.artists.MeshArtist` and `compas_rhino.artists.NetworkArtist`.
* Changed length and force constraints of DR to optional parameters.
* Removed `ABCMeta` from the list of base classes of several objects in compas.

### Removed


## [0.17.1] 2020-10-28

### Added

* Added `compas_rhino.artists.BoxArtist.draw_collection`.
* Added option to show/hide vertices, edges, and faces in `compas_rhino.artists.CapsuleArtist.draw`.
* Added option to show/hide vertices, edges, and faces in `compas_rhino.artists.ConeArtist.draw`.
* Added option to show/hide vertices, edges, and faces in `compas_rhino.artists.CylinderArtist.draw`.
* Added option to show/hide vertices, edges, and faces in `compas_rhino.artists.PolyhedronArtist.draw`.
* Added option to show/hide vertices, edges, and faces in `compas_rhino.artists.SphereArtist.draw`.
* Added option to show/hide vertices, edges, and faces in `compas_rhino.artists.TorusArtist.draw`.
* Added option to show/hide vertices, edges, and faces in `compas_rhino.artists.PolygonArtist.draw`.
* Added option to show/hide vertices, edges, and faces in `compas_rhino.artists.PolylineArtist.draw`.
* Added option to show/hide vertices, edges, and faces in `compas_rhino.artists.VectorArtist.draw`.

### Changed

* Changed implementation of `compas_rhino.artists.BoxArtist.draw`.
* Fixed bug in `compas.geometry.Capsule`.
* Fixed bug in `compas.geometry.Cone`.
* Changed `compas_rhino.draw_mesh` to support Ngons if available.
* Fixed bug in polyhedron data.

### Removed

* Removed `compas_rhino.artists.PointArtist.draw_collection`.
* Removed `compas_rhino.artists.CircleArtist.draw_collection`.
* Removed `compas_rhino.artists.LineArtist.draw_collection`.

## [0.16.9] 2020-10-21

### Added

* Added binary STL writer.
* Added constructor `from_euler_angles` to `compas.geometry.Transformation`.
* Added method for adding objects from a list to `compas_plotters.GeometryPlotter`.
* Added `compas_rhino.artists.BoxArtist`.
* Added `compas_rhino.artists.CapsuleArtist`.
* Added `compas.geometry.Polyhedron.from_halfspaces` and `compas.geometry.Polyhedron.from_planes`.
* Added `compas.geometry.is_point_behind_plane` and `compas.geometry.is_point_in_polyhedron`.
* Added `centroid` and `bounding_box` properties to `compas.geometry.Pointcloud`.
* Added `edges` property to `compas.geometry.Box`.
* Added `edges` property to `compas.geometry.Polyhedron`.
* Added `compas.datastructures.network_smooth_centroid`.

### Changed

* Fixed bug in handling of keys in edge attribute functions of `compas.datastructures.Halfedge`.
* Fixed bug in `compas.geometry.Polygon.lines`.
* Fixed bug in `compas.geometry.Polyline.lines`.
* Changed `compas.geometry.Shape.to_vertices_and_faces` to `abstractmethod`.
* Fixed bug in magic methods of `compas.geometry.Box`.
* Fixed bug in `compas.geometry.Box.contains`.
* Fixed bug in `delete_vertex` and `delete_face` in `compas.datastructures.Halfedge`.
* Fixed bug in `delete_node` of `compas.datastructures.Graph`.
* Fixed bug in `summary` method of `compas.datastructures.Graph` and `compas.datastructures.Halfedge`.

### Removed


## [0.16.8] 2020-10-14

### Added

* Added `RobotModelArtist` to `compas_rhino`, `compas_ghpython` and `compas_blender`.
* Added `ToolModel`.
* Added `compas.geometry.Pointcloud`.
* Added `compas.utilities.grouper`.
* Added `PolygonArtist`, `PolylineArtist` to `GeometryPlotter`.

### Changed

* `Mesh` takes name of `Shape` in `Mesh.from_shape`.
* Fixed `zoom_extents` of `GeometryPlotter`.

### Removed

* Removed `SegmentArtist` from `compas_plotters`.

## [0.16.7] 2020-10-06

### Added

* Added functionality to the RPC service to automatically reload modules if a change is detected.

### Changed

### Removed


## [0.16.6] 2020-09-30

### Added

* Added `compas_plotters.geometryplotter.GeometryPlotter` for COMPAS geometry objects.

### Changed

* Changed `compas.base.Base.dtype` to property.
* Changed JSON schema to draft 7.
* Changed version processing to `distutils.version.LooseVersion`.

### Removed


## [0.16.5] 2020-09-26

### Added

* Added tests for halfedge data schemas.

### Changed

* Fixed RGB color processing in `compas.utilities.color_to_colordict`.
* Fixed Blender object and dat amanagement to avoid `malloc` problems.
* Updated Blender data structure artists.
* Changed Blender unused data clearing to also clear collections.
* Fixed JSON data validation of base COMPAS object.

### Removed


## [0.16.4] 2020-09-24

### Added

### Changed

* Fixed bug in `compas.geometry.Box.vertices`.

### Removed


## [0.16.3] 2020-09-23

### Added

* Added abstract `DATASCHEMA` to `compas.base.Base`.
* Added abstract `JSONSCHEMA` to `compas.base.Base`.
* Added `validate_data` to `compas.base.Base`.
* Added `validate_json` to `compas.base.Base`.
* Added implementation of `DATASCHEMA` to `compas.datastructures.Halfedge`.
* Added implementation of `JSONSCHEMA` to `compas.datastructures.Halfedge`.
* Added `NodeAttributeView`.
* Added implementation of `DATASCHEMA` to `compas.datastructures.Graph`.
* Added implementation of `JSONSCHEMA` to `compas.datastructures.Graph`.
* Added `compas.rpc.Proxy.restart_server`.
* Added `compas_rhino.objects.NetworkObject`.
* Added constructors `from_matrix` and `from_rotation` to `compas.geometry.Quaternion`.
* Added `draw_collection` methods to Grasshopper artists.

### Changed

* Updated naming conventions in `compas.datastructures.HalfFace` and `compas.datastructures.VolMesh`
* Moved `compas.datastructures.Datastructure` to `compas.datastructures.datastructure`.
* Changed base class of `compas.datastructures.Datastructure` to `compas.base.Base`.
* Changed `from_json` to `to_json` of meshes to use encoders and decoders.
* Moved `MutableMapping` to `compas.datastructures._mutablemapping`.
* Moved attribute views to `compas.datastructure.attributes`.

### Removed

* Removed `from_json`, `to_json`, `to_data`, `copy`, `transformed` from primitives, defaulting to the base implementation in `compas.geometry.Primitive`.
* Removed `from_json`, `to_json`, `to_data`, `copy`, `__str__`, from datastructures, defaulting to the base implementation in `compas.datastructure.Datastructure`.

## [0.16.2] 2020-08-06

### Added

* Added plugin system based on decorators: `compas.plugins.pluggable` & `compas.plugins.plugin`.
* Added `compas_rhino` implementation of the boolean operation pluggable interfaces (union/difference/intersection).
* Added `compas.datastructures.Mesh.transform_numpy`.
* Added `PluginNotInstalledError`.
* Added `compas.geometry.booleans`.
* Added tolerance parameter to angle functions.
* Added support for Rhino 7 in install/uninstall routines.
* Added install/uninstall for Rhino plugins (with support for Rhino 7).
* Added base class for all COMPAS objects `compas.base.Base`.
* Added base class for all Rhino objects representing COMPAS objects `compas_rhino.objects.Object`.
* Added mesh object representing COMPAS meshes in Rhino `compas_rhino.objects.MeshObject`.
* Added the methods `to_data` and `from_data` to `compas.robots.RobotModel`.

### Changed

* Restructure and reorganize volmesh datastructure
* Fixed scaling bug in `compas.geometry.Sphere`
* Fixed bug in `compas.datastructures.Mesh.add_vertex`.
* Fixed performance issue affecting IronPython when iterating over vertices and their attributes.
* Changed return value of drawing functions of `compas_rhino.artists.MeshArtist` to list of GUID.
* Changed return value of drawing functions of `compas_rhino.artists.NetworkArtist` to list of GUID.
* Moved "inspectors" to `compas_rhino.objects`.
* Moved "modifiers" to `compas_rhino.objects`.
* Connection attempts can now be set for `compas.Proxy.start_server` using the
  attribute `Proxy.max_conn_attempts`.
* `Scale.from_factors` can now be created from anchor frame.
* Changed vertex reading of PLY files to include all property information.

### Removed

* Removed CGAL based boolean implementations.
* Removed artist mixins from `compas_rhino`.
* Removed `clear_` functions from `compas_rhino.artists.MeshArtist`.
* Removed `clear_` functions from `compas_rhino.artists.NetworkArtist`.
* Removed `to_data`, `from_data` from `compas_rhino.artists`.
* Removed `compas_rhino.artists.BoxArtist` stub.
* Removed references to "edge" dict from `compas.datastructures.VolMesh`.

## [0.16.1] 2020-06-08

### Added

### Changed

* Fixed scaling bug in `compas.geometry.Sphere`

### Removed

## [0.16.0] 2020-06-05

### Added

* Added `compas_rhino.geometry.RhinoVector`.
* Added basic mesh cutting (`compas.datastructures.Mesh.cut()`).
* Added `compas.datastructures.Mesh.join(other)`.
* Added `compas.geometry.argmin` and `compas.geometry.argmax`.
* Added STL witer.
* Added `compas.datastructures.Mesh.to_stl`.
* Added `unweld` option to obj writing.

### Changed

* Fixed bug in `FaceAttributeView.__get_item__`: access to default was tried before attrs.
* Fixed bug in `EdgeAttributeView.__get_item__`: access to default was tried before attrs.
* Changed `VertexAttributeView.__get_item__` to follow access logic of `FaceAttributeView`.
* Fixed bug in `draw_edges` in `compas_rhino`'s `EdgeArtist`.
* Fixed bug in `draw_edges` in `compas_ghpython`'s `EdgeArtist`.
* Fixed bug in ``compas_rhino.geometry.RhinoSurface.brep_to_compas``.
* Fixed bug in ``compas.geometry.Box.from_bounding_box``
* Fixed bug in ``compas.geometry.Box.from_width_height_depth``
* Fixed inconsistencies in ``compas.geometry._transformations``.
* Renamed ``compas.geometry.Frame.to_local_coords`` to ``compas.geometry.Frame.to_local_coordinates``
* Renamed ``compas.geometry.Frame.to_world_coords`` to ``compas.geometry.Frame.to_world_coordinates``
* Renamed ``compas.geometry.Transformation.change_basis`` to ``compas.geometry.Transformation.from_change_of_basis``
* Renamed ``compas.geometry.matrix_change_basis`` to ``compas.geometry.matrix_from_change_of_basis``
* Renamed ``compas.geometry.Projection.orthogonal`` to ``compas.geometry.Projection.from_plane`` and changed input params
* Renamed ``compas.geometry.Projection.parallel`` to ``compas.geometry.Projection.from_plane_and_direction`` and changed input params
* Renamed ``compas.geometry.Projection.perspective`` to ``compas.geometry.Projection.from_plane_and_point`` and changed input params
* Changed constructor of all ``compas.geometry.Transformation`` and derivatives. Preferred way of creating any ``compas.geometry.Transformation`` is with the classmethods ``from_*``
* Changed params (point, normal) into plane for ``compas.geometry.matrix_from_parallel_projection``, ``compas.geometry.matrix_from_orthogonal_projection`` and ``compas.geometry.matrix_from_perspective_projection``

### Removed

## [0.15.6] 2020-04-27

### Added

* Extended glTF support.
* Added classmethod `from_geometry` to `RhinoMesh`
* Added `intersection_sphere_line`
* Added `intersection_plane_circle`
* Added `tangent_points_to_circle_xy`
* Added basic OBJ file writing.
* Added `Mesh.to_obj`.

### Changed

* Fixed bug in `Box.from_bounding_box`.
* Updated Blender installation docs for latest release.
* Fixed `robot.forward_kinematics()` when requested for base link.
* Fixed bug in `to_compas` conversion of Rhino meshes.
* Fixed bug where `compas.geometry.Primitive` derived classes cannot be serialized by jsonpickle.

### Removed

## [0.15.5] 2020-03-29

### Added

* Added classmethod `from_geometry` to `RhinoMesh`.
* Added conversion to polygons to `BaseMesh`.
* Re-added length, divide, space methods of `RhinoCurve`.
* Added basic OFF file writing.
* Added basic PLY file writing.
* Added `Mesh.to_ply`.
* Added `Mesh.to_off`.

### Changed

* Fixed object naming in artists of `compas_ghpython`.
* Resizing of Rhino property form.
* Fixed orientation of `RhinoSurface` discretisation.
* Check for existence of object in Rhino purge functions.
* Fixed bug in mesh boundary functions.

### Removed


## [0.15.4] 2020-03-05

### Added

* Added algorithm for pulling points onto mesh.
* Added base ellipse class to geometry primitives.
* Added circle artist to plotters.
* Added mesh artist to plotters.
* Added ellipse artist to plotters.
* Added support for robot mimicking joints.

### Changed

* Fixed bugs in `compas_rhino.artists.NetworkArtist`.
* Add conda executable path to `compas_bootstrapper.py`.

### Removed


## [0.15.3] 2020-02-26

### Added

* Added optional class parameter to `RhinoMesh.to_compas`.
* Added max int key to serialization of graph.

### Changed

* Changed name of base mesh implementation to `BaseMesh`.
* Changed name of base network implementation to `BaseNetwork`.
* Fixed bug in face finding function.

### Removed

* Removed optional requirements from setup file.
* Removed parameters from default polyhedron constructor.

## [0.15.2] 2020-02-20

### Added

### Changed

### Removed

## [0.15.1] 2020-02-16

### Added

* Added glTF support.
* Added graph and halfedge data structures.
* Added Rhino line geometry.
* Added Rhino plane geometry.

### Changed

* Fixed `compas_hpc` import problem.
* Split up topology part from geometry part for network and mesh.
* Split up network and mesh naming conventions.
* Reworked network face cycle finding.
* Updated mesh from lines.
* Updated network plotter in correspondence with network.
* Integrated mixin functionality and removed mixins.
* Meshes are now initially hidden in `compas_blender.artists.RobotModelArtist`.
* `compas_blender.artists.RobotModelArtist.draw_visual` and `compas_blender.artists.RobotModelArtist.draw_collision` now show those meshes.
* Renamed the method `draw_geometry` of `compas.robots.base_artist.RobotModelBaseArtist` to `create_geometry`.

### Removed

* Removed parallelization from network algorithms.
* Removed numba based dr implementations.

## [0.15.0] 2020-01-24

### Added

* Added `to_compas` to `compas_rhino.geometry.RhinoPoint`.
* Added `to_compas` to `compas_rhino.geometry.RhinoLine`.
* Added `to_compas` to `compas_rhino.geometry.RhinoCurve`.
* Added `to_compas` to `compas_rhino.geometry.RhinoMesh`.
* Added `brep_to_compas` to `compas_rhino.geometry.RhinoSurface`.
* Added `uv_to_compas` to `compas_rhino.geometry.RhinoSurface`.
* Added `heightfield_to_compas` to `compas_rhino.geometry.RhinoSurface`.
* Added `compas.datastructures.mesh_pull_points_numpy`.

### Changed

* Moved `compas_rhino.conduits` into `compas_rhino.artists`.
* Fixed bug in `compas.datastructures.Mesh.edges_where`.
* Fixed bug in `compas.datastructures.Mesh.faces_where`.
* Fixed bug in `compas.datastructures.Mesh.edge_attributes`.
* Fixed bug in `compas.datastructures.Mesh.face_attributes`.
* Fixed bug in `compas.datastructures.Mesh.edges`.
* Fixed bug in `compas.datastructures.Mesh.faces`.
* Fixed bug in `compas.datastructures.Mesh.offset`.

### Removed

* Removed deprecated `compas.geometry.xforms`.
* Removed deprecated `compas_rhino.helpers`.
* Removed `compas_rhino.constructors`.

## [0.14.0] 2020-01-21

### Added

* Added `compas.datastructures.mesh.Mesh.any_vertex`.
* Added `compas.datastructures.mesh.Mesh.any_face`.
* Added `compas.datastructures.mesh.Mesh.any_edge`.
* Added `compas.datastructures.mesh.Mesh.vertex_attribute`.
* Added `compas.datastructures.mesh.Mesh.vertex_attributes`.
* Added `compas.datastructures.mesh.Mesh.vertices_attribute`.
* Added `compas.datastructures.mesh.Mesh.vertices_attributes`.
* Added `compas.datastructures.mesh.Mesh.edge_attribute`.
* Added `compas.datastructures.mesh.Mesh.edge_attributes`.
* Added `compas.datastructures.mesh.Mesh.edges_attribute`.
* Added `compas.datastructures.mesh.Mesh.edges_attributes`.
* Added `compas.datastructures.mesh.Mesh.face_attribute`.
* Added `compas.datastructures.mesh.Mesh.face_attributes`.
* Added `compas.datastructures.mesh.Mesh.faces_attribute`.
* Added `compas.datastructures.mesh.Mesh.faces_attributes`.
* Added mutable attribute view for mesh vertex/face/edge attributes.

### Changed

* Default Mesh vertex, face, edge attributes are no longer copied and stored explicitly per vertex, face, edge, repesctively.
* Updating default attributes now only changes the corresponding default attribute dict.
* Updated `mesh_quads_to_triangles` to copy only customised face attributes onto newly created faces.
* Fixed bug in `compas.geometry.is_point_in_circle`.
* Fixed bug in `compas.geometry.is_polygon_convex`.
* Fixed bug in `compas.geometry.Polygon.is_convex`.
* Renamed `compas.datastructures.Mesh.has_vertex` to `compas.datastructures.Mesh.is_vertex`.
* Renamed `compas.datastructures.Mesh.has_face` to `compas.datastructures.Mesh.is_face`.
* Split `compas.datastructures.Mesh.has_edge` into `compas.datastructures.Mesh.is_edge` and `compas.datastructures.Mesh.is_halfedge`.

### Removed

* Removed `compas.datastructures.mesh.Mesh.get_any_vertex`.
* Removed `compas.datastructures.mesh.Mesh.get_any_face`.
* Removed `compas.datastructures.mesh.Mesh.get_any_edge`.
* Removed `compas.datastructures.mesh.Mesh.get_vertex_attribute`.
* Removed `compas.datastructures.mesh.Mesh.get_vertex_attributes`.
* Removed `compas.datastructures.mesh.Mesh.get_vertices_attribute`.
* Removed `compas.datastructures.mesh.Mesh.get_vertices_attributes`.
* Removed `compas.datastructures.mesh.Mesh.get_edge_attribute`.
* Removed `compas.datastructures.mesh.Mesh.get_edge_attributes`.
* Removed `compas.datastructures.mesh.Mesh.get_edges_attribute`.
* Removed `compas.datastructures.mesh.Mesh.get_edges_attributes`.
* Removed `compas.datastructures.mesh.Mesh.get_face_attribute`.
* Removed `compas.datastructures.mesh.Mesh.get_face_attributes`.
* Removed `compas.datastructures.mesh.Mesh.get_faces_attribute`.
* Removed `compas.datastructures.mesh.Mesh.get_faces_attributes`.
* Removed `compas.datastructures.mesh.Mesh.set_vertex_attribute`.
* Removed `compas.datastructures.mesh.Mesh.set_vertex_attributes`.
* Removed `compas.datastructures.mesh.Mesh.set_vertices_attribute`.
* Removed `compas.datastructures.mesh.Mesh.set_vertices_attributes`.
* Removed `compas.datastructures.mesh.Mesh.set_edge_attribute`.
* Removed `compas.datastructures.mesh.Mesh.set_edge_attributes`.
* Removed `compas.datastructures.mesh.Mesh.set_edges_attribute`.
* Removed `compas.datastructures.mesh.Mesh.set_edges_attributes`.
* Removed `compas.datastructures.mesh.Mesh.set_face_attribute`.
* Removed `compas.datastructures.mesh.Mesh.set_face_attributes`.
* Removed `compas.datastructures.mesh.Mesh.set_faces_attribute`.
* Removed `compas.datastructures.mesh.Mesh.set_faces_attributes`.
* Removed `print` statement from curvature module.

## [0.13.3] 2020-01-10

### Added

* `compas_rhino.artists.ShapeArtist` as base artist for all shape artists.
* Added `layer`, `name`, `color` attributes to `compas_rhino.artists.PrimitiveArtist`.
* Added `layer`, `name` attributes to `compas_rhino.artists.ShapeArtist`.
* Added `layer`, `name` attributes to `compas_rhino.artists.MeshArtist`.
* Added `clear_layer` method to `compas_rhino.artists.PrimitiveArtist`.
* Added `clear_layer` method to `compas_rhino.artists.ShapeArtist`.
* Added `clear_layer` method to `compas_rhino.artists.MeshArtist`.

### Changed

* Renamed `compas.utilities.maps.geometric_key2` to `geometric_key_xy`.
* Fixed bug in mirror functions.
* Fixed mirroring tests.
* Moved `BaseMesh`, `matrices`, `operations` to `compas.datastructures.mesh.core`.
* Added `transform` and `transformed` (and others) to `Mesh`.

### Removed

* `compas_rhino.artists.BoxArtist`
* Removed `layer` attribute from `compas_rhino.artists.Artist`.
* Removed `clear_layer` method from `compas_rhino.artists.Artist`.

## [0.13.2] 2020-01-06

### Added

* File reading functions for ascii files in `compas.files` has moved from the individual reader classes to a new parent class, `BaseReader`.

### Changed

* Rebased `compas_rhino.artists.MeshArtist` on new-style artist `compas_rhino.artists.Artist`.
* Renamed `compas_rhino.artists.MeshArtist.defaults` to `compas_rhino.artists.MeshArtist.settings`.
* Changed usage of (nonexisting) `compas_rhino.get_object` to `compas_rhino.get_objects`.
* Integrated vertex, face, edge mixins into `compas_rhino.artists.MeshArtist`.
* Integrated vertex, edge mixins into `compas_rhino.artists.NetworkArtist`.
* Rebased `compas_rhino.artists.VolMeshArtist` on `compas_rhino.artists.MeshArtist`.

### Removed

## [0.13.0] 2019-12-16

### Added

* Added DOI to bibtex entry.
* Added conversion for old mesh JSON data.

### Changed

* Indirectly changed mesh serialization to JSON (by changing key conversion and moving conversion into JSON methods).
* Moved conversion of int keys of mesh data to strings for json serialization to from/to json.
* Moved from/to methods for mesh into mesh definition.
* Subdivision algorithms use fast mesh copy.

### Removed

* Support for non-integer vertex and face identifiers in mesh.

## [0.12.4] 2019-12-11

### Added

### Changed

### Removed

## [0.12.3] 2019-12-11

### Added

* Added `mesh_subdivide_frames` to `compas.datastructures.subdivision`

### Changed

### Removed

## [0.12.2] 2019-12-11

### Added

* Added `intersection_segment_polyline` to `compas.geometry.intersections`
* Added `intersection_segment_polyline_xy` to `compas.geometry.intersections`
* Added `from_sides_and_radius` to `compas.geometry.Polygon`

### Changed

* Reworked docstrings of methods in `compas.geometry.queries`
* Set default `tol` to `1e-6` in `compas.geometry.queries`

### Removed

## [[0.12.1] 2019-12-10] 2019-12-10

### Added

* Added inherited methods to class docs.
* Added data structure mixins to the docs.
* Added `data` and `from_data` to `compas.geometry.Polyhedron`
* Added explicit support for collections to `compas_blender`

### Changed

* Bottom face of cylinder shape should be flipped.
* Face reading mechanism of OFF reader.
* `compas.geometry.Box` is now centred at origin by default.

### Removed

* Removed `compas.remote` because it does not provide an advatage over `compas.rpc`.

## [[0.11.4] 2019-11-26] 2019-11-26

### Added

* Added `compas_rhino.etoforms.ImageForm`.
* Added `doc8` as dev requirement.

### Changed

* Changed `compas_rhino.install_plugin` to use only the plugin name, w/o the GUID.
* Changed `iterable_like` to prevent exhausting generators passed as targets.

### Removed

* Removed `compas_rhino.ui.Controller`.
* Removed `compas_rhino.ui.Button`.

## [[0.11.2] 2019-11-19] 2019-11-19

### Added

* Added factory methods for `compas_rhino.artists._Artist`

### Changed

* Set `compas_rhino.artists.FrameArtist` layer clear to false by default.
* Wrapped internals of RPC dispatch method in try-except to catch any import problems and report back on the client side.
* Stopping of HTTP server (`compas.remote`) is now handled properly through separate thread.
* Fixed mutable init parameters of `RobotModel`
* Fixed bug in `mesh_quads_to_triangles` that caused face data to be deleted even when not necessary.
* Switched to `compas.geometry.KDTree` as fallback for `scipy.spatial.cKDTree` instead of Rhino `RTree` because it currently fails.

### Removed

## [0.11.0] 2019-11-09

### Added

* Added `iterable_like` to `compas.utilities.itertools_`
* Added `compas.geometry.icp_numpy` for pointcloud alignment using ICP.
* Added RPC command-line utility: `$ compas_rpc {start|stop} [--port PORT]`
* Added `__version__` to `compas_plotters`.
* Added `compas_plotters` to `.bumpversion.cfg`.
* Added `Colormap` to `compas.utilities`.
* Added `is_line_line_colinear()` to `compas.geometry`
* Added link to Github wiki for devguide.
* Added pointcloud alignment example to docs.
* Show git hash on `compas.__version__` if installed from git.
* Added `autopep8` to dev requirements.
* Added methods `add_joint` and `add_link` to `RobotModel`
* Added support for geometric primitives to JSON data encoder and decoder.
* Added support for `data` to all geometric primitives.

### Changed

* Docs are only deployed to github pages for tagged commits.
* Fixing printing issue with `compas.geometry.Quarternion` in ironPython.
* Fixed a missing import in `compas.geometry.Polygon`.
* Removed unused imports in `compas.geometry.Polyline`.
* Adjusted `compas.geometry.Quarternion.conjugate()` to in-place change, added `compas.geometry.Quarternion.conjugated()` instead which returns a new quarternion object.
* Fixed `rotation` property of `Transformation`.
* Simplified plugin installation (use plugin name only, without GUID).
* Bind RPC server to `0.0.0.0` instead of `localhost`.
* Fixed different argument naming between Rhino5 and Rhino6 of `rs.LayerVisible()` in `compas_rhino.utilities.objects`.

### Removed

## [0.10.0] 2019-10-28

### Added

* Added method for computing the determinant of the matrix of a transformation `compas.geometry.Transformation.determinant`.
* Added method for transposing (the matrix of) a transformation in-place `compas.geometry.Transformation.transpose`.
* Added method creating a transposed copy of a transformation `compas.geometry.Transformation.transposed`.
* Added method for invertig (the matrix of) a transformation in-place `compas.geometry.Transformation.invert`.
* Added `compas.geometry.Transformation.inverted` as an alias for `compas.geometry.Transformation.inverse`.
* Added method creating a copy of a transformation instance with a given transformation concatenated `compas.geometry.Transformation.concatenated`.
* Added method `to_vertices_and_faces` to all the classes inheriting from `compas.geometry.Shape` to create a `Mesh` representation of them.

### Changed

* Changed `compas.geometry.Transformation.inverse` to return an inverted copy of the transformation.
* Changed `compas.geometry.Transformation.decompose` to `compas.geometry.Transformation.decomposed`.
* Changed `compas.geometry.Transformation.concatenate` to add another transformation to the transformation instance.

### Removed

## [0.9.1] 2019-10-28

### Added

* Added `compas.geometry.Point.transform_collection` and `compas.geometry.Point.transformed_collection`.
* Added `compas.geometry.Vector.transform_collection` and `compas.geometry.Vector.transformed_collection`.
* Added `compas.geometry.Line.transform_collection` and `compas.geometry.Line.transformed_collection`.
* Added support for new Python plugin location for Rhino 6.0 on Mac.
* Added `compas.geometry.bestfit_frame_numpy`

### Changed

* Fixed transformation of start and end point of `compas.geometry.Line` to update the point objects in place.
* Fixed return value of `compas.numerical.pca_numpy` to return mean not as nested list.

### Removed

## [0.9.0] 2019-10-21

### Added

* Added `matrix_change_basis`, `Transformation.change_basis`
* Added `matrix_from_frame_to_frame`
* Added non-numpy versions of `global_coords`, `local_coords`
* Added static method `Frame.local_to_local_coords`
* Added `__getitem__`, `__setitem__` and `__eq__` to `Quaternion`
* Added `Vector.scaled` and `Vector.unitized`
* Added `transform_frames` and respective helper functions `dehomogenize_and_unflatten_frames`, `homogenize_and_flatten_frames`
* Added `transform_frames_numpy` and respective helper functions `dehomogenize_and_unflatten_frames_numpy`, `homogenize_and_flatten_frames_numpy`

### Changed

* Renamed `global_coords_numpy` and `local_coords_numpy` to `local_to_world_coords_numpy` and `world_to_local_coords_numpy`.
* Changed parameters `origin` `uvw` of `local_to_world_coords_numpy` and `world_to_local_coords_numpy` to `frame`.
* Fixed some returns of `Frame` and `Rotation` to use `Vector` or `Quaternion`
* Renamed methods `Frame.represent_point/vector/frame_in_global_coordinates` and `Frame.represent_point/vector/frame_in_local_coordinates` to `Frame.to_local_coords` and `Frame.to_world_coords`.

### Removed

## [0.8.1] 2019-10-01

### Added

### Changed

* Fixed unguarded import of `numpy` based transformations in mesh package.

### Removed

## [0.8.0] 2019-10-01

### Added

* Added test section for `compas.geometry.transformations`
* Added `tol` parameter to `queries.is_colinear`
* Added compas rhino installer for Rhino Mac 6.0 `compas_rhino.__init__`.
* Added oriented bounding box for meshes `compas.datastructures.mesh_oriented_bounding_box_numpy`.
* Added full testing functions for `compas.datastructures.mesh`
* Added `draw_mesh` to `compas_ghpython.artists.MeshArtist`

### Changed

* Generate sphinx documentation from markdown files in repo root for top level sections.
* Merged `compas.geometry.xforms` into `compas.geometry.transformations`
* Fixed `AttributeError: 'Mesh' object has no attribute 'neighbors'`
* Fixed Key error with `Mesh.boundary()`
* Extended `offset_polygon` and `offset_polyline` to handle colinear segments
* Fixed unsorted mesh vertex coordinates `xyz` in `compas_viewers.viewer.MeshView`
* Changed stderr parameter from STDOUT to PIPE in `compas.rpc.Proxy` for Rhino Mac 6.0.
* Fixed import of `delaunay_from_points` in `Mesh.from_points`.
* More control over drawing of text labels in Rhino.
* Extension of `face_vertex_descendant` and `face_vertex_ancestor` in `Mesh`.
* Changed the name and meaning of the parameter `oriented` in the function `Mesh.edges_on_boundary`.
* Add `axis` and `origin` defaults to `compas.robots.Joint`
* Unified vertices and face import order for .obj files with python2 and 3
* Changed python interpreter selection (e.g. RPC calls) to fallback to `python` if `pythonw` is not present on the system
* Fixed `compas_ghpython.artists.MeshArtist` to support ngons.
* Deprecate the method `draw` of `compas_ghpython.artists.MeshArtist` in favor of `draw_mesh`.
* Fix icosahedron generation
* Examples in docs/rhino updated to work with current codebase
* Callbacks tutorial updated to work with current codebase
* Base geometric primitives on `compas.geometry.Primitive` and `compas.geometry.Shape`
* Separated `numpy` based tranformations into separate module.

### Removed

* Removed `compas_viewers` to separate repo.
* Removed `compas_hpc` to separate repo.

## [0.7.2] 2019-08-09

### Added

* Added `compas_rhino.geometry.RhinoGeometry` to the docs.
* Added `compas.remote.services`.
* Added `compas.remote.services.network.py` service for handling requests for a browser-based network viewer.
* Possibility to call forward_kinematics on `compas.robots.RobotModel`
* Added `compas.set_precision` function for the setting the global precision used by COMPAS as a floating point number.

### Changed

* Fix mesh genus in `compas.datastructures`.
* Fixed missing import in `compas_rhino.geometry`.
* Removed circular imports from `compas_rhino.geometry`.
* Fix duplicate hfkeys in `compas.datastructures.volmesh.halffaces_on_boundary`.
* Moved `compas.remote.service.py` to `compas.remote.services.default.py`.
* Removed processing of face keys from data getter and setter in `compas.datastructures.Network`.
* Using `SimpleHTTPRequestHandler` instead of `BaseHTTPRequestHandler` to provide basic support for serving files via `GET`.
* Mesh mapping on surface without creating new mesh to keep attributes in `compas_rhino.geometry.surface.py`.
* Moving functionality from `compas_fab.artists.BaseRobotArtist` to `compas.robots.RobotModel`
* Fix exception of null-area polygon of centroid polygon in `compas.geometry.average.py`.
* Fix loss of precision during mesh welding in `compas.datastructures.mesh_weld`.

### Removed

## [0.7.1] 2019-06-29

### Added

### Changed

* Include `compas_plotters` and `compas_viewers` in the build instructions.
* Moved import of `subprocess` to Windows-specific situations.
* Fixed document functions failing when document name is `None`.
* Downgraded `numpy` requirements.
* Loosened `scipy` requirements.
* Default Python to `pythonw`.

### Removed

## [0.7.0] 2019-06-27

### Added

* Added filter shorthand for selecting OBJ, JSON files in Rhino.
* Added `compas_plotters`
* Added `compas_viewers`
* Added `compas_rhino.draw_circles` and the equivalent Artist method
* Add class functions to `compas.datastructures.VolMesh`.
* Added `face_neighborhood` class function to `compas.datastructures.Mesh`.
* Added `get_face_attributes_all` to `compas.datastructures._mixins.attributes`.
* Added `get_faces_attributes_all` to `compas.datastructures._mixins.attributes`.
* Added `compas.remote` package for making HTTP based Remote Procedure Calls.

### Changed

* Restructure halffaces as lists in `compas.datastructures.VolMesh`.
* Correctly handle `python-net` module presence during IronPython imports.
* Switched to `compas.IPY` check instead of `try-except` for preventing non IronPython friendly imports.
* Changed installation of compas packages to Rhino to support non-admin user accounts on Windows.
* Copy facedata in `mesh_quads_to_triangles`
* Added non-imported service for `compas.remote` for starting the subprocess that runs the server.

### Removed

* Removed `compas.plotters`
* Removed `compas.viewers`

## [0.6.2] 2019-04-30

### Added

### Changed

* Based mesh drawing for Rhino on RhinoCommon rather than Rhinoscriptsyntax.
* Fixed mesh drawing for Rhino 6

### Removed

## [0.6.1] 2019-04-29

### Added

### Changed

* Fixed bug in RPC. The services cannot have a `pass` statement as class body.

### Removed

## [0.6.0] 2019-04-29

### Added

* Added `center` property getter to `compas.geometry.Cirle` primitive
* Add `astar_shortest_path` to `compas.topology.traversal`.

### Changed

* Updated configuration instructions for Blender.
* Changed naming convention for drawing functions from `xdraw_` to `draw_`.
* Changed mesh drawing in Rhino to use separate mesh vertices per face. This makes the mesh look more "as expected" in *Shaded* view.

### Removed

* Removed support for Python 3.5.x by setting the minimum requirements for Numpy and Scipy to `1.16` and `1.2`, respectively.

## [0.5.2] 2019-04-12

### Added

* Added `draw_polylines` to `compas_rhino.artists.Artist`.
* Added `color` argument to `compas_rhino.artists.MeshArtist.draw_mesh`.
* Added named colors to `compas.utilities.colors.py`.

### Changed

* Fix `mesh_uv_to_xyz` in `RhinoSurface`.
* Fix 'mesh_weld' and 'meshes_join_and_weld' against consecutive duplicates in face vertices.
* Fix setting of environment variables in `System.Diagnostics.Process`-based subprocess for `XFunc` and `RPC`.
* Fix `XFunc` on RhinoMac.
* Fix `trimesh_subdivide_loop` from `compas.datastructures`.
* Changed Numpy and Scipy version requirements to allow for Python 3.5.x.

### Removed

* Removed `mixing.py` from `compas.utilities`.
* Removed `singleton.py` from `compas.utilities`.
* Removed `xscript.py` from `compas.utilities`.
* Removed `sorting.py` from `compas.utilities`.
* Removed `names.py` from `compas.utilities`.
* Removed `xfunc.py` from `compas_rhino.utilities`, use `compas.utilities.XFunc` instead.

## [0.5.1] 2019-03-25

### Added

### Changed

* Fix `XFunc` and `RPC` environment activation.
* Fix exception on Rhino Mac.
* Fix missing import on `compas_rhino.geometry`.
* Fix `compas.geometry.offset_polygon`.
* Fix installation for Rhino, related to implicit import of `matplotlib`.

### Removed

## [0.5.0] 2019-03-15

### Added

* Add `Circle` and `Sphere` primitives to `compas.geometry`.
* Add functions to `Plane` and `Box` primitives.
* Add functions to `compas_rhino` curve: `length` and `is_closed`.
* Add functions to `compas_rhino` surface: `kinks`, `closest_point`, `closest_point_on_boundaries`, and functions for mapping/remapping between XYZ and UV(0) spaces based on surface's parametrization (`point_xyz_to_uv`, `point_uv_to_xyz`, `line_uv_to_xyz`, `polyline_uv_to_xyz`, `mesh_uv_to_xyz`)
* Add `is_scalable` to `compas.robots.Joint`.

### Changed

* Fix exception in `Plane.transform`.
* Fix installer to remove old symlinks.
* Fix RPC proxy server.

## [0.4.22] 2019-03-05

### Added

* Add pretty print option to JSON formatter.
* Add remeshing based on `triangle`.
* Add compatibility with ETO forms to `compas_rhino` edge modifiers.

## [0.4.21] 2019-03-04

### Changed

* Fix import in `compas_rhino` vertex modifiers.

## [0.4.20] 2019-03-04

### Removed

* Remove `download_image_from_remote` utility function.

## [0.4.12] 2019-03-04

### Changed

* Small fixes on Rhino forms support.

## [0.4.11] 2019-03-03

### Added

* New function to join network edges into polylines: `network_polylines`.
* New mesh functions: `mesh_offset`, `mesh_thicken`, `mesh_weld` and `meshes_join_and_weld`.
* New mesh functions: `face_skewness`, `face_aspect_ratio`, `face_curvature` and `vertex_curvature`.
* New functions to get disconnected elements of  `Mesh`: `mesh_disconnected_vertices`, `mesh_disconnected_faces`, `mesh_explode`.
* New functions to get disconnected elements of  `Network`: `network_disconnected_vertices`, `network_disconnected_edges`, `network_explode`.
* Add statistics utility functions: `average`, `variance`, `standard_deviation`.
* Add `binomial_coefficient` function.
* Add option to create `Network` and `Mesh` from dictionaries of vertices and faces.
* Add `face_adjacency_vertices` to `Mesh`
* Add optional prefix to the rhino name attribute processor
* Add `mesh_move_vertices` to `compas_rhino`.
* Add support for relative mesh references in URDF.

### Changed

* Fix mesh centroid and mesh normal calculation.
* Refactor of drawing functions in `compas_blender`.
* Fix material creation in `compas_blender`.
* New default for subdivision: `catmullclark`.

## [0.4.9] 2019-02-10

### Added

* New class methods for `Polyhedron`: `from_platonicsolid` and `from_vertices_and_faces`.
* Constrained and conforming Delaunay triangulations based on Triangle.
* Predicate-based filtering of vertices and edges.
* `mesh.geometry`for geometry-specific functions.
* `trimesh_face_circle` in `mesh.geometry`.

### Changed

* Fix exception in `angle_vectors_signed` if vectors aligned
* Fix exception in `Polyline.point`
* Update Rhino installation merging Win32 and Mac implementations and defaulting the bootstrapper to the active python even if no CONDA environment is active during install.

### Removed

* Bound mesh operations.

## [0.4.8] 2019-01-28

### Added

* Curve tangent at parameter.
* Box shape.
* Numpy-based mesh transformations.
* Option to share axes among plotters.<|MERGE_RESOLUTION|>--- conflicted
+++ resolved
@@ -28,13 +28,9 @@
 * Fixed bug in `compas.robots.Configuration`.
 * Rebuild part index after deserialization in `Assembly`.
 * Fixed bug in `compas.artists.colordict.ColorDict`.
-<<<<<<< HEAD
 * Change `Mesh.mesh_dual` with option of including the boundary. 
 * Moved from `autopep8` to `black`
-=======
-* Change `Mesh.mesh_dual` with option of including the boundary.
 * Fixed bug in `compas.utilities.linspace` for number series with high precision start and stop values.
->>>>>>> c504b9d0
 
 ### Removed
 
