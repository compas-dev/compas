# Changelog

All notable changes to this project will be documented in this file.

The format is based on [Keep a Changelog](https://keepachangelog.com/en/1.0.0/),
and this project adheres to [Semantic Versioning](https://semver.org/spec/v2.0.0.html).

## Unreleased

### Added

* Added an `compas.geometry.Frame.interpolate_frame(s)` method
* Added `compas.colors.Color.contrast`.
* Added `compas.geometry.Brep.from_plane`.
* Added `compas.tolerance.Tolerance.angulardeflection`.

### Changed
* Changed and update the `compas_view2` examples into `compas_viewer`.
* Changed and updated the `compas_view2` examples into `compas_viewer`.
* Changed `compas.scene.Scene` to inherent from `compas.datastructrues.Tree`.
* Changed `compas.scene.SceneObject` to inherent from `compas.datastructrues.TreeNode`.
* Changed `compas.geoemetry._core.predicates_3` bug fix in `is_coplanar` while loop when there are 4 points.
* Changed to implementation of `Mesh.unify_cycles` to use the corresponding function of `compas.topology.orientation`.
* Fixed bug in `compas.topology.orientation.unify_cycles`.
* Fixed bug in `Mesh.thickened`.
* Fixed various bugs in `compas.geometry.Quaternion`.
<<<<<<< HEAD
* `RhinoBrep.trimmed` returns single result or raises `BrepTrimmingError` instead of returning a list.
=======
* Changed repo config to `pyproject.toml`.
>>>>>>> 86b1a995

### Removed

* Removed `compas.scene.SceneObjectNode`, functionalities merged into `compas.scene.SceneObject`.
* Removed `compas.scene.SceneTree`, functionalities merged into `compas.scene.Scene`.

## [2.1.0] 2024-03-01

### Added

* Added optional argument `cap_ends` to `Brep.from_extrusion()`.
* Added implementation in `RhinoBrep.from_extrusion()`.
* Added `max_depth` to `compas.datastructures.Tree.print_hierarchy()`.
* Added `compas.datastructures.Tree.to_graph()`.

### Changed
* Changed `compas.datastructures.TreeNode` to skip serialising `attributes`, `name` and `children` if being empty.
* Changed `compas.datastructures.TreeNode.__repr__` to omit `name` if `None`.
* Fix bug in `compas_rhino.geometry.NurbsCurve.from_parameters` and `compas_rhino.geometry.NurbsCurve.from_points` related to the value of the parameter `degree`.
* Changed `compas.scene.descriptors.ColorDictAttribute` to accept a `compas.colors.ColorDict` as value.
* Changed `compas_rhino.scene.RhinoMeshObject.draw` to preprocess vertex and face color dicts into lists.
* Changed `compas_rhino.conversions.vertices_and_faces_to_rhino` to handle vertex color information correctly.
* Changed `compas_rhino.conversions.average_color` return type `compas.colors.Color` instead of tuple.

### Removed

## [2.0.4] 2024-02-12

### Added

### Changed

* Fixed bug in `compas_rhino.scene`.

### Removed

## [2.0.3] 2024-02-09

### Added

* Added `compas.linalg`.
* Added `compas.matrices`.
* Added `compas.itertools`.
* Added `compas_rhino.scene.helpers`.
* Added `compas.scene.SceneObject.contrastcolor`.

### Changed

* Fixed bug in `compas.geometry.oriented_bounding_box_numpy` to support points in plane.
* Changed `compas_rhino.scene.RhinoSceneObject` to pass on positional arguments.
* Changed `compas_rhino.scene.RhinoBoxObject.draw` to use attributes only.
* Changed `compas_rhino.scene.RhinoBrepObject.draw` to use attributes only.
* Changed `compas_rhino.scene.RhinoCapsuleObject.draw` to use attributes only.
* Changed `compas_rhino.scene.RhinoCircleObject.draw` to use attributes only.
* Changed `compas_rhino.scene.RhinoConeObject.draw` to use attributes only.
* Changed `compas_rhino.scene.RhinoCurveObject.draw` to use attributes only.
* Changed `compas_rhino.scene.RhinoCylinderObject.draw` to use attributes only.
* Changed `compas_rhino.scene.RhinoEllipseObject.draw` to use attributes only.
* Changed `compas_rhino.scene.RhinoFrameObject.draw` to use attributes only.
* Changed `compas_rhino.scene.RhinoGraphObject.draw` to use attributes only.
* Changed `compas_rhino.scene.RhinoLineObject.draw` to use attributes only.
* Changed `compas_rhino.scene.RhinoMeshObject.draw` to use attributes only.
* Changed `compas_rhino.scene.RhinoPlaneObject.draw` to use attributes only.
* Changed `compas_rhino.scene.RhinoPointObject.draw` to use attributes only.
* Changed `compas_rhino.scene.RhinoPolygonObject.draw` to use attributes only.
* Changed `compas_rhino.scene.RhinoPolyhedronObject.draw` to use attributes only.
* Changed `compas_rhino.scene.RhinoPolylineObject.draw` to use attributes only.
* Changed `compas_rhino.scene.RhinoSphereObject.draw` to use attributes only.
* Changed `compas_rhino.scene.RhinoSurfaceObject.draw` to use attributes only.
* Changed `compas_rhino.scene.RhinoTorusObject.draw` to use attributes only.
* Changed `compas_rhino.scene.RhinoVectorObject.draw` to use attributes only.
* Changed `compas_rhino.scene.RhinoVolMeshObject.draw` to use attributes only.

### Removed

* Removed `compas.geometry.linalg`.
* Removed `compas.topology.matrices`.
* Removed `compas.utilities.itertools`.

## [2.0.2] 2024-02-06

### Added

* Added Blender paths for Windows.
* Added `compas_rhino.print_python_path`.
* Added `compas_blender.print_python_path`.

### Changed

* Fixed bug in `compas.tolerange.Tolerance.format_number()` related to IronPython environment.

### Removed


## [2.0.1] 2024-02-01

### Added

* Added pluggable `compas.geometry.surfaces.nurbs.new_nurbssurface_from_native`.
* Added `compas.geometry.NurbsSurface.from_native`.
* Added plugin `compas_rhino.geometry.surfaces.new_nurbssurface_from_plane`.

### Changed

* Fixed bug in `compas_blender.clear`.
* Fixed bug in `compas_rhino.conversions.surface_to_compas`.
* Fixed bug in `compas_rhino.conversions.surface_to_compas_mesh`.
* Fixed bug in `compas_rhino.conversions.surface_to_compas_quadmesh`.
* Fixed bug in plugin `compas_rhino.geometry.curves.new_nurbscurve_from_native`.
* Fixed bug in plugin `compas_rhino.geometry.surfaces.new_nurbssurface_from_native`.

### Removed

* Removed plugin `compas_rhino.geometry.surfaces.new_surface_from_plane`.


## [2.0.0] 2024-01-31

### Added

* Added `group` attribute to `compas_rhino.scene.RhinoSceneObject`.
* Added `_guid_mesh`, `_guids_vertices`, `_guids_edges`, `_guids_faces`, `_guids_vertexlabels`, `_guids_edgelables`, `_guids_facelabels`, `_guids_vertexnormals`, `_guids_facenormals`, `_guids_spheres`, `_guids_pipes`, `disjoint` attributes to `compas_rhino.scene.MeshObject`.
* Added `_guids_nodes`, `_guids_edges`, `_guids_nodelabels`, `_guids_edgelables`, `_guids_spheres`, `_guids_pipes` attributes to `compas_rhino.scene.GraphObject`.
* Added `_guids_vertices`, `_guids_edges`, `_guids_faces`, `_guids_cells`, `_guids_vertexlabels`, `_guids_edgelables`, `_guids_facelabels`, `_guids_celllabels`, `disjoint` attributes to `compas_rhino.scene.MeshObject`.
* Added test for `compas.scene.Scene` serialisation.

### Changed

* Changed `compas.scene.Mesh`'s `show_vertices`, `show_edges`, `show_faces` to optionally accept a sequence of keys.
* Changed `compas.scene.Graph`'s `show_nodes`, `show_edges` to optionally accept a sequence of keys.
* Changed `compas.scene.VolMesh`'s `show_vertices`, `show_edges`, `show_faces`, `show_cells` to optionally accept a sequence of keys.
* Fixed missing implementation of `Sphere.base`.
* Fixed bug in `intersection_sphere_sphere`.

### Removed

* Removed kwargs from `compas_rhino.scene.MeshObject.draw`.
* Removed kwargs from `compas_rhino.scene.GraphObject.draw`.
* Removed kwargs from `compas_rhino.scene.VolMeshObject.draw`.

## [2.0.0-beta.4] 2024-01-26

### Added

* Added `compas_rhino.objects`.
* Added `compas_rhino.layers`.
* Added `compas_rhino.install_with_pip`.
* Added `before_draw` pluggable to `compas.scene.Scene.draw`.
* Added `after_draw` pluggable to `compas.scene.Scene.draw`.
* Added description in tutorial about `compas.scene.context`.
* Added `compas_blender.data`.
* Added `compas_blender.collections`.
* Added `compas_blender.objects`.
* Added `compas_rhino.ui`.
* Added `compas_rhino.unload_modules`.
* Added `compas_ghpython.unload_modules`.
* Added `compas_ghpython.sets`.
* Added `compas_ghpython.timer`.
* Added `scale` and `scaled` to `compas.datastructures.Datastructure`.
* Added `rotate` and `rotated` to `compas.datastructures.Datastructure`.
* Added `translate` and `translated` to `compas.datastructures.Datastructure`.

### Changed

* Changed `compas.tolerance.Tolerance` into singleton.
* Changed `compas_rhino.geometry.curves.nursb.RhinoNurbsCurve` to use private data API.
* Changed `compas_rhino.geometry.surfaces.nursb.RhinoNurbsSurface` to use private data API.
* Changed `compas.scene.Scene.redraw` to `draw`.
* Fixed `register_scene_objects` not called when there is a context given in kwargs of `SceneObject`.

### Removed

* Removed `compas_blender.geometry.curves`.
* Removed `compas_rhino.utilities.objects`.
* Removed `compas_rhino.utilities.layers`.
* Removed `compas_rhino.utilities.constructors`.
* Removed `compas_rhino.utilities.document`.
* Removed `compas_rhino.utilities.geometry`.
* Removed `compas_rhino.utilities.misc`.
* Removed `compas_blender.utilities.data`.
* Removed `compas_blender.utilities.collections`.
* Removed `compas_blender.utilities.objects`.
* Removed `compas_ghpython.utilities.sets`.
* Removed `compas_ghpython.utilities.timer`.

## [2.0.0-beta.3] 2024-01-19

### Added

* Added `compas.dtastructures.Network` as alias of `compas.datastructures.Graph`.
* Added `compas.data.Data.name` and included it in serialisation in case `compas.data.Data._name is not None`.

### Changed

* Merged `compas.datastructures.Halfedge` into `compas.datastructures.Mesh`.
* Merged `compas.datastructures.Network` into `compas.datastructures.Graph`.
* Merged `compas.datastructures.Halfface` into `compas.datastructures.VolMesh`.
* Fixed `RhinoBrep` doesn't get capped after trimming.
* Changed `compas.data.Data.data` to `compas.data.Data.__data__`.
* Changed `compas.data.Data.dtype` to `compas.data.Data.__dtype__`.
* Changed `compas.data.Data.from_data` to `compas.data.Data.__from_data__`.
* Changed `compas.geometry.triangulation_earclip` face vertex index reversion when the polygon is flipped.

### Removed

* Removed `compas.datastructures.Network`.
* Removed `compas.datastructures.Halfedge`.
* Removed `compas.datastructures.Halfface`.
* Removed `compas.data.Data.attributes`.
* Removed `compas.data.Datastructure.attributes`.
* Removed `attributes` from `compas.datastructures.Assembly.data`.
* Removed `attributes` from `compas.datastructures.CellNetwork.data`.
* Removed `attributes` from `compas.datastructures.Graph.data`.
* Removed `attributes` from `compas.datastructures.Mesh.data`.
* Removed `attributes` from `compas.datastructures.Tree.data`.
* Removed `attributes` from `compas.datastructures.VolMesh.data`.
* Removed `compas.data.Data.to_data`.
* Removed `compas.rpc.XFunc`.

## [2.0.0-beta.2] 2024-01-12

### Added

* Added `viewerinstance` in `compas.scene.Scene` to support viewers context detection.
* Added `compas_rhino8` as starting point for Rhino8 support.
* Added `compas.scene.SceneObjectNode`.
* Added `compas.scene.SceneTree`.
* Added `compas.scene.SceneObject.node`.
* Added `compas.scene.SceneObject.frame`.
* Added `compas.scene.SceneObject.worldtransformation`.
* Added `compas.scene.SceneObject.parent`.
* Added `compas.scene.SceneObject.children`.
* Added `compas.scene.SceneObject.add()`.
* Added tutorial for `compas.datastructures.Tree`.
* Added Serialisation capability to `compas.scene.Scene`.
* Added `show` flag to `compas.scene.SceneObject`.
* Added `show_points` flag to `compas.scene.GeometryObject`.
* Added `show_lines` flag to `compas.scene.GeometryObject`.
* Added `show_surfaces` flag to `compas.scene.GeometryObject`.
* Added `show_vertices` flag to `compas.scene.MeshObject`.
* Added `show_edges` flag to `compas.scene.MeshObject`.
* Added `show_faces` flag to `compas.scene.MeshObject`.
* Added `show_nodes` flag to `compas.scene.NetworkObject`.
* Added `show_edges` flag to `compas.scene.NetworkObject`.
* Added `show_vertices` flag to `compas.scene.VolMeshObject`.
* Added `show_edges` flag to `compas.scene.VolMeshObject`.
* Added `show_faces` flag to `compas.scene.VolMeshObject`.
* Added `show_cells` flag to `compas.scene.VolMeshObject`.
* Added `compas.data.Data.to_jsonstring` and `compas.data.Data.from_jsonstring`.
* Added `compas.data.Data.attributes`.
* Added optional param `working_directory` to `compas.rpc.Proxy` to be able to start services defined in random locations.
* Added `compas.datastructures.Datastructure.transform` and `compas.datastructures.Datastructure.transformed`.
* Added `compas.datastructures.Datastructure.transform_numpy` and `compas.datastructures.Datastructure.transformed_numpy`.
* Added `compas.datastructures.Halfedge.flip_cycles`.
* Added `compas.datastructures.Halfedge.is_connected`, `compas.datastructures.Halfedge.connected_vertices`, `compas.datastructures.Halfedge.connected_faces`.
* Added `compas.datastructures.Mesh.join`.
* Added `compas.datastructures.Mesh.weld` and `compas.datastructures.Mesh.remove_duplicate_vertices`.
* Added `compas.datastructures.Mesh.quads_to_triangles`.
* Added `compas.datastructures.Mesh.unify_cycles`.
* Added `compas.datastructures.Mesh.aabb` and `compas.datastructures.Mesh.obb`.
* Added `compas.datastructures.Mesh.offset` and `compas.datastructures.Mesh.thickened`.
* Added `compas.datastructures.Mesh.exploded`.
* Added `compas.datastructures.Mesh.adjacency_matrix`, `compas.datastructures.Mesh.connectivity_matrix`, `compas.datastructures.Mesh.degree_matrix`, `compas.datastructures.Mesh.laplacian_matrix`.
* Added `compas.topology.vertex_adjacency_from_edges`, `compas.topology.vertex_adjacency_from_faces`, `compas.topology.edges_from_faces`, `compas.topology.faces_from_edges`.
* Added `compas.datastructures.Network.split_edge`, `compas.datastructures.Network.join_edges`.
* Added `compas.datastructures.Network.smooth`.
* Added `compas.datastructures.Network.is_crossed`, `compas.datastructures.Network.is_xy`, `compas.datastructures.Network.is_planar`, `compas.datastructures.Network.is_planar_embedding`, `compas.datastructures.Network.count_crossings`, `compas.datastructures.Network.find_crossings`, `compas.datastructures.Network.embed_in_plane`.
* Added `compas.datastructures.Network.find_cycles`.
* Added `compas.datastructures.Network.shortest_path`.
* Added `compas.datastructures.Network.transform`.
* Added `compas.datastructures.Graph.is_connected`.
* Added `compas.datastructures.Graph.adjacency_matrix`, `compas.datastructures.Graph.connectivity_matrix`, `compas.datastructures.Graph.degree_matrix`, `compas.datastructures.Graph.laplacian_matrix`.

### Changed

* Changed the `__str__` of `compas.geometry.Point` and `compas.geometry.Vector` to use a limited number of decimals (determined by `Tolerance.PRECISION`). Note: `__repr__` will instead maintain full precision.
* Changed `docs` Workflow to only be triggered on review approval in pull requests.
* Changed `draw` implementations of `compas.scene.SceneObject` to always use the `worldtransformation` of the `SceneObject`.
* Fixed typo in name `Rhino.Geometry.MeshingParameters` in `compas_rhino.geometry.RhinoBrep.to_meshes()`.
* Fixed `TypeErrorException` when serializing a `Mesh` which has been converted from Rhino.
* Fixed color conversions in `compas_rhion.conversions.mesh_to_compas`.
* Changed `SceneObject` registration to allow for `None` context.
* Changed `compas.data.Data.name` to be stored in `compas.data.Data.attributes`.
* Changed `compas.data.Data.__jsondump__` to include `compas.data.Data.attributes` if the dict is not empty.
* Changed `compas.data.Data.__jsonload__` to update `compas.data.Data.attributes` if the attribute dict is provided.
* Changed `compas.datastructures.Graph` to take additional `**kwargs`, instead of only `name=None` specifically.
* Changed `compas.datastructures.Network` to take additional `**kwargs`, instead of only `name=None` specifically.
* Changed `compas.datastructures.Halfedge` to take additional `**kwargs`, instead of only `name=None` specifically.
* Changed `compas.datastructures.Mesh` to take additional `**kwargs`, instead of only `name=None` specifically.
* Moved registration of `ping` and `remote_shutdown` of the RPC server to `compas.rpc.Server.__init__()`.
* Moved `FileWatcherService` to `compas.rpc.services.watcher` so it can be reused.
* Changed `compas.datastructures.Mesh.subdivide` to `compas.datastructures.Mesh.subdivided`.
* Moved `compas.numerical.pca_numpy` to `compas.geometry.pca_numpy`.
* Moved `compas.numerical.scalafield_contours` to `compas.geometry.scalarfield_contours`.
* Moved `compas.numerical.matrices` to `compas.topology.matrices`.
* Moved `compas.numerical.linalg` to `compas.geometry.linalg`.
* Changed `watchdog` dependency to be only required for platforms other than `emscripten`.
* Changed `compas.geometry.earclip_polygon` algorithm because the current one does not handle several cases.

### Removed

* Removed `compas_rhino.forms`. Forms will be moved to `compas_ui`.
* Removed `compas.scene.NoSceneObjectContextError`.
* Removed `compas.datastructures.Datastructure.attributes` and `compas.datastructures.Datastructure.name` (moved to `compas.data.Data`).
* Removed `attributes` from `compas.datastructures.Graph.data`.
* Removed `attributes` from `compas.datastructures.Network.data`.
* Removed `attributes` from `compas.datastructures.Halfedge.data`.
* Removed `attributes` from `compas.datastructures.Mesh.data`.
* Removed `compas.datastructures.mesh_bounding_box` and `compas.datastructures.mesh_bounding_box_xy`.
* Removed `compas.datastructures.mesh_oriented_bounding_box_numpy` and `compas.datastructures.mesh_oriented_bounding_box_xy_numpy`.
* Removed `compas.datastructures.mesh_delete_duplicate_vertices`.
* Removed `compas.datastructures.mesh_is_connected` and `compas.datastructures.mesh_connected_components`.
* Removed `compas.datastructures.mesh_isolines_numpy` and `compas.datastructures.mesh_contours_numpy`.
* Removed `compas.datastructures.trimesh_gaussian_curvature`.
* Removed `compas.datastructures.trimesh_descent`.
* Removed `compas.datastructures.mesh_disconnected_vertices`, `compas.datastructures.mesh_disconnected_faces` and `compas.datastructures.mesh_explode`.
* Removed `compas.datastructures.mesh_geodesic_distances_numpy`.
* Removed `compas.datastructures.trimesh_face_circle`.
* Removed `compas.datastructures.mesh_weld`, `compas.datastructures.meshes_join`, `compas.datastructures.meshes_join_and_weld`.
* Removed `compas.datastructures.mesh_offset` and `compas.datastructures.mesh_thicken`.
* Removed `compas.datastructures.mesh_face_adjacency` and `compas.datastructures.mesh_unify_cycles`.
* Removed `compas.datastructures.mesh_transform`, `compas.datastructures.mesh_transformed`, `compas.datastructures.mesh_transform_numpy`, `compas.datastructures.mesh_transformed_numpy`.
* Removed `compas.datastructures.mesh_quads_to_triangles`.
* Removed `compas.datastructures.volmesh_bounding_box`.
* Removed `compas.datastructures.volmesh_transform` and `compas.datastructures.volmesh_transformed`.
* Removed `compas.topology.unify_cycles_numpy` and `compas.topology.face_adjacency_numpy`.
* Removed `compas.topology.unify_cycles_rhino` and `compas.topology.face_adjacency_rhino`.
* Removed `compas.datastructures.network_is_connected`.
* Removed `compas.datastructures.network_complement`.
* Removed `compas.datastructures.network_disconnected_nodes`, `compas.datastructures.network_disconnected_edges`, `compas.datastructures.network_explode`.
* Removed `compas.datastructures.network_adjacency_matrix`, `compas.datastructures.network_connectivity_matrix`, `compas.datastructures.network_degree_matrix`, `compas.datastructures.network_laplacian_matrix`.
* Removed `compas.datastructures.network_transform`, `compas.datastructures.network_transformed`.
* Removed `compas.datastructures.network_shortest_path`.
* Removed `compas.numerical`.

## [2.0.0-beta.1] 2023-12-20

### Added

* Added `compas.geometry.Box.to_brep()`.
* Added `compas.geometry.Cone.to_brep()`.
* Added `compas.geometry.Cylinder.to_brep()`.
* Added `compas.geometry.Sphere.to_brep()`.
* Added `compas.geometry.Torus.to_brep()`.
* Added `compas.brep.Brep.from_iges()`.
* Added `compas.brep.Brep.to_iges()`.
* Added `compas.tolerance`.
* Added `compas.tolerance.Tolerance`.
* Added `compas.tolerance.Tolerance.ABSOLUTE` and `compas.tolerance.Tolerance.absolute`.
* Added `compas.tolerance.Tolerance.RELATIVE` and `compas.tolerance.Tolerance.relative`.
* Added `compas.tolerance.Tolerance.ANGULAR` and `compas.tolerance.Tolerance.angular`.
* Added `compas.tolerance.Tolerance.APPROXIMATION` and `compas.tolerance.Tolerance.approximation`.
* Added `compas.tolerance.Tolerance.PRECISION` and `compas.tolerance.Tolerance.precision`.
* Added `compas.tolerance.Tolerance.LINEARDEFLECTION` and `compas.tolerance.Tolerance.lineardeflection`.
* Added `compas.tolerance.Tolerance.is_zero`.
* Added `compas.tolerance.Tolerance.is_positive`.
* Added `compas.tolerance.Tolerance.is_negative`.
* Added `compas.tolerance.Tolerance.is_between`.
* Added `compas.tolerance.Tolerance.is_angle_zero`.
* Added `compas.tolerance.Tolerance.is_close`.
* Added `compas.tolerance.Tolerance.is_allclose`.
* Added `compas.tolerance.Tolerance.is_angles_close`.
* Added `compas.tolerance.Tolerance.geometric_key`.
* Added `compas.tolerance.Tolerance.format_number`.
* Added `compas.tolerance.Tolerance.precision_from_tolerance`.
* Added `compas.scene.Scene`.
* Added `compas.json_loadz()` and `compas.json_dumpz()` to support ZIP compressed JSON files.
* Added `compas.datastructures.assembly.delete_part()`.
* Added `compas.datastructures.assembly.delete_connection()`.
* Added `compas.geometry.Brep.from_breps()`.
* Added `compas.geometry.Brep.from_planes()`.
* Added `compas.geometry.Brep.to_iges()`.
* Added `compas.geometry.Brep.to_meshes()`.
* Added `compas.geometry.Brep.to_polygons()`.
* Added `compas.geometry.Brep.to_stl()`.
* Added `compas.geometry.Brep.heal()`.
* Added `compas.geometry.Brep.edge_faces()`.
* Added `compas.geometry.Brep.edge_loop()`.
* Added `compas.geometry.Brep.fillet()`.
* Added `compas.geometry.Brep.filleted()`.
* Added `compas.geometry.BrepFilletError`.
* Added `compas.geometry.Brep.is_shell`.
* Added `compas.geometry.Brep.contains()`.
* Added `compas.geometry.BrepFace.adjacent_faces()`.
* Added `compas_rhino.geometry.RhinoBrep.is_manifold`.
* Added `compas_rhino.geometry.RhinoBrep.contains()`.
* Added `compas_rhino.geometry.RhinoBrepFace.adjacent_faces()`.
* Added `compas_rhino.geometry.RhinoBrepFace.as_brep()`.
* Added `compas.geometry.BrepEdge.orientation`.
* Added `compas.geometry.BrepEdge.type`.
* Added `compas.geometry.BrepEdge.length`.
* Added `compas.geometry.BrepFace.type`.
* Added `compas.geometry.BrepFace.add_loop()`.
* Added `compas.geometry.BrepFace.add_loops()`.
* Added `compas.geometry.BrepFace.to_polygon()` with generic implementation.
* Added `compas.geometry.BrepFace.try_get_nurbssurface()`.
* Added `compas_rhino.geometry.RhinoBrepFace.area`.
* Added `compas_rhino.geometry.RhinoBrepFace.centroid`.
* Added `compas_rhino.geometry.RhinoBrepFace.edges`.
* Added `compas_rhino.geometry.RhinoBrepFace.is_cone`.
* Added `compas_rhino.geometry.RhinoBrepFace.is_cylinder`.
* Added `compas_rhino.geometry.RhinoBrepFace.is_torus`.
* Added `compas_rhino.geometry.RhinoBrepFace.is_sphere`.
* Added `compas_rhino.geometry.RhinoBrepFace.nurbssurface`.
* Added `compas_rhino.geometry.RhinoBrepFace.vertices`.
* Added `compas_rhino.geometry.RhinoBrepLoop.trims`.
* Added `compas_rhino.geometry.RhinoBrepEdge.length`.
* Added `compas_rhino.geometry.RhinoBrepEdge.centroid`.
* Added `compas.geometry.BrepFace.native_face`.
* Added `compas.geometry.BrepEdge.native_edge`.
* Added `compas.geometry.BrepLoop.native_loop`.
* Added `compas.geometry.BrepTrim.native_trim`.
* Added `compas.geometry.BrepVertex.native_vertex`.
* Added `compas_rhino.geometry.RhinoBrepFace.native_face`.
* Added `compas_rhino.geometry.RhinoBrepEdge.native_edge`.
* Added `compas_rhino.geometry.RhinoBrepLoop.native_loop`.
* Added `compas_rhino.geometry.RhinoBrepTrim.native_trim`.
* Added `compas_rhino.geometry.RhinoBrepVertex.native_vertex`.
* Added `color`, `opacity` attributes to `compas.scene.SceneObject`.
* Added `pointcolor`, `linecolor`, `surfacecolor`, `pointsize`, `linewidth` attributes to `compas.scene.GeometryObject`.
* Added `compas_rhino.geometry.brep.RhinoBrep.to_meshes()`.
* Added `compas_blender.`
* Added `compas.geometry.Brep.trimmed()`.
* Added `compas.geometry.RhinoBrep.slice()`.

### Changed

* Changed `compas.geometry.NurbsSurface.u_space` to `space_u`.
* Changed `compas.geometry.NurbsSurface.v_space` to `space_v`.
* Changed `compas.geometry.NurbsSurface.u_isocurve` to `isocurve_u`.
* Changed `compas.geometry.NurbsSurface.v_isocurve` to `isocurve_v`.
* Changed `compas.brep.Brep.from_step_file` to `from_step`.
* Moved `compas.brep` to `compas.geometry.brep`.
* Updated `compas-actions.docs` workflow to `v3`.
* `Artists` classes are renamed to `SceneObject` classes and now under `compas.scene`, `compas_rhino.scene`, `compas_ghpython.scene`, `compas_blender.scene`.
* Context related functions like `register`, `build`, `redraw` and `clear` are moved to `compas.scene.context` from `compas.scene.SceneObject`.
* Changed plugin selection to fall back to a default implementation if possible.
* Fixed `AttributeError` `_edges` in `compas_rhino.geometry.RhinoBrepLoop.edges`.
* Fixed `compas_rhino.geometry.RhinoBrep` serialization.
* Naming convention for `ColorDictAttributes` in `compas.scene.MeshObject`, `compas.scene.NetworkObject` and `compas.scene.VolmeshObject` is changed e.g. from `vertex_color` to `vertexcolor`.
* The building of correct type of `SceneObject` is moved backed to `__new__` of `SceneObject` itself.
* Changed `compas_blender.install` to use symlinks.
* Moved `URDF` parsing from `compas.files` to the `compas_robots` extension (`compas_robots.files.URDF`).
* Changed signature of `compas.geometry.Brep.slice()`

### Removed

* Removed `compas_rhino.geometry.RhinoBrepFace.data.setter`.
* Removed `compas_rhino.geometry.RhinoBrepEdge.data.setter`.
* Removed `compas_rhino.geometry.RhinoBrepLoop.data.setter`.
* Removed `compas_rhino.geometry.RhinoBrepTrim.data.setter`.
* Removed `compas_rhino.geometry.RhinoBrepVertex.data.setter`.
* Removed `compas.PRECISION`.
* Removed `compas.set_precision`.

## [2.0.0-alpha.2] 2023-11-07

### Added

* Added `Frame.axes`
* Added `compas.datastructures.TreeNode` and `compas.datastructures.Tree` classes.
* Added `EllipseArtist` to `compas_rhino` and `compas_ghpython`.
* Added `compas.scene.Scene`.

### Changed

* Changed `Network.is_planar` to rely on `NetworkX` instead `planarity` for planarity checking.
* Removed `planarity` from requirements.
* Fixed argument order at `compas.geometry.cone.circle`.
* Pinned `jsonschema` version to >=4.17, <4.18 to avoid Rust toolchain
* Fixed `box_to_compas` in `compas_rhino.conversions` to correctly take in the center of the box as the center point of the frame.
* Removed `cython` from requirements.
* Made X and Y axis optional in the constructor of `Frame`.
* Moved `compas.geometry.brep` to `compas.brep`.
* Changed `networkx` version to `>=3.0` to ensure support for `is_planar`.
* Moved `compas.geometry.curves.nurbs_.py` and `compas.geometry.surfaces.nurbs_.py` to `compas_nurbs`.
* Fixed `mesh_to_compas` returning an empty `Mesh` when colors and/or face normals are missing.

### Removed


## [2.0.0-alpha.1] 2023-09-20

### Added

* Added `create_id` to `compas_ghpython.utilities`. (moved from `compas_fab`)
* Added representation for features in `compas.datastructures.Part`.
* Added `split` and `split_by_length` to `compas.geometry.Polyline`.
* Added `compas.rpc.XFunc`.
* Added attribute `compas.color.Color.DATASCHEMA`.
* Added attribute `compas.data.Data.DATASCHEMA`.
* Added attribute `compas.datastructures.Graph.DATASCHEMA`.
* Added attribute `compas.datastructures.Halfedge.DATASCHEMA`.
* Added attribute `compas.datastructures.Halfface.DATASCHEMA`.
* Added attribute `compas.geometry.Arc.DATASCHEMA`.
* Added attribute `compas.geometry.Bezier.DATASCHEMA`.
* Added attribute `compas.geometry.Box.DATASCHEMA`.
* Added attribute `compas.geometry.Capsule.DATASCHEMA`.
* Added attribute `compas.geometry.Circle.DATASCHEMA`.
* Added attribute `compas.geometry.Cone.DATASCHEMA`.
* Added attribute `compas.geometry.Cylinder.DATASCHEMA`.
* Added attribute `compas.geometry.Ellipse.DATASCHEMA`.
* Added attribute `compas.geometry.Frame.DATASCHEMA`.
* Added attribute `compas.geometry.Line.DATASCHEMA`.
* Added attribute `compas.geometry.NurbsCurve.DATASCHEMA`.
* Added attribute `compas.geometry.NurbsSurface.DATASCHEMA`.
* Added attribute `compas.geometry.Plane.DATASCHEMA`.
* Added attribute `compas.geometry.Point.DATASCHEMA`.
* Added attribute `compas.geometry.Pointcloud.DATASCHEMA`.
* Added attribute `compas.geometry.Polygon.DATASCHEMA`.
* Added attribute `compas.geometry.Polyhedron.DATASCHEMA`.
* Added attribute `compas.geometry.Polyline.DATASCHEMA`.
* Added attribute `compas.geometry.Sphere.DATASCHEMA`.
* Added attribute `compas.geometry.Torus.DATASCHEMA`.
* Added attribute `compas.geometry.Quaternion.DATASCHEMA`.
* Added attribute `compas.geometry.Vector.DATASCHEMA`.
* Added implementation of property `compas.color.Color.data`.
* Added `compas.data.Data.validate_data`.
* Added `compas.data.Data.__jsondump__`.
* Added `compas.data.Data.__jsonload__`.
* Added `compas.data.schema.dataclass_dataschema`.
* Added `compas.data.schema.dataclass_typeschema`.
* Added `compas.data.schema.dataclass_jsonschema`.
* Added `compas.data.schema.compas_jsonschema`.
* Added `compas.data.schema.compas_dataclasses`.
* Added `compas.datastructures.Graph.to_jsondata`.
* Added `compas.datastructures.Graph.from_jsondata`.
* Added `compas.datastructures.Halfedge.halfedge_loop_vertices`.
* Added `compas.datastructures.Halfedge.halfedge_strip_faces`.
* Added `compas.datastructures.Mesh.vertex_point`.
* Added `compas.datastructures.Mesh.vertices_points`.
* Added `compas.datastructures.Mesh.set_vertex_point`.
* Added `compas.datastructures.Mesh.edge_start`.
* Added `compas.datastructures.Mesh.edge_end`.
* Added `compas.datastructures.Mesh.edge_line`.
* Added `compas.datastructures.Mesh.face_points`.
* Added `compas.datastructures.Mesh.face_polygon`.
* Added `compas.datastructures.Mesh.face_circle`.
* Added `compas.datastructures.Mesh.face_frame`.
* Added `compas.datastructures.Graph.node_index` and `compas.datastructures.Graph.index_node`.
* Added `compas.datastructures.Graph.edge_index` and `compas.datastructures.Graph.index_edge`.
* Added `compas.datastructures.Halfedge.vertex_index` and `compas.datastructures.Halfedge.index_vertex`.
* Added `compas.geometry.Hyperbola`.
* Added `compas.geometry.Parabola`.
* Added `compas.geometry.PlanarSurface`.
* Added `compas.geometry.CylindricalSurface`.
* Added `compas.geometry.SphericalSurface`.
* Added `compas.geometry.ConicalSurface`.
* Added `compas.geometry.ToroidalSurface`.
* Added `compas.geometry.trimesh_descent_numpy`.
* Added `compas.geometry.trimesh_gradient_numpy`.
* Added `compas.geometry.boolean_union_polygon_polygon` pluggable.
* Added `compas.geometry.boolean_intersection_polygon_polygon` pluggable.
* Added `compas.geometry.boolean_difference_polygon_polygon` pluggable.
* Added `compas.geometry.boolean_symmetric_difference_polygon_polygon` pluggable.
* Added `compas.geometry.boolean_union_polygon_polygon` Shapely-based plugin.
* Added `compas.geometry.boolean_intersection_polygon_polygon` Shapely-based plugin.
* Added `compas.geometry.boolean_difference_polygon_polygon` Shapely-based plugin.
* Added `compas.geometry.boolean_symmetric_difference_polygon_polygon` Shapely-based plugin.
* Added `compas.geometry.Pointcloud.from_ply`.
* Added `compas.geometry.Curve.to_points`.
* Added `compas.geometry.Curve.to_polyline`.
* Added `compas.geometry.Curve.to_polygon`.
* Added `compas.geometry.Surface.to_vertices_and_faces`.
* Added `compas.geometry.Surface.to_triangles`.
* Added `compas.geometry.Surface.to_quads`.
* Added `compas.geometry.Surface.to_mesh`.
* Added `compas.geometry.Curve.point_at`.
* Added `compas.geometry.Curve.tangent_at`.
* Added `compas.geometry.Curve.normal_at`.
* Added `compas.geometry.Surface.point_at`.
* Added `compas.geometry.Surface.normal_at`.
* Added `compas.geometry.Surface.frame_at`.
* Added `compas.geometry.Polyline.parameter_at`.
* Added `compas.geometry.Polyline.divide_at_corners`.
* Added `mesh_to_rhino` to `compas_rhino.conversions`.
* Added `vertices_and_faces_to_rhino` to `compas_rhino.conversions`.
* Added `polyhedron_to_rhino` to `compas_rhino.conversions`.
* Added `from_mesh` plugin to `compas_rhino.geometry.RhinoBrep`.
* Added `compas.geometry.Plane.worldYZ` and `compas.geometry.Plane.worldZX`.
* Added `compas.datastructures.CellNetwork`.
* Added `compas_rhino.conversions.brep_to_compas_box`.
* Added `compas_rhino.conversions.brep_to_compas_cone`.
* Added `compas_rhino.conversions.brep_to_compas_cylinder`.
* Added `compas_rhino.conversions.brep_to_compas_sphere`.
* Added `compas_rhino.conversions.brep_to_rhino`.
* Added `compas_rhino.conversions.capsule_to_rhino_brep`.
* Added `compas_rhino.conversions.cone_to_rhino_brep`.
* Added `compas_rhino.conversions.curve_to_rhino`.
* Added `compas_rhino.conversions.cylinder_to_rhino_brep`.
* Added `compas_rhino.conversions.extrusion_to_compas_box`.
* Added `compas_rhino.conversions.extrusion_to_rhino_cylinder`.
* Added `compas_rhino.conversions.extrusion_to_rhino_torus`.
* Added `compas_rhino.conversions.polyline_to_rhino_curve`.
* Added `compas_rhino.conversions.surface_to_compas`.
* Added `compas_rhino.conversions.surface_to_compas_mesh`.
* Added `compas_rhino.conversions.surface_to_compas_quadmesh`.
* Added `compas_rhino.conversions.surface_to_rhino`.
* Added `compas_rhino.conversions.torus_to_rhino_brep`.
* Added `compas_rhino.artists._helpers.attributes`.
* Added `compas_rhino.artists._helpers.ngon`.
* Added `compas.geometry.find_span`.
* Added `compas.geometry.construct_knotvector`.
* Added `compas.geometry.knotvector_to_knots_and_mults`.
* Added `compas.geometry.knots_and_mults_to_knotvector`.
* Added `compas.geometry.compute_basisfuncs`.
* Added `compas.geometry.compute_basisfuncsderivs`.
* Added `compas.geometry.DefaultNurbsCurve` as try-last, Python-only plugin for `compas.geometry.NurbsCurve`.
* Added `compas.geometry.DefaultNurbsSurface` as try-last, Python-only plugin for `compas.geometry.NurbsSurface`.
* Added color count to constructor functions of `compas.colors.ColorMap`.

### Changed

* Temporarily skip testing for python 3.7 due to a bug related to MacOS 13.
* Fixed bug that caused a new-line at the end of the `compas.HERE` constant in IronPython for Mac.
* Fixed unbound method usage of `.cross()` on `Plane`, `Vector` and `Frame`.
* Fixed Grasshopper `draw_polylines` method to return `PolylineCurve` instead of `Polyline` because the latter shows as only points.
* Fixed bug in the `is_polygon_in_polygon_xy` that was not correctly generating all the edges of the second polygon before checking for intersections.
* Fixed `area_polygon` that was, in some cases, returning a negative area.
* Fixed uninstall post-process.
* Fixed support for `System.Decimal` data type on json serialization.
* Fixed `offset_polygon` raising a TypeError when inputing a Polygon instead of a list of Points.
* Simplified `compas.datastructures.Part` for more generic usage.
* Changed `GLTFMesh.from_mesh` to read texture coordinates, vertex normals and colors if available and add to `GLTFMesh`
* Fixed bug in `VolMeshArtist.draw_cells` for Rhino, Blender and Grasshopper.
* Changed edge parameter of `compas.datastructures.Halfedge.edge_faces` to 1 edge identifier (tuple of vertices) instead of two serparate vertex identifiers.
* Changed edge parameter of `compas.datastructures.Halfedge.halfedge_face` to 1 edge identifier (tuple of vertices) instead of two serparate vertex identifiers.
* Changed edge parameter of `compas.datastructures.Halfedge.is_edge_on_boundary` to 1 edge identifier (tuple of vertices) instead of two serparate vertex identifiers.
* Changed edge parameter of `compas.datastructures.Halfedge.halfedge_after` to 1 edge identifier (tuple of vertices) instead of two serparate vertex identifiers.
* Changed edge parameter of `compas.datastructures.Halfedge.halfedge_before` to 1 edge identifier (tuple of vertices) instead of two serparate vertex identifiers.
* Changed edge parameter of `compas.datastructures.trimesh_edge_cotangent` to 1 edge identifier (tuple of vertices) instead of two serparate vertex identifiers.
* Changed edge parameter of `compas.datastructures.trimesh_edge_cotangents` to 1 edge identifier (tuple of vertices) instead of two serparate vertex identifiers.
* Changed edge parameter of `compas.datastructures.Mesh.edge_coordinates` to 1 edge identifier (tuple of vertices) instead of two serparate vertex identifiers.
* Changed edge parameter of `compas.datastructures.Mesh.edge_length` to 1 edge identifier (tuple of vertices) instead of two serparate vertex identifiers.
* Changed edge parameter of `compas.datastructures.Mesh.edge_vector` to 1 edge identifier (tuple of vertices) instead of two serparate vertex identifiers.
* Changed edge parameter of `compas.datastructures.Mesh.edge_point` to 1 edge identifier (tuple of vertices) instead of two serparate vertex identifiers.
* Changed edge parameter of `compas.datastructures.Mesh.edge_midpoint` to 1 edge identifier (tuple of vertices) instead of two serparate vertex identifiers.
* Changed edge parameter of `compas.datastructures.Mesh.edge_direction` to 1 edge identifier (tuple of vertices) instead of two serparate vertex identifiers.
* Changed edge parameter of `compas.datastructures.is_collapse_legal` to 1 edge identifier (tuple of vertices) instead of two serparate vertex identifiers.
* Changed edge parameter of `compas.datastructures.mesh_collapse_edge` to 1 edge identifier (tuple of vertices) instead of two serparate vertex identifiers.
* Changed edge parameter of `compas.datastructures.trimesh_collapse_edge` to 1 edge identifier (tuple of vertices) instead of two serparate vertex identifiers.
* Changed edge parameter of `compas.datastructures.mesh_insert_vertex_on_edge` to 1 edge identifier (tuple of vertices) instead of two serparate vertex identifiers.
* Changed edge parameter of `compas.datastructures.mesh_split_edge` to 1 edge identifier (tuple of vertices) instead of two serparate vertex identifiers.
* Changed edge parameter of `compas.datastructures.trimesh_split_edge` to 1 edge identifier (tuple of vertices) instead of two serparate vertex identifiers.
* Changed edge parameter of `compas.datastructures.trimesh_swap_edge` to 1 edge identifier (tuple of vertices) instead of two serparate vertex identifiers.
* Changed `compas.datastructures.Mesh.vertex_laplacian` to return `compas.geometry.Vector`.
* Changed `compas.datastructures.Mesh.neighborhood_centroid` to return `compas.geometry.Point`.
* Changed `compas.datastructures.Mesh.vertex_normal` to return `compas.geometry.Vector`.
* Changed `compas.datastructures.Mesh.edge_vector` to return `compas.geometry.Vector`.
* Changed `compas.datastructures.Mesh.edge_direction` to return `compas.geometry.Vector`.
* Changed `compas.datastructures.Mesh.edge_point` to return `compas.geometry.Point`.
* Changed `compas.datastructures.Mesh.edge_midpoint` to return `compas.geometry.Point`.
* Changed `compas.datastructures.Mesh.face_normal` to return `compas.geometry.Vector`.
* Changed `compas.datastructures.Mesh.face_centroid` to return `compas.geometry.Point`.
* Changed `compas.datastructures.Mesh.face_center` to return `compas.geometry.Point`.
* Changed `compas.datastructures.Mesh.face_plane` to return `compas.geometry.Plane`.
* Changed JSON validation to Draft202012.
* Changed `compas.data.Data.to_json` to include `compact=False` parameter.
* Changed `compas.data.Data.to_jsonstring` to include `compact=False` parameter.
* Changed `compas.data.json_dump` to include `compact=False` parameter.
* Changed `compas.data.json_dumps` to include `compact=False` parameter.
* Changed `compas.data.DataEncoder` and `compas.data.DataDecoder` to support `to_jsondata` and `from_jsondata`.
* Moved all API level docstrings from the `__init__.py` to the correspoding `.rst` file in the docs.
* Fixed `AttributeError` in Plotter's `PolylineArtist` and `SegementArtist`.
* Fixed wrong key type when de-serializing `Graph` with integer keys leading to node not found.
* Changed base class for `compas.geometry.Transformation` to `compas.data.Data`.
* Moved all core transformation functions to `compas.geometry._core`.
* Changed base class of `compas.geometry.Arc` to `compas.geometry.Curve.`
* Changed base class of `compas.geometry.Bezier` to `compas.geometry.Curve.`
* Changed base class of `compas.geometry.Circle` to `compas.geometry.Curve.`
* Changed base class of `compas.geometry.Ellipse` to `compas.geometry.Curve.`
* Changed base class of `compas.geometry.Line` to `compas.geometry.Curve.`
* Changed base class of `compas.geometry.Polyline` to `compas.geometry.Curve.`
* Changed `compas.geometry.oriented_bounding_box_numpy` to minimize volume.
* Fixed data interface `compas.datastructures.Assembly` and `compas.datastructures.Part`.
* Changed data property of `compas.datastructures.Graph` to contain only JSON compatible data.
* Changed data property of `compas.datastructures.Halfedge` to contain only JSON compatible data.
* Changed data property of `compas.datastructures.Halfface` to contain only JSON compatible data.
* Changed `__repr__` of `compas.geometry.Point` and `compas.geometry.Vector` to not use limited precision (`compas.PRECISION`) to ensure proper object reconstruction through `eval(repr(point))`.
* Changed `compas.datastructures.Graph.delete_edge` to delete invalid (u, u) edges and not delete edges in opposite directions (v, u)
* Fixed bug in `compas.datastructures.Mesh.insert_vertex`.
* Fixed bug in `compas.geometry.angle_vectors_signed`.
* Fixed bug in `compas.geometry.Polyline.split_at_corners` where angles were sometimes wrongly calculated.
* Changed `compas.artists.MeshArtist` default colors.
* Fixed bug in `compas.geometry.curves.Polyline` shorten and extend methods.
* Changed internal _plane storage of the `compas.datastructures.Halfface` from `_plane[u][v][w]` to `_plane[u][v][fkey]`
* Fixed `SyntaxError` when importing COMPAS in GHPython.

### Removed

* Removed all `__all__` beyond second level package.
* Removed deprecated `compas.utilities.coercing`.
* Removed deprecated `compas.utilities.encoders`.
* Removed deprecated `compas.utilities.xfunc`.
* Removed `compas.datastructures.Halfedge.get_any_vertex`.
* Removed `compas.datastructures.Halfedge.get_any_vertices`.
* Removed `compas.datastructures.Halfedge.get_any_face`.
* Removed "schemas" folder and all contained `.json` files from `compas.data`.
* Removed `compas.data.Data.jsondefinititions`.
* Removed `compas.data.Data.jsonvalidator`.
* Removed `compas.data.Data.validate_json`.
* Removed `compas.data.Data.validate_jsondata`.
* Removed `compas.data.Data.validate_jsonstring`.
* Removed `compas.data.Data.__getstate__`.
* Removed `compas.data.Data.__setstate__`.
* Removed setter of property `compas.data.Data.data` and similar setters in all data classes.
* Removed properties `compas.data.Data.DATASCHEMA` and `compas.data.Data.JSONSCHEMANAME`.
* Removed properties `compas.datastructures.Graph.DATASCHEMA` and `compas.datastructures.Graph.JSONSCHEMANAME`.
* Removed properties `compas.datastructures.Halfedge.DATASCHEMA` and `compas.datastructures.Halfedge.JSONSCHEMANAME`.
* Removed properties `compas.datastructures.Halfface.DATASCHEMA` and `compas.datastructures.Halfface.JSONSCHEMANAME`.
* Removed properties `compas.geometry.Arc.DATASCHEMA` and `compas.geometry.Arc.JSONSCHEMANAME`.
* Removed properties `compas.geometry.Bezier.DATASCHEMA` and `compas.geometry.Bezier.JSONSCHEMANAME`.
* Removed properties `compas.geometry.Box.DATASCHEMA` and `compas.geometry.Box.JSONSCHEMANAME`.
* Removed properties `compas.geometry.Capsule.DATASCHEMA` and `compas.geometry.Capsule.JSONSCHEMANAME`.
* Removed properties `compas.geometry.Circle.DATASCHEMA` and `compas.geometry.Circle.JSONSCHEMANAME`.
* Removed properties `compas.geometry.Cone.DATASCHEMA` and `compas.geometry.Cone.JSONSCHEMANAME`.
* Removed properties `compas.geometry.Cylinder.DATASCHEMA` and `compas.geometry.Cylinder.JSONSCHEMANAME`.
* Removed properties `compas.geometry.Ellipse.DATASCHEMA` and `compas.geometry.Ellipse.JSONSCHEMANAME`.
* Removed properties `compas.geometry.Frame.DATASCHEMA` and `compas.geometry.Frame.JSONSCHEMANAME`.
* Removed properties `compas.geometry.Line.DATASCHEMA` and `compas.geometry.Line.JSONSCHEMANAME`.
* Removed properties `compas.geometry.NurbsCurve.DATASCHEMA` and `compas.geometry.NurbsCurve.JSONSCHEMANAME`.
* Removed properties `compas.geometry.NurbsSurface.DATASCHEMA` and `compas.geometry.NurbsSurface.JSONSCHEMANAME`.
* Removed properties `compas.geometry.Plane.DATASCHEMA` and `compas.geometry.Plane.JSONSCHEMANAME`.
* Removed properties `compas.geometry.Point.DATASCHEMA` and `compas.geometry.Point.JSONSCHEMANAME`.
* Removed properties `compas.geometry.Pointcloud.DATASCHEMA` and `compas.geometry.Pointcloud.JSONSCHEMANAME`.
* Removed properties `compas.geometry.Polygon.DATASCHEMA` and `compas.geometry.Polygon.JSONSCHEMANAME`.
* Removed properties `compas.geometry.Polyhedron.DATASCHEMA` and `compas.geometry.Polyhedron.JSONSCHEMANAME`.
* Removed properties `compas.geometry.Polyline.DATASCHEMA` and `compas.geometry.Polyline.JSONSCHEMANAME`.
* Removed properties `compas.geometry.Sphere.DATASCHEMA` and `compas.geometry.Sphere.JSONSCHEMANAME`.
* Removed properties `compas.geometry.Torus.DATASCHEMA` and `compas.geometry.Torus.JSONSCHEMANAME`.
* Removed properties `compas.geometry.Quaternion.DATASCHEMA` and `compas.geometry.Quaternion.JSONSCHEMANAME`.
* Removed properties `compas.geometry.Vector.DATASCHEMA` and `compas.geometry.Vector.JSONSCHEMANAME`.
* Removed `compas.datastructures.Graph.key_index`and `compas.datastructures.Graph.index_key`.
* Removed `compas.datastructures.Graph.uv_index`and `compas.datastructures.Graph.index_uv`.
* Removed `compas.datastructures.Halfedge.key_index` and `compas.datastructures.Halfedge.index_key`.
* Removed `compas.numerical.dr` and `compas.numerical.dr_numpy` (moved to separate `compas_dr`).
* Removed `compas.numerical.fd_numpy` to (moved to separate `compas_fd`).
* Removed `compas.numerical.topop_numpy` (moved to separate `compas_topopt`).
* Removed `compas.numerical.mma` and `compas.numerical.lma`.
* Removed `compas.numerical.descent`, `compas.numerical.devo`, and `compas.numerical.ga`.
* Removed `compas.numerical.utilities`.
* Removed class attribute `CONTEXT` from `compas.artists.Artist`.
* Removed class attribute `AVAILABLE_CONTEXTS` form `compas.artists.Artist`.
* Removed `compas.geometry.Primitive`.
* Removed classmethod `compas.color.Color.from_data`.
* Removed `validate_data` from `compas.data.validators`.
* Removed `json_validate` from `compas.data.json`.
* Removed `compas_rhino.conversions.Box`.
* Removed `compas_rhino.conversions.Circle`.
* Removed `compas_rhino.conversions.Cone`.
* Removed `compas_rhino.conversions.Curve`.
* Removed `compas_rhino.conversions.Cylinder`.
* Removed `compas_rhino.conversions.Ellipse`.
* Removed `compas_rhino.conversions.Line`.
* Removed `compas_rhino.conversions.Mesh`.
* Removed `compas_rhino.conversions.Plane`.
* Removed `compas_rhino.conversions.Point`.
* Removed `compas_rhino.conversions.Polyline`.
* Removed `compas_rhino.conversions.Vector`.
* Removed `compas_rhino.artists.NetworkArtist.draw_nodelabels`.
* Removed `compas_rhino.artists.NetworkArtist.draw_edgelabels`.
* Removed `compas_rhino.artists.MeshArtist.draw_vertexlabels`.
* Removed `compas_rhino.artists.MeshArtist.draw_edgelabels`.
* Removed `compas_rhino.artists.MeshArtist.draw_facelabels`.
* Removed `compas_rhino.artists.VolMeshArtist.draw_vertexlabels`.
* Removed `compas_rhino.artists.VolMeshArtist.draw_edgelabels`.
* Removed `compas_rhino.artists.VolMeshArtist.draw_facelabels`.
* Removed `compas_rhino.artists.VolMeshArtist.draw_celllabels`.
* Removed `compas.robots`, replaced with `compas_robots` package.
* Removed `compas.artists.robotmodelartist`.
* Removed `compas_blender.artists.robotmodelartist`.
* Removed `compas_ghpython.artists.robotmodelartist`.
* Removed `compas_rhino.artists.robotmodelartist`.

## [1.17.5] 2023-02-16

### Added

* Added conversion function `frame_to_rhino_plane` to `compas_rhino.conversions`.
* Added `RhinoSurface.from_frame` to `compas_rhino.geometry`.
* Added representation for trims with `compas.geometry.BrepTrim`.
* Added `Arc` to `compas.geometry`.
* Added `Arc` conversion functions to `compas_rhino.conversions`.
* Added `from_sphere` alternative constructor to `RhinoBrep`.
* Added support for singular trims to `RhinoBrep`.

### Changed

* Patched [CVE-2007-4559](https://github.com/advisories/GHSA-gw9q-c7gh-j9vm) vulnerability.
* Updated workflows to v2.
* Fixed attribute error in `compas_rhino.conversions.ellipse_to_compas`.
* Changed deepcopy of `RhinoBrep` to use the native `Rhino.Geometry` mechanism.
* The normal of the cutting plane is no longer flipped in `compas_rhino.geometry.RhinoBrep`.
* Planar holes caused by `RhinoBrep.trim` are now automatically capped.
* Fixed `Polygon` constructor to not modify the input list of points.
* Fixed serialization of sphere and cylinder Breps in `RhinoBrep`.
* Fixed serialization of some trimmed shapes in `RhinoBrep`.
* Freeze black version to 22.12.0.
* Fixed `is_point_in_circle_xy` second argument to access the origin of the plane of the circle.
* Changed `compas.datastructures.Graph.data` to contain unprocessed `node` and `edge` dicts.
* Changed `compas.datastructures.Halfedge.data` to contain unprocessed `vertex`, `face`, `facedata`, and `edgedata` dicts.
* Changed `compas.datastructures.Halfface.data` to contain unprocessed `vertex`, `cell`, `edge_data`, `face_data`, and `cell_data` dicts.
* Changed `compas.geometry.Arc.data` to contain unprocessed COMPAS geometry objects, instead of their data dicts.
* Changed `compas.geometry.Bezier.data` to contain unprocessed COMPAS geometry objects, instead of their data dicts.
* Changed `compas.geometry.Box.data` to contain unprocessed COMPAS geometry objects, instead of their data dicts.
* Changed `compas.geometry.Capsule.data` to contain unprocessed COMPAS geometry objects, instead of their data dicts.
* Changed `compas.geometry.Circle.data` to contain unprocessed COMPAS geometry objects, instead of their data dicts.
* Changed `compas.geometry.Cone.data` to contain unprocessed COMPAS geometry objects, instead of their data dicts.
* Changed `compas.geometry.Cylinder.data` to contain unprocessed COMPAS geometry objects, instead of their data dicts.
* Changed `compas.geometry.Ellipse.data` to contain unprocessed COMPAS geometry objects, instead of their data dicts.
* Changed `compas.geometry.Frame.data` to contain unprocessed COMPAS geometry objects, instead of their data dicts.
* Changed `compas.geometry.Line.data` to contain unprocessed COMPAS geometry objects, instead of their data dicts.
* Changed `compas.geometry.NurbsCurve.data` to contain unprocessed COMPAS geometry objects, instead of their data dicts.
* Changed `compas.geometry.NurbsSurface.data` to contain unprocessed COMPAS geometry objects, instead of their data dicts.
* Changed `compas.geometry.Plane.data` to contain unprocessed COMPAS geometry objects, instead of their data dicts.
* Changed `compas.geometry.Pointcloud.data` to contain unprocessed COMPAS geometry objects, instead of their data dicts.
* Changed `compas.geometry.Polygon.data` to contain unprocessed COMPAS geometry objects, instead of their data dicts.
* Changed `compas.geometry.Polyhedron.data` to contain unprocessed COMPAS geometry objects, instead of their data dicts.
* Changed `compas.geometry.Polyline.data` to contain unprocessed COMPAS geometry objects, instead of their data dicts.
* Changed `compas.geometry.Sphere.data` to contain unprocessed COMPAS geometry objects, instead of their data dicts.
* Changed `compas.geometry.Torus.data` to contain unprocessed COMPAS geometry objects, instead of their data dicts.
* Changed `compas.geometry.Quaternion.data` to contain unprocessed COMPAS geometry objects, instead of their data dicts.

### Removed

## [1.17.4] 2022-12-06

### Added

* Added option for per-vertex color specification to `compas_rhino.utilities.drawing.draw_mesh`.

### Changed

* Fixed strange point values in RhinoNurbsCurve caused by conversion `ControlPoint` to COMPAS instead of `ControlPoint.Location`.
* Fixed flipped order of NURBS point count values when creating RhinoNurbsSurface from parameters.
* Changed serialization format and reconstruction procedure of `RhinoBrep`.

### Removed

* Removed Python 3.6 from build workflows as it reached end-of-life at the end of 2021.

## [1.17.3] 2022-11-09

### Added

* Added `compas_rhino.INSTALLATION_ARGUMENTS`.

### Changed

* Fixed bug in Rhino installation due to redefinition of command line arguments in `compas_ghpython.components.get_version_from_args`.

### Removed

## [1.17.2] 2022-11-07

### Added

### Changed

* Changed `compas._os._polyfill_symlinks` to use junction (/J) instead of symbolic link (/D).

### Removed

## [1.17.1] 2022-11-06

### Added

* Added `compas_rhino.geometry.RhinoCurve.offset`.
* Added `compas.geometry.Surface.from_plane`.
* Added `compas.geometry.surfaces.surface.new_surface_from_plane` pluggable.
* Added `compas_rhino.geometry.surfaces.new_surface_from_plane` plugin.
* Added `compas_rhino.geometry.RhinoSurface.intersections_with_curve`.

### Changed

* Fixed bug in `compas_rhino.geometry.RhinoCurve.frame_at`.
* Changed implementation of `compas.datastructures.mesh_planarize_faces` to include edge midpoints.

### Removed

## [1.17.0] 2022-10-07

### Added

* Added gltf extensions: `KHR_materials_transmission`, `KHR_materials_specular`, `KHR_materials_ior`, `KHR_materials_clearcoat`, `KHR_Texture_Transform`, `KHR_materials_pbrSpecularGlossiness`
* Added `GLTFContent.check_extensions_texture_recursively`
* Added `GLTFContent.get_node_by_name`, `GLTFContent.get_material_index_by_name`
* Added `GLTFContent.add_material`, `GLTFContent.add_texture`, `GLTFContent.add_image`
* Added pluggable `Brep` support with `compas.geometry.brep`.
* Added Rhino `Brep` plugin in `compas_rhino.geometry.brep`.
* Added boolean operations to the `compas_rhino` `Brep` backend.
* Added boolean operation operator overloads in `compas.geometry.Brep`
* Added `format` task using `black` formatter.
* Added a `test_intersection_circle_circle_xy` in the `test_intersections`
* Added split operation to `compas_rhino.geometry.Brep`.
* Added a `RhinoArtist` in `compas_rhino`.
* Added a `RhinoArtist` in `compas_ghpython`.

### Changed

* Based all gltf data classes on `BaseGLTFDataClass`
* Fixed `Color.__get___` AttributeError.
* Fixed  `RhinoSurface.curvature_at` not returning a Vector, but a Rhino SurfaceCurvature class object
* Fixed `cylinder_to_rhino` conversion to match `compas.geometry.Cylinder` location.
* Changed identification of cylinder brep face to non-zero in `compas_rhino.conversions.cylinder.Cylinder`.
* Changed linter to `black`.
* Automatically trigger `invoke format` during `invoke release`.
* Fixed bug in `intersections.intersection_circle_circle_xy` where the Circle's Plane was accessed instead of the centre.
* Fixed bug in `_core.tangent` where the Circle's Plane was accessed instead of the centre.
* Fixed the `test_tangent` to work with a properly defined circle
* `RhinoBrep` serialization works now with surface types other than NURBS.
* Fixed bug in finding halfedge before a given halfedge if that halfedge is on the boundary (`Mesh.halfedge_before`).
* Renamed `Brep.from_brep` to `Brep.from_native`.

### Removed

## [1.16.0] 2022-06-20

### Added

* Added `Polyline.extend`, `Polyline.extended`, `Polyline.shorten`,  `Polyline.shortened`.
* Added `Data.sha256` for computing a hash value of data objects, for example for comparisons during version control.
* Added optional `path` parameter to `compas.rpc.Proxy` to allow for non-package calls.
* Added Grasshopper component to call RPC functions.
* Added alternative installation procedure for Blender on Windows.
* Added `Mesh.to_lines` method and tests.
* Added `Data.guid` to JSON serialization.
* Added `Data.guid` to pickle state.
* Added `Assembly.find_by_key` to locate parts by key.
* Added `clear_edges` and `clear_nodes` to `NetworkArtist` for ghpython.
* Added `ToString` method to `Data` to ensure that Rhino/Grasshopper correctly casts objects to string.

### Changed

* Set `jinja >= 3.0` to dev dependencies to fix docs build error.
* Fixed removing of collections for `compas_plotters`.
* Fixed bug in `compas_plotters.plotter.Plotter.add_from_list`.
* Fixed bug in `compas.robots.Configuration`.
* Rebuild part index after deserialization in `Assembly`.
* Fixed bug in `compas.artists.colordict.ColorDict`.
* Change `Mesh.mesh_dual` with option of including the boundary.
* Fixed type error in `compas_rhino.conversions.box_to_rhino`.
* Moved from `autopep8` to `black`
* Fixed bug in `compas.utilities.linspace` for number series with high precision start and stop values.
* Fixed uncentered viewbox in `Plotter.zoom_extents()`
* Changed `RobotModelArtists.atteched_tool_models` to dictionary to support multiple tools.
* Locked `sphinx` to 4.5.
* Changed `GLTFExporter` such that generated gltfs can be viewed with webxr
* Fixed source directory path in `compas_ghpython.uninstall` plugin.
* Fixed bug in `compas_ghpython.components`that ignored input list of `.ghuser` objects to uninstall.
* Fixed conversion bug of transformed `Box` in `compas_rhino.conversions`

### Removed

* Removed unused `compas_rhino.objects` (moved to `compas_ui`).
* Removed unused `compas_rhino.ui` (moved to `compas_ui`).

## [1.15.1] 2022-03-28

### Added

* Added optional `triangulated` flag to `Mesh.to_vertices_and_faces`.
* Added geometry information of active meshes to the serialization/deserialization of robot model's `MeshDescriptor`.
* Added Grasshopper component to draw any COMPAS object.
* Added new icons to Grasshopper components and default to icon style.

### Changed

* Fixed bug in `normal_polygon` in `compas.geometry`.
* Fixed bug in Blender mesh conversion.
* Changed Rhino plugin installer to check for and install required plugin packages.
* Refactor robot model artists to use the same `Mesh.to_vertices_and_faces` everywhere.
* Fix debug print on Blender artist.

### Removed

## [1.15.0] 2022-03-22

### Added

* Added descriptor support to `compas.colors.Color`.
* Added descriptor protocol metaclass to `compas.artists.Artist`.
* Added `compas.artists.colordict.ColorDict` descriptor.
* Added `allclose` to doctest fixtures.
* Added `compas.colors.Color.coerce` to construct a color out og hex, RGB1, and RGB255 inputs.
* Added `compas.datastructures.Network.from_pointcloud`.
* Added `compas.datastructures.VolMesh.from_meshgrid`.
* Added `vertices_where`, `vertices_where_predicate`, `edges_where`, `edges_where_predicate` to `compas.datastructures.HalfFace`.
* Added `faces_where`, `faces_where_predicate`, `cells_where`, `cells_where_predicate` to `compas.datastructures.HalfFace`.
* Added `VolMeshArtist` to registered Blender artists.
* Added `3.1` to supported versions for Blender installer.
* Added `compas.artist.NoArtistContextError`.

### Changed

* Changed `compas.geometry.surfaces.nurbs.from_fill` to accept up to 4 curves as input.
* Changed `compas_rhino.artists.MeshArtist.draw` to draw the mesh only.
* Changed `compas_blender.artists.MeshArtist.draw` to draw the mesh only.
* Changed `compas_ghpython.artists.MeshArtist.draw` to draw the mesh only.
* Changed `compas_rhino.artists.MeshArtist.draw_vertexlabels` to use the colors of the vertex color dict.
* Changed `compas_rhino.artists.MeshArtist.draw_edgelabels` to use the colors of the edge color dict.
* Changed `compas_rhino.artists.MeshArtist.draw_facelabels` to use the colors of the face color dict.
* Changed `compas_blender.artists.MeshArtist.draw_vertexlabels` to use the colors of the vertex color dict.
* Changed `compas_blender.artists.MeshArtist.draw_edgelabels` to use the colors of the edge color dict.
* Changed `compas_blender.artists.MeshArtist.draw_facelabels` to use the colors of the face color dict.
* Changed `compas_ghpython.artists.MeshArtist.draw_vertexlabels` to use the colors of the vertex color dict.
* Changed `compas_ghpython.artists.MeshArtist.draw_edgelabels` to use the colors of the edge color dict.
* Changed `compas_ghpython.artists.MeshArtist.draw_facelabels` to use the colors of the face color dict.
* Fixed `compas_blender.uninstall`.
* Changed `planarity` to optional requirement on all platforms.
* Changed `numba` to optional requirement on all platforms.
* Changed raw github content path for `compas.get`.
* Changed `compas.datastructures.Graph.nodes_where` to accept conditions as kwargs.
* Changed `compas.datastructures.Graph.edges_where` to accept conditions as kwargs.
* Changed `compas.datastructures.Halfedge.vertices_where` to accept conditions as kwargs.
* Changed `compas.datastructures.Halfedge.edges_where` to accept conditions as kwargs.
* Changed `compas.datastructures.Halfedge.faces_where` to accept conditions as kwargs.
* Changed `compas.datastructures.Halfface.vertices_where` to accept conditions as kwargs.
* Changed `compas.datastructures.Halfface.edges_where` to accept conditions as kwargs.
* Changed `compas.datastructures.Halfface.faces_where` to accept conditions as kwargs.
* Changed `compas.datastructures.Halfface.cells_where` to accept conditions as kwargs.
* Fixed `compas_blender.artists.VolMeshArtist.draw` and `compas_blender.artists.VolMeshArtist.draw_cells`.
* Fixed `compas_ghpython.artists.VolMeshArtist.draw` and `compas_ghpython.artists.VolMeshArtist.draw_cells`.
* Fixed `compas_rhino.artists.VolMeshArtist.draw` and `compas_rhino.artists.VolMeshArtist.draw_cells`.
* Improved error messages when artist instance cannot be created.
* Fixed exception when calculating geometry of `compas.datastructures.Part` without features.
* Fixed bug in `compas_rhino.conversions.RhinoCurve.to_compas`.
* Fixed bug in `compas_rhino.conversions.RhinoSurface.to_compas`.

### Removed

* Removed `compas.numerical.drx`.

## [1.14.1] 2022-02-16

### Added

* Added doc test step in CI/CD.

### Changed

* Fixed symlink expansion for directories relative to the COMPAS installation folder, eg. `compas.DATA` when used from IronPython.
* Fixed the result of `compas.__version__` on dev installs to properly include git hash.
* Move `data` files inside the folder included in the source distribution (ie. non-dev installs).
* Fixed IronPython detection on ipy 2.7.12 and higher.

### Removed

## [1.14.0] 2022-02-06

### Added

* Added `compas.colors.Color`.
* Added `compas.colors.ColorMap`.
* Added `compas_blender.conversions.BlenderGeometry`.
* Added `compas_blender.conversions.BlenderCurve`.
* Added `compas_blender.conversions.BlenderMesh`.
* Added option to return strip faces from `compas.datastructure.Halfedge.edge_strip`.
* Added `compas.geometry.Bezier.transform`.
* Added `compas.geometry.Curve` as base class for curves.
* Added `compas.geometry.Surface` as base class for surfaces.
* Added `compas_rhino.geometry.RhinoCurve` as Rhino plugin for basic curves.
* Added `compas_rhino.geometry.RhinoSurface` as Rhino plugin for basic surfaces.
* Added pluggable `compas.geometry.curves.curve.new_curve`.
* Added pluggable `compas.geometry.surfaces.surface.new_surface`.
* Added `compas.artists.CurveArtist`.
* Added `compas.artists.SurfaceArtist`.
* Added `compas_rhino.artists.CurveArtist`.
* Added `compas_rhino.artists.SurfaceArtist`.
* Added `compas_ghpython.artists.CurveArtist`.
* Added `compas_ghpython.artists.SurfaceArtist`.
* Added `compas_blender.artists.CurveArtist`.
* Added `compas_blender.artists.SurfaceArtist`.
* Added `compas_rhino.utilities.draw_curves`.
* Added `compas_rhino.utilities.draw_surfaces`.
* Added `compas_blender.utilities.draw_curves`.
* Added `compas_blender.utilities.draw_surfaces`.
* Added `rgba` and `rgba255` properties to `compas.colors.Color`.
* Added `from_name` method to `compas.colors.Color`.
* Added Python 3.10 support.
* Added `RobotModel.ur5` for the sake of example.

### Changed

* Fixed bug in `mesh_slice_plane()` , `Mesh.slice_plane()`.
* Changed `compas_rhino.geometry.RhinoNurbsSurface.closest_point` to fix bug of rhino_curve to rhino_surface, plus return tuple instead.
* Changed `compas_plotters.plotter.Plotter` to normal class instead of singleton.
* Moved functionality of `compas.utilities.coercion` to `compas.data`.
* Fixed bug in `compas.geometry.NurbsSurface.to_triangles()`.
* Renamed docs site folders `latest` to `stable` and `dev` to `latest`.
* Rebased `compas.geometry.NurbsCurve` on `compas.geometry.Curve`.
* Rebased `compas.geometry.NurbsSurface` on `compas.geometry.Surface`.
* Rebased `compas_rhino.geometry.RhinoNurbsCurve` on `compas.geometry.NurbsCurve` and `compas_rhino.geometry.RhinoCurve`.
* Rebased `compas_rhino.geometry.RhinoNurbsSurface` on `compas.geometry.NurbsSurface` and `compas_rhino.geometry.RhinoSurface`.
* Fixed error message for unsupported joint types.
* Fixed support for non-standard URDF attributes on limit and mesh geometry.
* Fixed data serialization for URDF materials without color.
* Removed geometric primitives (`Origin`, `Box`, `Sphere`, `Cylinder` and `Capsule`) from `compas.robots` and replaced them with the core ones from `compas.geometry`. The old names are still available but deprecated.
* Deprecated the `load_mesh` method of `compas.robots.AbstractMeshLoader` and its sub-classes in favor of `load_meshes`.
* Fixed bug in `compas_rhino.conversions.RhinoGeometry.transform`.

### Removed

* Removed `compas.geometry.Collection`.
* Removed `compas.geometry.CollectionNumpy`.
* Removed `compas.geometry.PointCollection`.
* Removed `compas.geometry.PointCollectionNumpy`.
* Removed `compas.interop`.
* Removed `numba`; `compas.numerical.drx` will be moved to a dedicated extension package.
* Removed `ezdxf` (unused).
* Removed `laspy` (unused).
* Removed `compas_rhino.artists.MeshArtist.draw_mesh`.
* Removed `compas_blender.artists.MeshArtist.draw_mesh`.

## [1.13.3] 2021-12-17

### Added

* Added `compas_plotters.artists.NetworkArtist.draw_nodelabels`.
* Added `compas_plotters.artists.NetworkArtist.draw_edgelabels`.
* Added `compas_plotters.Plotter.fontsize`.
* Added `INSTALLED_VERSION` variable to `compas_rhino.install` to interally inform rhino version context post-installation steps.
* Added `compas_rhino.geometry.RhinoNurbsSurface`.
* Added `compas_rhino.geometry.surfaces.new_nurbssurface` plugin.
* Added `compas_rhino.geometry.surfaces.new_nurbssurface_from_parameters` plugin.
* Added `compas_rhino.geometry.surfaces.new_nurbssurface_from_points` plugin.
* Added `compas_rhino.geometry.surfaces.new_nurbssurface_from_fill` plugin.
* Added `compas_rhino.geometry.surfaces.new_nurbssurface_from_step` plugin.
* Added `compas_rhino.conversions.RhinoSurface.to_compas`.

### Changed

* Fixed bug in inheritance of `compas_plotters.artists.NetworkArtist`.
* Changed `compas_plotters.artists.MeshArtist.draw_edges` to ignore edge direction for assignment of edge colors and widths.
* Changed `compas_plotters.artists.MeshArtist.draw_vertexlabels` to use `compas_plotters.Plotter.fontsize`.
* Changed `compas_plotters.artists.MeshArtist.draw_edgelabels` to use `compas_plotters.Plotter.fontsize`.
* Changed `compas_plotters.artists.MeshArtist.draw_facelabels` to use `compas_plotters.Plotter.fontsize`.
* Fixed bug in `compas_rhino.conversions.plane_to_compas_frame`.
* Changed implementation of `compas.geometry.NurbsSurface.xyz`.
* Fixed bug in `compas.geometry.NurbsSurface.to_mesh`.
* Changed `compas_rhino.geometry.RhinoNurbsSurface.from_points` to use transposed points.
* Fixed bug in `compas_rhino.conversions.RhinoSurface.to_compas_mesh`.

### Removed

## [1.13.2] 2021-12-11

### Added

* Added `compas_ghpython.fetch_ghio_lib` to simplify the loading of Grasshopper's IO library for extension developers.

### Changed

### Removed

## [1.13.1] 2021-12-11

### Added

### Changed

* Fixed bug in `Grasshopper` plugin path on Windows.
* Fixed bug in `Grasshopper` `UserObjects` uninstall.

### Removed

## [1.13.0] 2021-12-10

### Added

* Added `compas_rhino.DEFAULT_VERSION`.
* Added `clean` option to `compas_rhino.install` to remove existing symlinks if they cannot be imported from the current environment.
* Added basic implementation of `compas.datastructures.Assembly`.
* Added `compas.is_grasshopper`.
* Added `compas.GH`.
* Added `compas.artists.Artist.CONTEXT`.
* Added `compas.artists.Artist.AVAILABLE_CONTEXTS`.
* Added `compas.artists.artist.register_artists` pluggable.

### Changed

* Updated `pr-checks` workflow for checking Changelog entry.
* Fixed return value of attributes of empty `compas_rhino.geometry.RhinoNurbsCurve`.
* Fixed error in parameter list of `compas_rhino.geometry.curves.new_nurbscurve`.
* Fixed error in parameter list of `compas_rhino.geometry.curves.new_nurbscurve_from_interpolation`.
* Fixed error in parameter list of `compas_rhino.geometry.curves.new_nurbscurve_from_step`.
* Changed `compas_rhino.install` to remove broken symlinks.
* Changed `compas_rhino.install` to reinstall broken symlinks if they can be imported from the current environment.
* Changed `compas_rhino.uninstall` to remove broken symlinks.
* Changed `compas_rhino.install_plugin` to remove broken symlinks.
* Changed default Rhino version for installation to `7.0`.
* Fixed bug in `compas_ghpython` related to importing `Grasshopper` prematurely.
* Changed `compas.artists.Artist.ITEM_ARTIST` to context-based dict.
* Changed `compas_rhino.__init__.py` functions.
* Changed `compas_ghpython.__init__.py` functions.
* Renamed `compas_ghpython.get_grasshopper_plugin_path` to `compas_ghpython.get_grasshopper_managedplugin_path`.

### Removed

* Removed `compas.artists.artist.new_artist` pluggable.

## [1.12.2] 2021-11-30

### Added

### Changed

* Moved import of `subprocess` to top of file `compas._os.py`.

### Removed

## [1.12.1] 2021-11-29

### Added

### Changed

* Fixed bug in `compas_rhino.conversions.RhinoPoint.from_geometry`.
* Changed `compas_rhino.install` to remove broken symlinks.
* Changed `compas_rhino.install` to reinstall broken symlinks if they can be imported from the current environment.
* Changed `compas_rhino.uninstall` to remove broken symlinks.
* Changed `compas_rhino.install_plugin` to remove broken symlinks.

### Removed

## [1.12.0] 2021-11-17

### Added

* Added `CircleArtist`, `LineArtist`, `PointArtist`, `PolygonArtist`, `PolylineArtist`, and `VectorArtist` to `compas_blender`.
* Added `draw_circles` and `draw_planes` to `compas_blender`.
* Added `compas_rhino.geometry.curves` plugins for `compas.geometry.curves` pluggables.
* Added `compas_rhino.geometry.RhinoNurbsCurve`.
* Added `to_compas_quadmesh` to `compas_rhino.conversions.RhinoSurface`.

### Changed

* Replaced implementation of `RGBColour` and `Float` with deprecation warning in `compas.utilities.descriptors`.
* Moved all Rhino geometry and objects wrappers to `compas_rhino.conversions`.
* Fixed bug in `compas_rhino.conversions.RhinoSurface.from_geometry`.
* Changed `compas_rhino.conversions.RhinoLine.from_geometry` to accept line curves.
* Fixed bug in `compas_rhino.geometry.RhinoNurbsCurve.closest_point`.
* Modify `to_compas_mesh` in `compas_rhino.conversions.RhinoSurface` to use brep loops.

### Removed

## [1.11.1] 2021-11-09

### Added

### Changed

* Changed `compas_rhino.uninstall` to also remove broken symlinks if no specific packages are provided for un-installation.
* Changed `compas_rhino.install` to also remove broken symlinks.

### Removed

## [1.11.0] 2021-11-08

### Added

* Added halfedge loops in `compas.datastructures.Halfedge.halfedge_loop`.
* Added halfedge strips in `compas.datastructures.Halfedge.halfedge_strip`.
* Added `compas.datastructures.mesh_split_strip` and `compas.datastructures.Mesh.split_strip`.
* Added boundingbox to `compas_rhino.conduits.BaseConduit`

### Changed

* Fixed bug in combination of `compas_rhino.artists.MeshArtist.draw_mesh` and `compas_rhino.utilities.drawing.draw_mesh`.
* Fixed bug in continuous loops in `compas.datastructures.Halfedge.edge_loop`.
* Fixed bug in continuous strips in `compas.datastructures.Halfedge.edge_strip`.
* Changed abstract method `compas.artists.MeshArtist.draw_mesh` to implemented method in `compas_plotters.artists.MeshArtist.draw_mesh`.

### Removed

## [1.10.0] 2021-11-04

### Added

* Added `compas.geometry.Curve` and `compas.geometry.NurbsCurve`.
* Added `compas.geometry.Surface` and `compas.geometry.NurbsSurface`.
* Added pluggables for `compas.geometry.NurbsCurve.__new__`, `compas.geometry.NurbsCurve.from_parameters`, `compas.geometry.NurbsCurve.from_points`, `compas.geometry.NurbsCurve.from_interpolation`, `compas.geometry.NurbsCurve.from_step`.
* Added pluggables for `compas.geometry.NurbsSurface.__new__`, `compas.geometry.NurbsSurface.from_parameters`, `compas.geometry.NurbsSurface.from_points`, `compas.geometry.NurbsSurface.from_fill`, `compas.geometry.NurbsSurface.from_step`.
* Added missing implementations for abstract clear methods of `compas_rhino.artists.volmeshartist`.
* Added `compas_rhino.geometry.RhinoBox`, `compas_rhino.geometry.RhinoCircle`, `compas_rhino.geometry.RhinoCone`, `compas_rhino.geometry.RhinoCurve`, `compas_rhino.geometry.RhinoCylinder`, `compas_rhino.geometry.RhinoEllipse`, `compas_rhino.geometry.RhinoLine`, `compas_rhino.geometry.RhinoMesh`, `compas_rhino.geometry.RhinoPlane`, `compas_rhino.geometry.RhinoPoint`, `compas_rhino.geometry.RhinoPolyline`, `compas_rhino.geometry.RhinoSphere`, `compas_rhino.geometry.RhinoSurface`, `compas_rhino.geometry.RhinoVector` as wrappers for working with Rhino geometry through geometry conversions or coercion of doc objects.
* Added `compas_rhino.conversions` from COMPAS geometry to Rhino geometry and vice versa, for primitives, shapes, curves, surfaces, meshes.
* Added `compas_rhino.coercion` from Rhino doc objects to Rhino geometry compatible with COMPAS geometry.

### Changed

* Fixed bug in directions of `compas.datastructures.Mesh.from_meshgrid`.
* Fixed bug in Rhino mesh face drawing.
* Fixed bug related to legacy uninstall on Rhino for Mac.

### Removed

## [1.9.3] 2021-11-02

### Added

### Changed

* Changed default path for Rhino 7 legacy install cleanup to Rhino7.app in `compas_rhino.__init__.py`.
* Changed z-coordinate of `compas.datastructures.Mesh.from_meshgrid` to `0.0` instead of `0`.

### Removed

## [1.9.2] 2021-11-02

### Added

* Added `draw_mesh` method to `compas_ghpython.artists.MeshArtist` to match all other mesh artists.

### Changed

* Changed new artist registration to check if subclass.
* Fixed `RobotModelArtist` for blender: missing abstract method impl and handle init order.

### Removed

## [1.9.1] 2021-10-22

### Added

* Added `Plane.offset`.
* Added `is_mesh_closed` property to `compas.datastructures.mesh_slice_plane`.

### Changed

* Fixed backward compatibility problem with artists by adding back `Artist.build` and `Artist.build_as`.
* Fixed backward compatibility problem with artists by adding `compas_rhino.artists.BaseArtist` alias for `compas_rhino.artists.RhinoArtist`.

### Removed

## [1.9.0] 2021-10-21

### Added

* Added `draw_vertexlabels`, `draw_edgelabels`, `draw_facelabels`, `draw_vertexnormals`, and `draw_facenormals` to `compas_blender.artists.MeshArtist`.
* Added optional `triangulated` flag to `to_vertices_and_faces` of all shapes.
* Added `compas.geometry.Geometry` base class.
* Added `__add__`, `__sub__`, `__and__` to `compas.geometry.Shape` for boolean operations using binary operators.
* Added `is_closed` to `compas.geometry.Polyhedron`.
* Added `Plane.offset`.
* Added `compas.artists.Artist`.
* Added pluggable `compas.artists.new_artist`.
* Added plugin `compas_rhino.artists.new_artist_rhino`.
* Added plugin `compas_blender.artists.new_artist_blender`.
* Added `compas.artist.DataArtistNotRegistered`.
* Added `draw_node_labels` and `draw_edgelabels` to `compas_blender.artists.NetworkArtist`.
* Added `compas_blender.artists.RobotModelArtist.clear`.
* Added `compas_blender.geometry.booleans` as plugin for boolean pluggables.
* Added version-based installation for Blender.
* Added several shape artists to `compas_ghpython`: `BoxArtist`, `CapsuleArtist`, `ConeArtist`, `CylinderArtist`, `PolygonArtist`, `PolyhedronArtist`, `SphereArtist`, `TorusArtist` and `VectorArtist`.
* Added support for CLR generic dictionaries to the `compas.data` decoders.
* Added `Graph.node_sample`, `Graph.edge_sample`.
* Added `Halfedge.vertex_sample`, `Halfedge.edge_sample`, `Halfedge.face_sample`.
* Added `Halfface.vertex_sample`, `Halfface.edge_sample`, `Halfface.face_sample`, `Halfface.cell_sample`.
* Added `Mesh.from_meshgrid`.

### Changed

* Fixed bug in `compas_blender.draw_texts`.
* Changed `compas_rhino.artists.BaseArtist` to `compas_rhino.artists.RhinoArtist`.
* Changed `compas_blender.artists.BaseArtist` to `compas_blender.artists.BlenderArtist`.
* Changed default resolution for shape discretisation to 16 for both u and v where relevant.
* Changed base class of `compas.geometry.Primitive` and `compas.geometry.Shape` to `compas.geometry.Geometry`.
* `compas_blender.artists.RobotModelArtist.collection` can be assigned as a Blender collection or a name.
* Generalized the parameter `color` of `compas_blender.draw_texts` and various label drawing methods.
* Changed `compas.IPY` to `compas.RHINO` in `orientation_rhino`.
* Changed `planarity` to `requires_extra` for pip installations.
* Fixed bug in handling of ngonal meshes in `compas_ghpython` artists / drawing functions.

### Removed

## [1.8.1] 2021-09-08

### Added

### Changed

### Removed

## [1.8.0] 2021-09-08

### Added

* Added pluggable function `trimesh_slice` in `compas_rhino`.
* Added equality comparison for pointclouds.
* Added `compas.data.is_sequence_of_uint`.
* Added general plotter for geometry objects and data structures based on the artist registration mechanism.
* Added support for multimesh files to OBJ reader/writer.
* Added support for attaching and detaching meshes in `compas.robots.RobotModelArtist` and drawing them.
* Added `reshape` in `compas.utilities`.
* Added `compas.geometry.NurbsCurve`.
* Added `compas.geometry.NurbsSurface`.
* Added `compas_rhino.conversions`.
* Added `compas_rhino.geometry.RhinoBox`.
* Added `compas_rhino.geometry.RhinoCone`.
* Added `compas_rhino.geometry.RhinoCylinder`.
* Added `compas_rhino.geometry.RhinoPolyline`.
* Added `compas_rhino.geometry.RhinoSphere`.
* Added basic implementation of `compas.datastructures.Assembly`.
* Added `meshes` method to artists of `compas.robots.RobotModel`.
* Added `FrameArtist` class to `compas_blender`.

### Changed

* `compas.robots.Axis` is now normalized upon initialization.
* Fixed a bug in `compas.numerical.dr_numpy` when using numpy array as inputs.
* Allowed for varying repository file structures in `compas.robots.GithubPackageMeshLoader`.
* Fixed data schema of `compas.geometry.Polyline`, `compas.geometry.Polygon`, `compas.geometry.Pointcloud`.
* Fixed `Configuration.from_data` to be backward-compatible with JSON data generated before `compas 1.3.0`.
* Changed `compas_rhino.drawing.draw_breps` to assume provided polygon is closed and automatically add missing corner to polycurve constructor.
* Changed conversion of edges and faces to uniques keys for the data dicts to use the string representation of a sorted tuple of identifiers.
* Added `dtype` to JSON decoding error message.
* Moved `compas.datastructures.mesh.core.halfedge.HalfEdge` to `compas.datastructures.halfedge.halfedge.HalfEdge`
* Moved `compas.datastructures.network.core.graph.Graph` to `compas.datastructures.graph.graph.Graph`.

### Removed

* Removed `compas.datastructures.mesh.core.mesh.BaseMesh`.
* Removed `compas.datastructures.BaseNetwork`.

## [1.7.1] 2021-06-14

### Added

### Changed

* Fixed bundling of ghuser components.

### Removed

## [1.7.0] 2021-06-14

### Added

### Changed

* `compas.robots.Axis` is now normalized upon initialization.
* Fixed a bug in `compas.numerical.dr_numpy` when using numpy array as inputs.
* Allowed for varying repository file structures in `compas.robots.GithubPackageMeshLoader`.
* Remove default implementation of `__str__` for data objects.

### Fixed

* Fixed `Configuration.from_data` to be backward-compatible with JSON data generated before `compas 1.3.0`.

### Removed

## [1.7.1] 2021-06-14

### Added

### Changed

* Fixed bundling of ghuser components.

### Removed

## [1.7.0] 2021-06-14

### Added

* Added pluggable function `trimesh_gaussian_curvature` in `compas_rhino`.
* Added pluggable function `trimesh_mean_curvature` in `compas_rhino`.
* Added pluggable function `trimesh_principal_curvature` in `compas_rhino`.
* Added `copy` and `deepcopy` functionality to `compas.robots.Configuration`.
* Added `compas.data.is_sequence_of_int` and `compas.data.is_sequence_of_float`.
* Added `compas.data.Data.JSONSCHEMANAME`.
* Added `kwargs` to all child classes of `compas.data.Data`.
* Added grasshopper component for drawing a frame.
* Added `draw_origin` and `draw_axes`.
* Added `compas.PY2`.

### Changed

* Allow str or int as joint type in `compas.robots.Joint` constructor.
* Moved json schemas to `compas.data`.
* Nested json schemas.
* `compas_ghpython.artists.FrameArtist.draw` now draws a Rhino Plane.
* Fixed bugs in `compas.geometry.bestfit_circle_numpy`.
* Changed directory where ghuser components are installed.
* Added ghuser components directory to those removed by the `clean` task.
* Clean up the ghuser directory before building ghuser components.
* Exposed function `draw_breps` in `compas_rhino.utilities`; example added.
* Added `join` flag to function `draw_breps` in `compas_rhino.utilities`
* Fixed bug in `compas.geometry.distance.closest_point_on_segment_xy`.
* Fixed bug in Rhino implementations of `trimesh` curvature functions.

### Removed

## [1.6.3] 2021-05-26

### Added

* Added `compas.topology.astar_lightest_path`.
* Added JSONSCHEMA definitions for primitives and transformations.
* Added schema implementation to primitives and transformations.
* Added JSONSCHEMA implementation to primitives and transformations.
* Added `compas.data.is_int3`, `compas.data.is_float3`, `compas_data.is_float4x4`.

### Changed

* Extended `compas.topology.astar_shortest_path` to work on `compas.datastructures.Mesh` and `compas.datastructures.Network`.
* Fixed `compas.data.Data.to_jsonstring`.
* Changed `compas.data.Data.data.setter` to raise `NotImplementedError`.
* Changed annotations of `compas_blender.artists.BaseArtist`.
* Fixed `__repr__` for primitives, shapes, transformations.

### Removed

* Removed duplicate cases from `compas.data.DataEncoder`.

## [1.6.2] 2021-05-12

### Added

### Changed

### Removed

## [1.6.1] 2021-05-12

### Added

### Changed

### Removed

## [1.6.0] 2021-05-12

### Added

* Added infrastructure for building Grasshopper components for compas packages.
* Added first Grasshopper component: COMPAS Info.
* Added Grasshopper components for JSON serialization.
* Added `compas_rhino.utilities.set_object_attributes`.
* Added `from_jsonstring` and `to_jsonstring`.
* Added Grasshopper component documentation.

### Changed

* Moved json dump and load to data package.
* Changed parameters and return value of `compas_rhino.utilities.get_object_attributes`.
* Removed `doctest` execution code from src.
* Removed `if __name__ == '__main__'` section from src.
* Optimized the conversion of Rhino Meshes to COMPAS meshes.
* Fix issue with GH User symlink created as directory symlink on some cases.

### Removed

## [1.5.0] 2021-04-20

### Added

* Added support for file-like objects, path strings and URLs to most of the methods previously accepting only file paths, eg. `compas.datastructures.Datastructure`, `compas.json_dump`, `compas.json_load`, etc.
* Added `pretty` parameter to `compas.json_dump` and `compas.json_dumps`.
* Added `compas.data.Data` as base object for all data objects (geometry, data structures, ...).

### Changed

* Moved `compas.utilities.DataEncoder` to `compas.data`.
* Moved `compas.utilities.DataDecoder` to `compas.data`.
* Changed base object of `compas.datastructures.Datastructure` to `compas.data.Data`.
* Changed base object of `compas.geometry.Primitive` to `compas.data.Data`.
* Renamed `Base` to `Data` for all data based classes.
* Fixed calculation of triangle normals.
* Fixed calculation of triangle areas.

### Removed

## [1.4.0] 2021-04-09

### Added

* Added Python 3.9 support.
* Added crease handling to catmull-clark subdivision scheme.
* Added `compas_ghpython.get_grasshopper_userobjects_path` to retrieve User Objects target folder.
* Added direction option for mesh thickening.
* Added check for closed meshes.
* Added 'loop' and 'frames' to schemes of `compas.datastructures.mesh.subdivision.mesh_subdivide`.

### Changed

* Fixed box scaling.
* Fixed a bug in `Polyline.divide_polyline_by_length` related to a floating point rounding error.
* Fixed bug in `RobotModel.zero_configuration`.
* Fixed bug in `compas.geometry.normals`.
* Fixed bug in `compas.datastructures.mesh.subdivision.mesh_subdivide_frames`.

### Removed

## [1.3.0] 2021-03-26

### Added

* Added a `invert` and `inverted` method `compas.geometry.Vector`.
* Added unetary `__neg__` operator for `compas.geometry.Vector`.
* Added `compas.robots.Configuration`, moved from `compas_fab`.

### Changed

* Fixed rhino packages installation to remove duplicates

### Removed

## [1.2.1] 2021-03-19

### Added

### Changed

### Removed

* Fixed API removals from 1.0.0 -> 1.2.0

## [1.2.0] 2021-03-18

### Added

* Added `divide_polyline`, `divide_polyline_by_length`, `Polyline.split_at_corners` and `Polyline.tangent_at_point_on_polyline`.
* Added the magic method `__str__` to `compas.geoemetry.Transformation`.
* Added `redraw` flag to the `compas_rhino` methods `delete_object`, `delete_objects` and `purge_objects`.
* Added the `__eq__` method for `compas.geometry.Circle` and `compas.geometry.Line`.
* Added support for Pylance through static API definitions.
* Added `halfedge_strip` method to `compas.datastructures.HalfEdge`.

### Changed

* Fixed bug where mimic joints were considered configurable.
* Fixed bug where `!=` gave incorrect results in Rhino for some compas objects.
* Fixed bug where `compas_rhino.BaseArtist.redraw` did not trigger a redraw.
* Fixed minor bugs in `compas.geometry.Polyline` and `compas.geometry.Polygon`.
* Fixed very minor bugs in `compas.geometry.Frame` and `compas.geometry.Quaternion`.
* Fixed bug in `compas_rhino.objects.MeshObject.modify`.
* Fixed bug in `compas_rhino.objects.MeshObject.modify_vertices`.
* Fixed bug in `compas_rhino.objects.MeshObject.modify_edges`.
* Fixed bug in `compas_rhino.objects.MeshObject.modify_faces`.
* Fixed bug in `compas_rhino.objects.VolMeshObject.modify`.
* Fixed bug in `compas_rhino.objects.VolMeshObject.modify_vertices`.
* Fixed bug in `compas_rhino.objects.VolMeshObject.modify_edges`.
* Fixed bug in `compas_rhino.objects.VolMeshObject.modify_faces`.
* Fixed bug in `compas_rhino.objects.NetworkObject.modify`.
* Fixed bug in `compas_rhino.objects.NetworkObject.modify_vertices`.
* Fixed bug in `compas_rhino.objects.NetworkObject.modify_edges`.
* Changed `compas_rhino.objects.inspect` to `compas_rhino.objects.inspectors`.
* Changed `compas_rhino.objects.select` to `compas_rhino.objects._select`.
* Changed `compas_rhino.objects.modify` to `compas_rhino.objects._modify`.

### Removed

## [1.1.0] 2021-02-12

### Added

* Added `RobotModel.remove_link`, `RobotModel.remove_joint`, `RobotModel.to_urdf_string`, and `RobotModel.ensure_geometry`.
* Added Blender Python-example to the documentation section: Tutorials -> Robots
* Added `compas_blender.unload_modules`.
* Added `after_rhino_install` and `after_rhino_uninstall` pluggable interfaces to extend the install/uninstall with arbitrary steps.

### Changed

* Fixed bug in parameter list of function `mesh_bounding_box` bound as method `Mesh.bounding_box`.
* Fixed bug in `RobotModel/RobotModelArtist.update` which raised an error when the geometry had not been loaded.
* Changed exception type when subdivide scheme argument is incorrect on `mesh_subdivide`.
* The `compas_rhino.artist.RobotModelArtist` functions `draw_visual` and `draw_collision` now return list of newly created Rhino object guids.
* Added ability of `RobotModel.add_link` to accept primitives in addition to meshes.
* Fixed bug regarding the computation of `Joint.current_origin`.
* Fixed bug regarding a repeated call to `RobotModel.add_joint`.
* Fixed bug in `compas_blender.RobotModelArtist.update`.
* Fixed bug in `compas.datastructures.mesh_slice_plane`.
* Fixed bug where initialising a `compas_blender.artists.Robotmodelartist` would create a new collection for each mesh and then also not put the mesh iton the created collection.
* Changed the initialisation of `compas_blender.artists.Robotmodelartist` to include a `collection`-parameter instead of a `layer`-parameter to be more consistent with Blender's nomenclature.
* Used a utility function from `compas_blender.utilities` to create the collection if none exists instead of using a new call to a bpy-method.

### Removed

## [1.0.0] 2021-01-18

### Added

* Added `compas.datastructures.mesh.trimesh_samplepoints_numpy`.

### Changed

* Fix Rhino7 Mac installation path
* Separate `compas.robots.Joint.origin` into the static parent-relative `origin` and the dynamic world-relative `current_origin`.
* Separate `compas.robots.Joint.axis` into the static parent-relative `axis` and the dynamic world-relative `current_axis`.
* Fixed support to convert back and forth between `compas.datastructures.Graph` and NetworkX `DiGraph`.

### Removed

## [0.19.3] 2020-12-17

### Added

### Changed

* Fix bug in `compas.datastructures.Network.neighborhood`.

### Removed

## [0.19.2] 2020-12-17

### Added

### Changed

* Changed `compas._os.prepare_environment` to prepend environment paths (fixes problem with RPC on windows).

### Removed

## [0.19.1] 2020-12-10

### Added

### Changed

* Fix bug in `compas.datastructures.AttributesView`.

### Removed

## [0.19.0] 2020-12-09

### Added

* Added `is_osx`.

### Changed

* Fix default namespace handling in URDF documents.
* Allow custom/unknown attributes in URDF `Dynamics` element.
* Moved os functions from `compas` to `compas._os`.
* Fixed bug in `is_linux`.
* Changed `is_windows` to work for CPython and IronPython.
* Changed `compas._os` functions to use `is_windows`, `is_mono`, `is_osx`.
* Changed IronPython checks to `compas.IPY` instead of `compas.is_ironpython`.
* Fixed data serialization in `compas.datastructures.HalfFace`.

### Removed

* Removed all implementations of `draw_collection`.

## [0.18.1] 2020-12-01

### Added

* Added URDF and XML writers.
* Added `compas.robots.RobotModel.to_urdf_file`.
* Added `compas.files.URDF.from_robot`.

### Changed

* Changed implementation of `Mesh.vertices_on_boundaries` to account for special cases.
* Changed `Mesh.edges_on_boundaries` corresponding to `Mesh.vertices_on_boundaries`.
* Changed `Mesh.faces_on_boundaries` corresponding to `Mesh.vertices_on_boundaries`.
* Changed `Mesh.vertices_on_boundary` to return vertices of longest boundary.
* Changed `Mesh.edges_on_boundary` to return edges of longest boundary.
* Changed `Mesh.faces_on_boundary` to return faces of longest boundary.
* Fixed default value for `compas.robots.Axis`.
* Changed surface to mesh conversion to include cleanup and filter functions, and use the outer loop of all brep faces.

### Removed

## [0.18.0] 2020-11-24

### Added

* Added `remap_values` to `compas_utilities`.
* Added `compas.datastructures.mesh_slice_plane`.
* Added `compas.json_dump`, `compas.json_dumps`, `compas.json_load`, `compas.json_loads`.

### Changed

* Fixed bug in `compas.datastructures.Network.delete_node`.
* Fixed bug in `compas.datastructures.Network.delete_edge`.
* Fixed bug in select functions for individual objects in `compas_rhino.utilities`.
* Fixed bug in `compas.datastructures.mesh_merge_faces`.
* changed base of `compas.geometry.Transformation` to `compas.base.Base`.

### Removed

* Removed `compas.datastructures.mesh_cut_by_plane`.

## [0.17.3] 2020-11-20

### Added

### Changed

* Fixed bug in `compas.geometry.is_coplanar`.
* Fixed bug in `compas.datastructures.mesh_merg_faces`.
* Fixed bug in `compas.robots.RobotModel.add_link`.
* Fixed bug in `compas.datastructures.Volmesh.cell_to_mesh`.

### Removed

## [0.17.2] 2020-11-04

### Added

### Changed

* Fixed bug in `__getstate__`, `__setstate__` of `compas.base.Base`.
* Fixed bug in `compas_rhino.artists.MeshArtist` and `compas_rhino.artists.NetworkArtist`.
* Changed length and force constraints of DR to optional parameters.
* Removed `ABCMeta` from the list of base classes of several objects in compas.

### Removed

## [0.17.1] 2020-10-28

### Added

* Added `compas_rhino.artists.BoxArtist.draw_collection`.
* Added option to show/hide vertices, edges, and faces in `compas_rhino.artists.CapsuleArtist.draw`.
* Added option to show/hide vertices, edges, and faces in `compas_rhino.artists.ConeArtist.draw`.
* Added option to show/hide vertices, edges, and faces in `compas_rhino.artists.CylinderArtist.draw`.
* Added option to show/hide vertices, edges, and faces in `compas_rhino.artists.PolyhedronArtist.draw`.
* Added option to show/hide vertices, edges, and faces in `compas_rhino.artists.SphereArtist.draw`.
* Added option to show/hide vertices, edges, and faces in `compas_rhino.artists.TorusArtist.draw`.
* Added option to show/hide vertices, edges, and faces in `compas_rhino.artists.PolygonArtist.draw`.
* Added option to show/hide vertices, edges, and faces in `compas_rhino.artists.PolylineArtist.draw`.
* Added option to show/hide vertices, edges, and faces in `compas_rhino.artists.VectorArtist.draw`.

### Changed

* Changed implementation of `compas_rhino.artists.BoxArtist.draw`.
* Fixed bug in `compas.geometry.Capsule`.
* Fixed bug in `compas.geometry.Cone`.
* Changed `compas_rhino.draw_mesh` to support Ngons if available.
* Fixed bug in polyhedron data.

### Removed

* Removed `compas_rhino.artists.PointArtist.draw_collection`.
* Removed `compas_rhino.artists.CircleArtist.draw_collection`.
* Removed `compas_rhino.artists.LineArtist.draw_collection`.

## [0.16.9] 2020-10-21

### Added

* Added binary STL writer.
* Added constructor `from_euler_angles` to `compas.geometry.Transformation`.
* Added method for adding objects from a list to `compas_plotters.GeometryPlotter`.
* Added `compas_rhino.artists.BoxArtist`.
* Added `compas_rhino.artists.CapsuleArtist`.
* Added `compas.geometry.Polyhedron.from_halfspaces` and `compas.geometry.Polyhedron.from_planes`.
* Added `compas.geometry.is_point_behind_plane` and `compas.geometry.is_point_in_polyhedron`.
* Added `centroid` and `bounding_box` properties to `compas.geometry.Pointcloud`.
* Added `edges` property to `compas.geometry.Box`.
* Added `edges` property to `compas.geometry.Polyhedron`.
* Added `compas.datastructures.network_smooth_centroid`.

### Changed

* Fixed bug in handling of keys in edge attribute functions of `compas.datastructures.Halfedge`.
* Fixed bug in `compas.geometry.Polygon.lines`.
* Fixed bug in `compas.geometry.Polyline.lines`.
* Changed `compas.geometry.Shape.to_vertices_and_faces` to `abstractmethod`.
* Fixed bug in magic methods of `compas.geometry.Box`.
* Fixed bug in `compas.geometry.Box.contains`.
* Fixed bug in `delete_vertex` and `delete_face` in `compas.datastructures.Halfedge`.
* Fixed bug in `delete_node` of `compas.datastructures.Graph`.
* Fixed bug in `summary` method of `compas.datastructures.Graph` and `compas.datastructures.Halfedge`.

### Removed

## [0.16.8] 2020-10-14

### Added

* Added `RobotModelArtist` to `compas_rhino`, `compas_ghpython` and `compas_blender`.
* Added `ToolModel`.
* Added `compas.geometry.Pointcloud`.
* Added `compas.utilities.grouper`.
* Added `PolygonArtist`, `PolylineArtist` to `GeometryPlotter`.

### Changed

* `Mesh` takes name of `Shape` in `Mesh.from_shape`.
* Fixed `zoom_extents` of `GeometryPlotter`.

### Removed

* Removed `SegmentArtist` from `compas_plotters`.

## [0.16.7] 2020-10-06

### Added

* Added functionality to the RPC service to automatically reload modules if a change is detected.

### Changed

### Removed

## [0.16.6] 2020-09-30

### Added

* Added `compas_plotters.geometryplotter.GeometryPlotter` for COMPAS geometry objects.

### Changed

* Changed `compas.base.Base.dtype` to property.
* Changed JSON schema to draft 7.
* Changed version processing to `distutils.version.LooseVersion`.

### Removed

## [0.16.5] 2020-09-26

### Added

* Added tests for halfedge data schemas.

### Changed

* Fixed RGB color processing in `compas.utilities.color_to_colordict`.
* Fixed Blender object and dat amanagement to avoid `malloc` problems.
* Updated Blender data structure artists.
* Changed Blender unused data clearing to also clear collections.
* Fixed JSON data validation of base COMPAS object.

### Removed

## [0.16.4] 2020-09-24

### Added

### Changed

* Fixed bug in `compas.geometry.Box.vertices`.
* `compas.scene.SceneObject` will now track a list of drawn Objects/GUIDs.

### Removed

## [0.16.3] 2020-09-23

### Added

* Added abstract `DATASCHEMA` to `compas.base.Base`.
* Added abstract `JSONSCHEMA` to `compas.base.Base`.
* Added `validate_data` to `compas.base.Base`.
* Added `validate_json` to `compas.base.Base`.
* Added implementation of `DATASCHEMA` to `compas.datastructures.Halfedge`.
* Added implementation of `JSONSCHEMA` to `compas.datastructures.Halfedge`.
* Added `NodeAttributeView`.
* Added implementation of `DATASCHEMA` to `compas.datastructures.Graph`.
* Added implementation of `JSONSCHEMA` to `compas.datastructures.Graph`.
* Added `compas.rpc.Proxy.restart_server`.
* Added `compas_rhino.objects.NetworkObject`.
* Added constructors `from_matrix` and `from_rotation` to `compas.geometry.Quaternion`.
* Added `draw_collection` methods to Grasshopper artists.

### Changed

* Updated naming conventions in `compas.datastructures.HalfFace` and `compas.datastructures.VolMesh`
* Moved `compas.datastructures.Datastructure` to `compas.datastructures.datastructure`.
* Changed base class of `compas.datastructures.Datastructure` to `compas.base.Base`.
* Changed `from_json` to `to_json` of meshes to use encoders and decoders.
* Moved `MutableMapping` to `compas.datastructures._mutablemapping`.
* Moved attribute views to `compas.datastructure.attributes`.

### Removed

* Removed `from_json`, `to_json`, `to_data`, `copy`, `transformed` from primitives, defaulting to the base implementation in `compas.geometry.Primitive`.
* Removed `from_json`, `to_json`, `to_data`, `copy`, `__str__`, from datastructures, defaulting to the base implementation in `compas.datastructure.Datastructure`.

## [0.16.2] 2020-08-06

### Added

* Added plugin system based on decorators: `compas.plugins.pluggable` & `compas.plugins.plugin`.
* Added `compas_rhino` implementation of the boolean operation pluggable interfaces (union/difference/intersection).
* Added `compas.datastructures.Mesh.transform_numpy`.
* Added `PluginNotInstalledError`.
* Added `compas.geometry.booleans`.
* Added tolerance parameter to angle functions.
* Added support for Rhino 7 in install/uninstall routines.
* Added install/uninstall for Rhino plugins (with support for Rhino 7).
* Added base class for all COMPAS objects `compas.base.Base`.
* Added base class for all Rhino objects representing COMPAS objects `compas_rhino.objects.Object`.
* Added mesh object representing COMPAS meshes in Rhino `compas_rhino.objects.MeshObject`.
* Added the methods `to_data` and `from_data` to `compas.robots.RobotModel`.

### Changed

* Restructure and reorganize volmesh datastructure
* Fixed scaling bug in `compas.geometry.Sphere`
* Fixed bug in `compas.datastructures.Mesh.add_vertex`.
* Fixed performance issue affecting IronPython when iterating over vertices and their attributes.
* Changed return value of drawing functions of `compas_rhino.artists.MeshArtist` to list of GUID.
* Changed return value of drawing functions of `compas_rhino.artists.NetworkArtist` to list of GUID.
* Moved "inspectors" to `compas_rhino.objects`.
* Moved "modifiers" to `compas_rhino.objects`.
* Connection attempts can now be set for `compas.Proxy.start_server` using the
  attribute `Proxy.max_conn_attempts`.
* `Scale.from_factors` can now be created from anchor frame.
* Changed vertex reading of PLY files to include all property information.

### Removed

* Removed CGAL based boolean implementations.
* Removed artist mixins from `compas_rhino`.
* Removed `clear_` functions from `compas_rhino.artists.MeshArtist`.
* Removed `clear_` functions from `compas_rhino.artists.NetworkArtist`.
* Removed `to_data`, `from_data` from `compas_rhino.artists`.
* Removed `compas_rhino.artists.BoxArtist` stub.
* Removed references to "edge" dict from `compas.datastructures.VolMesh`.

## [0.16.1] 2020-06-08

### Added

### Changed

* Fixed scaling bug in `compas.geometry.Sphere`

### Removed

## [0.16.0] 2020-06-05

### Added

* Added `compas_rhino.geometry.RhinoVector`.
* Added basic mesh cutting (`compas.datastructures.Mesh.cut()`).
* Added `compas.datastructures.Mesh.join(other)`.
* Added `compas.geometry.argmin` and `compas.geometry.argmax`.
* Added STL witer.
* Added `compas.datastructures.Mesh.to_stl`.
* Added `unweld` option to obj writing.

### Changed

* Fixed bug in `FaceAttributeView.__get_item__`: access to default was tried before attrs.
* Fixed bug in `EdgeAttributeView.__get_item__`: access to default was tried before attrs.
* Changed `VertexAttributeView.__get_item__` to follow access logic of `FaceAttributeView`.
* Fixed bug in `draw_edges` in `compas_rhino`'s `EdgeArtist`.
* Fixed bug in `draw_edges` in `compas_ghpython`'s `EdgeArtist`.
* Fixed bug in ``compas_rhino.geometry.RhinoSurface.brep_to_compas``.
* Fixed bug in ``compas.geometry.Box.from_bounding_box``
* Fixed bug in ``compas.geometry.Box.from_width_height_depth``
* Fixed inconsistencies in ``compas.geometry._transformations``.
* Renamed ``compas.geometry.Frame.to_local_coords`` to ``compas.geometry.Frame.to_local_coordinates``
* Renamed ``compas.geometry.Frame.to_world_coords`` to ``compas.geometry.Frame.to_world_coordinates``
* Renamed ``compas.geometry.Transformation.change_basis`` to ``compas.geometry.Transformation.from_change_of_basis``
* Renamed ``compas.geometry.matrix_change_basis`` to ``compas.geometry.matrix_from_change_of_basis``
* Renamed ``compas.geometry.Projection.orthogonal`` to ``compas.geometry.Projection.from_plane`` and changed input params
* Renamed ``compas.geometry.Projection.parallel`` to ``compas.geometry.Projection.from_plane_and_direction`` and changed input params
* Renamed ``compas.geometry.Projection.perspective`` to ``compas.geometry.Projection.from_plane_and_point`` and changed input params
* Changed constructor of all ``compas.geometry.Transformation`` and derivatives. Preferred way of creating any ``compas.geometry.Transformation`` is with the classmethods ``from_*``
* Changed params (point, normal) into plane for ``compas.geometry.matrix_from_parallel_projection``, ``compas.geometry.matrix_from_orthogonal_projection`` and ``compas.geometry.matrix_from_perspective_projection``

### Removed

## [0.15.6] 2020-04-27

### Added

* Extended glTF support.
* Added classmethod `from_geometry` to `RhinoMesh`
* Added `intersection_sphere_line`
* Added `intersection_plane_circle`
* Added `tangent_points_to_circle_xy`
* Added basic OBJ file writing.
* Added `Mesh.to_obj`.

### Changed

* Fixed bug in `Box.from_bounding_box`.
* Updated Blender installation docs for latest release.
* Fixed `robot.forward_kinematics()` when requested for base link.
* Fixed bug in `to_compas` conversion of Rhino meshes.
* Fixed bug where `compas.geometry.Primitive` derived classes cannot be serialized by jsonpickle.

### Removed

## [0.15.5] 2020-03-29

### Added

* Added classmethod `from_geometry` to `RhinoMesh`.
* Added conversion to polygons to `BaseMesh`.
* Re-added length, divide, space methods of `RhinoCurve`.
* Added basic OFF file writing.
* Added basic PLY file writing.
* Added `Mesh.to_ply`.
* Added `Mesh.to_off`.

### Changed

* Fixed object naming in artists of `compas_ghpython`.
* Resizing of Rhino property form.
* Fixed orientation of `RhinoSurface` discretisation.
* Check for existence of object in Rhino purge functions.
* Fixed bug in mesh boundary functions.

### Removed

## [0.15.4] 2020-03-05

### Added

* Added algorithm for pulling points onto mesh.
* Added base ellipse class to geometry primitives.
* Added circle artist to plotters.
* Added mesh artist to plotters.
* Added ellipse artist to plotters.
* Added support for robot mimicking joints.

### Changed

* Fixed bugs in `compas_rhino.artists.NetworkArtist`.
* Add conda executable path to `compas_bootstrapper.py`.

### Removed

## [0.15.3] 2020-02-26

### Added

* Added optional class parameter to `RhinoMesh.to_compas`.
* Added max int key to serialization of graph.

### Changed

* Changed name of base mesh implementation to `BaseMesh`.
* Changed name of base network implementation to `BaseNetwork`.
* Fixed bug in face finding function.

### Removed

* Removed optional requirements from setup file.
* Removed parameters from default polyhedron constructor.

## [0.15.2] 2020-02-20

### Added

### Changed

### Removed

## [0.15.1] 2020-02-16

### Added

* Added glTF support.
* Added graph and halfedge data structures.
* Added Rhino line geometry.
* Added Rhino plane geometry.

### Changed

* Fixed `compas_hpc` import problem.
* Split up topology part from geometry part for network and mesh.
* Split up network and mesh naming conventions.
* Reworked network face cycle finding.
* Updated mesh from lines.
* Updated network plotter in correspondence with network.
* Integrated mixin functionality and removed mixins.
* Meshes are now initially hidden in `compas_blender.artists.RobotModelArtist`.
* `compas_blender.artists.RobotModelArtist.draw_visual` and `compas_blender.artists.RobotModelArtist.draw_collision` now show those meshes.
* Renamed the method `draw_geometry` of `compas.robots.base_artist.RobotModelBaseArtist` to `create_geometry`.

### Removed

* Removed parallelization from network algorithms.
* Removed numba based dr implementations.

## [0.15.0] 2020-01-24

### Added

* Added `to_compas` to `compas_rhino.geometry.RhinoPoint`.
* Added `to_compas` to `compas_rhino.geometry.RhinoLine`.
* Added `to_compas` to `compas_rhino.geometry.RhinoCurve`.
* Added `to_compas` to `compas_rhino.geometry.RhinoMesh`.
* Added `brep_to_compas` to `compas_rhino.geometry.RhinoSurface`.
* Added `uv_to_compas` to `compas_rhino.geometry.RhinoSurface`.
* Added `heightfield_to_compas` to `compas_rhino.geometry.RhinoSurface`.
* Added `compas.datastructures.mesh_pull_points_numpy`.

### Changed

* Moved `compas_rhino.conduits` into `compas_rhino.artists`.
* Fixed bug in `compas.datastructures.Mesh.edges_where`.
* Fixed bug in `compas.datastructures.Mesh.faces_where`.
* Fixed bug in `compas.datastructures.Mesh.edge_attributes`.
* Fixed bug in `compas.datastructures.Mesh.face_attributes`.
* Fixed bug in `compas.datastructures.Mesh.edges`.
* Fixed bug in `compas.datastructures.Mesh.faces`.
* Fixed bug in `compas.datastructures.Mesh.offset`.

### Removed

* Removed deprecated `compas.geometry.xforms`.
* Removed deprecated `compas_rhino.helpers`.
* Removed `compas_rhino.constructors`.

## [0.14.0] 2020-01-21

### Added

* Added `compas.datastructures.mesh.Mesh.any_vertex`.
* Added `compas.datastructures.mesh.Mesh.any_face`.
* Added `compas.datastructures.mesh.Mesh.any_edge`.
* Added `compas.datastructures.mesh.Mesh.vertex_attribute`.
* Added `compas.datastructures.mesh.Mesh.vertex_attributes`.
* Added `compas.datastructures.mesh.Mesh.vertices_attribute`.
* Added `compas.datastructures.mesh.Mesh.vertices_attributes`.
* Added `compas.datastructures.mesh.Mesh.edge_attribute`.
* Added `compas.datastructures.mesh.Mesh.edge_attributes`.
* Added `compas.datastructures.mesh.Mesh.edges_attribute`.
* Added `compas.datastructures.mesh.Mesh.edges_attributes`.
* Added `compas.datastructures.mesh.Mesh.face_attribute`.
* Added `compas.datastructures.mesh.Mesh.face_attributes`.
* Added `compas.datastructures.mesh.Mesh.faces_attribute`.
* Added `compas.datastructures.mesh.Mesh.faces_attributes`.
* Added mutable attribute view for mesh vertex/face/edge attributes.

### Changed

* Default Mesh vertex, face, edge attributes are no longer copied and stored explicitly per vertex, face, edge, repesctively.
* Updating default attributes now only changes the corresponding default attribute dict.
* Updated `mesh_quads_to_triangles` to copy only customised face attributes onto newly created faces.
* Fixed bug in `compas.geometry.is_point_in_circle`.
* Fixed bug in `compas.geometry.is_polygon_convex`.
* Fixed bug in `compas.geometry.Polygon.is_convex`.
* Renamed `compas.datastructures.Mesh.has_vertex` to `compas.datastructures.Mesh.is_vertex`.
* Renamed `compas.datastructures.Mesh.has_face` to `compas.datastructures.Mesh.is_face`.
* Split `compas.datastructures.Mesh.has_edge` into `compas.datastructures.Mesh.is_edge` and `compas.datastructures.Mesh.is_halfedge`.

### Removed

* Removed `compas.datastructures.mesh.Mesh.get_any_vertex`.
* Removed `compas.datastructures.mesh.Mesh.get_any_face`.
* Removed `compas.datastructures.mesh.Mesh.get_any_edge`.
* Removed `compas.datastructures.mesh.Mesh.get_vertex_attribute`.
* Removed `compas.datastructures.mesh.Mesh.get_vertex_attributes`.
* Removed `compas.datastructures.mesh.Mesh.get_vertices_attribute`.
* Removed `compas.datastructures.mesh.Mesh.get_vertices_attributes`.
* Removed `compas.datastructures.mesh.Mesh.get_edge_attribute`.
* Removed `compas.datastructures.mesh.Mesh.get_edge_attributes`.
* Removed `compas.datastructures.mesh.Mesh.get_edges_attribute`.
* Removed `compas.datastructures.mesh.Mesh.get_edges_attributes`.
* Removed `compas.datastructures.mesh.Mesh.get_face_attribute`.
* Removed `compas.datastructures.mesh.Mesh.get_face_attributes`.
* Removed `compas.datastructures.mesh.Mesh.get_faces_attribute`.
* Removed `compas.datastructures.mesh.Mesh.get_faces_attributes`.
* Removed `compas.datastructures.mesh.Mesh.set_vertex_attribute`.
* Removed `compas.datastructures.mesh.Mesh.set_vertex_attributes`.
* Removed `compas.datastructures.mesh.Mesh.set_vertices_attribute`.
* Removed `compas.datastructures.mesh.Mesh.set_vertices_attributes`.
* Removed `compas.datastructures.mesh.Mesh.set_edge_attribute`.
* Removed `compas.datastructures.mesh.Mesh.set_edge_attributes`.
* Removed `compas.datastructures.mesh.Mesh.set_edges_attribute`.
* Removed `compas.datastructures.mesh.Mesh.set_edges_attributes`.
* Removed `compas.datastructures.mesh.Mesh.set_face_attribute`.
* Removed `compas.datastructures.mesh.Mesh.set_face_attributes`.
* Removed `compas.datastructures.mesh.Mesh.set_faces_attribute`.
* Removed `compas.datastructures.mesh.Mesh.set_faces_attributes`.
* Removed `print` statement from curvature module.

## [0.13.3] 2020-01-10

### Added

* `compas_rhino.artists.ShapeArtist` as base artist for all shape artists.
* Added `layer`, `name`, `color` attributes to `compas_rhino.artists.PrimitiveArtist`.
* Added `layer`, `name` attributes to `compas_rhino.artists.ShapeArtist`.
* Added `layer`, `name` attributes to `compas_rhino.artists.MeshArtist`.
* Added `clear_layer` method to `compas_rhino.artists.PrimitiveArtist`.
* Added `clear_layer` method to `compas_rhino.artists.ShapeArtist`.
* Added `clear_layer` method to `compas_rhino.artists.MeshArtist`.

### Changed

* Renamed `compas.utilities.maps.geometric_key2` to `geometric_key_xy`.
* Fixed bug in mirror functions.
* Fixed mirroring tests.
* Moved `BaseMesh`, `matrices`, `operations` to `compas.datastructures.mesh.core`.
* Added `transform` and `transformed` (and others) to `Mesh`.

### Removed

* `compas_rhino.artists.BoxArtist`
* Removed `layer` attribute from `compas_rhino.artists.Artist`.
* Removed `clear_layer` method from `compas_rhino.artists.Artist`.

## [0.13.2] 2020-01-06

### Added

* File reading functions for ascii files in `compas.files` has moved from the individual reader classes to a new parent class, `BaseReader`.

### Changed

* Rebased `compas_rhino.artists.MeshArtist` on new-style artist `compas_rhino.artists.Artist`.
* Renamed `compas_rhino.artists.MeshArtist.defaults` to `compas_rhino.artists.MeshArtist.settings`.
* Changed usage of (nonexisting) `compas_rhino.get_object` to `compas_rhino.get_objects`.
* Integrated vertex, face, edge mixins into `compas_rhino.artists.MeshArtist`.
* Integrated vertex, edge mixins into `compas_rhino.artists.NetworkArtist`.
* Rebased `compas_rhino.artists.VolMeshArtist` on `compas_rhino.artists.MeshArtist`.

### Removed

## [0.13.0] 2019-12-16

### Added

* Added DOI to bibtex entry.
* Added conversion for old mesh JSON data.

### Changed

* Indirectly changed mesh serialization to JSON (by changing key conversion and moving conversion into JSON methods).
* Moved conversion of int keys of mesh data to strings for json serialization to from/to json.
* Moved from/to methods for mesh into mesh definition.
* Subdivision algorithms use fast mesh copy.

### Removed

* Support for non-integer vertex and face identifiers in mesh.

## [0.12.4] 2019-12-11

### Added

### Changed

### Removed

## [0.12.3] 2019-12-11

### Added

* Added `mesh_subdivide_frames` to `compas.datastructures.subdivision`

### Changed

### Removed

## [0.12.2] 2019-12-11

### Added

* Added `intersection_segment_polyline` to `compas.geometry.intersections`
* Added `intersection_segment_polyline_xy` to `compas.geometry.intersections`
* Added `from_sides_and_radius` to `compas.geometry.Polygon`

### Changed

* Reworked docstrings of methods in `compas.geometry.queries`
* Set default `tol` to `1e-6` in `compas.geometry.queries`

### Removed

## [[0.12.1] 2019-12-10] 2019-12-10

### Added

* Added inherited methods to class docs.
* Added data structure mixins to the docs.
* Added `data` and `from_data` to `compas.geometry.Polyhedron`
* Added explicit support for collections to `compas_blender`

### Changed

* Bottom face of cylinder shape should be flipped.
* Face reading mechanism of OFF reader.
* `compas.geometry.Box` is now centred at origin by default.

### Removed

* Removed `compas.remote` because it does not provide an advatage over `compas.rpc`.

## [[0.11.4] 2019-11-26] 2019-11-26

### Added

* Added `compas_rhino.etoforms.ImageForm`.
* Added `doc8` as dev requirement.

### Changed

* Changed `compas_rhino.install_plugin` to use only the plugin name, w/o the GUID.
* Changed `iterable_like` to prevent exhausting generators passed as targets.

### Removed

* Removed `compas_rhino.ui.Controller`.
* Removed `compas_rhino.ui.Button`.

## [[0.11.2] 2019-11-19] 2019-11-19

### Added

* Added factory methods for `compas_rhino.artists._Artist`

### Changed

* Set `compas_rhino.artists.FrameArtist` layer clear to false by default.
* Wrapped internals of RPC dispatch method in try-except to catch any import problems and report back on the client side.
* Stopping of HTTP server (`compas.remote`) is now handled properly through separate thread.
* Fixed mutable init parameters of `RobotModel`
* Fixed bug in `mesh_quads_to_triangles` that caused face data to be deleted even when not necessary.
* Switched to `compas.geometry.KDTree` as fallback for `scipy.spatial.cKDTree` instead of Rhino `RTree` because it currently fails.

### Removed

## [0.11.0] 2019-11-09

### Added

* Added `iterable_like` to `compas.utilities.itertools_`
* Added `compas.geometry.icp_numpy` for pointcloud alignment using ICP.
* Added RPC command-line utility: `$ compas_rpc {start|stop} [--port PORT]`
* Added `__version__` to `compas_plotters`.
* Added `compas_plotters` to `.bumpversion.cfg`.
* Added `Colormap` to `compas.utilities`.
* Added `is_line_line_colinear()` to `compas.geometry`
* Added link to Github wiki for devguide.
* Added pointcloud alignment example to docs.
* Show git hash on `compas.__version__` if installed from git.
* Added `autopep8` to dev requirements.
* Added methods `add_joint` and `add_link` to `RobotModel`
* Added support for geometric primitives to JSON data encoder and decoder.
* Added support for `data` to all geometric primitives.

### Changed

* Docs are only deployed to github pages for tagged commits.
* Fixing printing issue with `compas.geometry.Quarternion` in ironPython.
* Fixed a missing import in `compas.geometry.Polygon`.
* Removed unused imports in `compas.geometry.Polyline`.
* Adjusted `compas.geometry.Quarternion.conjugate()` to in-place change, added `compas.geometry.Quarternion.conjugated()` instead which returns a new quarternion object.
* Fixed `rotation` property of `Transformation`.
* Simplified plugin installation (use plugin name only, without GUID).
* Bind RPC server to `0.0.0.0` instead of `localhost`.
* Fixed different argument naming between Rhino5 and Rhino6 of `rs.LayerVisible()` in `compas_rhino.utilities.objects`.

### Removed

## [0.10.0] 2019-10-28

### Added

* Added method for computing the determinant of the matrix of a transformation `compas.geometry.Transformation.determinant`.
* Added method for transposing (the matrix of) a transformation in-place `compas.geometry.Transformation.transpose`.
* Added method creating a transposed copy of a transformation `compas.geometry.Transformation.transposed`.
* Added method for invertig (the matrix of) a transformation in-place `compas.geometry.Transformation.invert`.
* Added `compas.geometry.Transformation.inverted` as an alias for `compas.geometry.Transformation.inverse`.
* Added method creating a copy of a transformation instance with a given transformation concatenated `compas.geometry.Transformation.concatenated`.
* Added method `to_vertices_and_faces` to all the classes inheriting from `compas.geometry.Shape` to create a `Mesh` representation of them.

### Changed

* Changed `compas.geometry.Transformation.inverse` to return an inverted copy of the transformation.
* Changed `compas.geometry.Transformation.decompose` to `compas.geometry.Transformation.decomposed`.
* Changed `compas.geometry.Transformation.concatenate` to add another transformation to the transformation instance.

### Removed

## [0.9.1] 2019-10-28

### Added

* Added `compas.geometry.Point.transform_collection` and `compas.geometry.Point.transformed_collection`.
* Added `compas.geometry.Vector.transform_collection` and `compas.geometry.Vector.transformed_collection`.
* Added `compas.geometry.Line.transform_collection` and `compas.geometry.Line.transformed_collection`.
* Added support for new Python plugin location for Rhino 6.0 on Mac.
* Added `compas.geometry.bestfit_frame_numpy`

### Changed

* Fixed transformation of start and end point of `compas.geometry.Line` to update the point objects in place.
* Fixed return value of `compas.numerical.pca_numpy` to return mean not as nested list.

### Removed

## [0.9.0] 2019-10-21

### Added

* Added `matrix_change_basis`, `Transformation.change_basis`
* Added `matrix_from_frame_to_frame`
* Added non-numpy versions of `global_coords`, `local_coords`
* Added static method `Frame.local_to_local_coords`
* Added `__getitem__`, `__setitem__` and `__eq__` to `Quaternion`
* Added `Vector.scaled` and `Vector.unitized`
* Added `transform_frames` and respective helper functions `dehomogenize_and_unflatten_frames`, `homogenize_and_flatten_frames`
* Added `transform_frames_numpy` and respective helper functions `dehomogenize_and_unflatten_frames_numpy`, `homogenize_and_flatten_frames_numpy`

### Changed

* Renamed `global_coords_numpy` and `local_coords_numpy` to `local_to_world_coords_numpy` and `world_to_local_coords_numpy`.
* Changed parameters `origin` `uvw` of `local_to_world_coords_numpy` and `world_to_local_coords_numpy` to `frame`.
* Fixed some returns of `Frame` and `Rotation` to use `Vector` or `Quaternion`
* Renamed methods `Frame.represent_point/vector/frame_in_global_coordinates` and `Frame.represent_point/vector/frame_in_local_coordinates` to `Frame.to_local_coords` and `Frame.to_world_coords`.

### Removed

## [0.8.1] 2019-10-01

### Added

### Changed

* Fixed unguarded import of `numpy` based transformations in mesh package.

### Removed

## [0.8.0] 2019-10-01

### Added

* Added test section for `compas.geometry.transformations`
* Added `tol` parameter to `queries.is_colinear`
* Added compas rhino installer for Rhino Mac 6.0 `compas_rhino.__init__`.
* Added oriented bounding box for meshes `compas.datastructures.mesh_oriented_bounding_box_numpy`.
* Added full testing functions for `compas.datastructures.mesh`
* Added `draw_mesh` to `compas_ghpython.artists.MeshArtist`

### Changed

* Generate sphinx documentation from markdown files in repo root for top level sections.
* Merged `compas.geometry.xforms` into `compas.geometry.transformations`
* Fixed `AttributeError: 'Mesh' object has no attribute 'neighbors'`
* Fixed Key error with `Mesh.boundary()`
* Extended `offset_polygon` and `offset_polyline` to handle colinear segments
* Fixed unsorted mesh vertex coordinates `xyz` in `compas_viewers.viewer.MeshView`
* Changed stderr parameter from STDOUT to PIPE in `compas.rpc.Proxy` for Rhino Mac 6.0.
* Fixed import of `delaunay_from_points` in `Mesh.from_points`.
* More control over drawing of text labels in Rhino.
* Extension of `face_vertex_descendant` and `face_vertex_ancestor` in `Mesh`.
* Changed the name and meaning of the parameter `oriented` in the function `Mesh.edges_on_boundary`.
* Add `axis` and `origin` defaults to `compas.robots.Joint`
* Unified vertices and face import order for .obj files with python2 and 3
* Changed python interpreter selection (e.g. RPC calls) to fallback to `python` if `pythonw` is not present on the system
* Fixed `compas_ghpython.artists.MeshArtist` to support ngons.
* Deprecate the method `draw` of `compas_ghpython.artists.MeshArtist` in favor of `draw_mesh`.
* Fix icosahedron generation
* Examples in docs/rhino updated to work with current codebase
* Callbacks tutorial updated to work with current codebase
* Base geometric primitives on `compas.geometry.Primitive` and `compas.geometry.Shape`
* Separated `numpy` based tranformations into separate module.

### Removed

* Removed `compas_viewers` to separate repo.
* Removed `compas_hpc` to separate repo.

## [0.7.2] 2019-08-09

### Added

* Added `compas_rhino.geometry.RhinoGeometry` to the docs.
* Added `compas.remote.services`.
* Added `compas.remote.services.network.py` service for handling requests for a browser-based network viewer.
* Possibility to call forward_kinematics on `compas.robots.RobotModel`
* Added `compas.set_precision` function for the setting the global precision used by COMPAS as a floating point number.

### Changed

* Fix mesh genus in `compas.datastructures`.
* Fixed missing import in `compas_rhino.geometry`.
* Removed circular imports from `compas_rhino.geometry`.
* Fix duplicate hfkeys in `compas.datastructures.volmesh.halffaces_on_boundary`.
* Moved `compas.remote.service.py` to `compas.remote.services.default.py`.
* Removed processing of face keys from data getter and setter in `compas.datastructures.Network`.
* Using `SimpleHTTPRequestHandler` instead of `BaseHTTPRequestHandler` to provide basic support for serving files via `GET`.
* Mesh mapping on surface without creating new mesh to keep attributes in `compas_rhino.geometry.surface.py`.
* Moving functionality from `compas_fab.artists.BaseRobotArtist` to `compas.robots.RobotModel`
* Fix exception of null-area polygon of centroid polygon in `compas.geometry.average.py`.
* Fix loss of precision during mesh welding in `compas.datastructures.mesh_weld`.

### Removed

## [0.7.1] 2019-06-29

### Added

### Changed

* Include `compas_plotters` and `compas_viewers` in the build instructions.
* Moved import of `subprocess` to Windows-specific situations.
* Fixed document functions failing when document name is `None`.
* Downgraded `numpy` requirements.
* Loosened `scipy` requirements.
* Default Python to `pythonw`.

### Removed

## [0.7.0] 2019-06-27

### Added

* Added filter shorthand for selecting OBJ, JSON files in Rhino.
* Added `compas_plotters`
* Added `compas_viewers`
* Added `compas_rhino.draw_circles` and the equivalent Artist method
* Add class functions to `compas.datastructures.VolMesh`.
* Added `face_neighborhood` class function to `compas.datastructures.Mesh`.
* Added `get_face_attributes_all` to `compas.datastructures._mixins.attributes`.
* Added `get_faces_attributes_all` to `compas.datastructures._mixins.attributes`.
* Added `compas.remote` package for making HTTP based Remote Procedure Calls.

### Changed

* Restructure halffaces as lists in `compas.datastructures.VolMesh`.
* Correctly handle `python-net` module presence during IronPython imports.
* Switched to `compas.IPY` check instead of `try-except` for preventing non IronPython friendly imports.
* Changed installation of compas packages to Rhino to support non-admin user accounts on Windows.
* Copy facedata in `mesh_quads_to_triangles`
* Added non-imported service for `compas.remote` for starting the subprocess that runs the server.

### Removed

* Removed `compas.plotters`
* Removed `compas.viewers`

## [0.6.2] 2019-04-30

### Added

### Changed

* Based mesh drawing for Rhino on RhinoCommon rather than Rhinoscriptsyntax.
* Fixed mesh drawing for Rhino 6

### Removed

## [0.6.1] 2019-04-29

### Added

### Changed

* Fixed bug in RPC. The services cannot have a `pass` statement as class body.

### Removed

## [0.6.0] 2019-04-29

### Added

* Added `center` property getter to `compas.geometry.Cirle` primitive
* Add `astar_shortest_path` to `compas.topology.traversal`.

### Changed

* Updated configuration instructions for Blender.
* Changed naming convention for drawing functions from `xdraw_` to `draw_`.
* Changed mesh drawing in Rhino to use separate mesh vertices per face. This makes the mesh look more "as expected" in *Shaded* view.

### Removed

* Removed support for Python 3.5.x by setting the minimum requirements for Numpy and Scipy to `1.16` and `1.2`, respectively.

## [0.5.2] 2019-04-12

### Added

* Added `draw_polylines` to `compas_rhino.artists.Artist`.
* Added `color` argument to `compas_rhino.artists.MeshArtist.draw_mesh`.
* Added named colors to `compas.utilities.colors.py`.

### Changed

* Fix `mesh_uv_to_xyz` in `RhinoSurface`.
* Fix 'mesh_weld' and 'meshes_join_and_weld' against consecutive duplicates in face vertices.
* Fix setting of environment variables in `System.Diagnostics.Process`-based subprocess for `XFunc` and `RPC`.
* Fix `XFunc` on RhinoMac.
* Fix `trimesh_subdivide_loop` from `compas.datastructures`.
* Changed Numpy and Scipy version requirements to allow for Python 3.5.x.

### Removed

* Removed `mixing.py` from `compas.utilities`.
* Removed `singleton.py` from `compas.utilities`.
* Removed `xscript.py` from `compas.utilities`.
* Removed `sorting.py` from `compas.utilities`.
* Removed `names.py` from `compas.utilities`.
* Removed `xfunc.py` from `compas_rhino.utilities`, use `compas.utilities.XFunc` instead.

## [0.5.1] 2019-03-25

### Added

### Changed

* Fix `XFunc` and `RPC` environment activation.
* Fix exception on Rhino Mac.
* Fix missing import on `compas_rhino.geometry`.
* Fix `compas.geometry.offset_polygon`.
* Fix installation for Rhino, related to implicit import of `matplotlib`.

### Removed

## [0.5.0] 2019-03-15

### Added

* Add `Circle` and `Sphere` primitives to `compas.geometry`.
* Add functions to `Plane` and `Box` primitives.
* Add functions to `compas_rhino` curve: `length` and `is_closed`.
* Add functions to `compas_rhino` surface: `kinks`, `closest_point`, `closest_point_on_boundaries`, and functions for mapping/remapping between XYZ and UV(0) spaces based on surface's parametrization (`point_xyz_to_uv`, `point_uv_to_xyz`, `line_uv_to_xyz`, `polyline_uv_to_xyz`, `mesh_uv_to_xyz`)
* Add `is_scalable` to `compas.robots.Joint`.

### Changed

* Fix exception in `Plane.transform`.
* Fix installer to remove old symlinks.
* Fix RPC proxy server.

## [0.4.22] 2019-03-05

### Added

* Add pretty print option to JSON formatter.
* Add remeshing based on `triangle`.
* Add compatibility with ETO forms to `compas_rhino` edge modifiers.

## [0.4.21] 2019-03-04

### Changed

* Fix import in `compas_rhino` vertex modifiers.

## [0.4.20] 2019-03-04

### Removed

* Remove `download_image_from_remote` utility function.

## [0.4.12] 2019-03-04

### Changed

* Small fixes on Rhino forms support.

## [0.4.11] 2019-03-03

### Added

* New function to join network edges into polylines: `network_polylines`.
* New mesh functions: `mesh_offset`, `mesh_thicken`, `mesh_weld` and `meshes_join_and_weld`.
* New mesh functions: `face_skewness`, `face_aspect_ratio`, `face_curvature` and `vertex_curvature`.
* New functions to get disconnected elements of  `Mesh`: `mesh_disconnected_vertices`, `mesh_disconnected_faces`, `mesh_explode`.
* New functions to get disconnected elements of  `Network`: `network_disconnected_vertices`, `network_disconnected_edges`, `network_explode`.
* Add statistics utility functions: `average`, `variance`, `standard_deviation`.
* Add `binomial_coefficient` function.
* Add option to create `Network` and `Mesh` from dictionaries of vertices and faces.
* Add `face_adjacency_vertices` to `Mesh`
* Add optional prefix to the rhino name attribute processor
* Add `mesh_move_vertices` to `compas_rhino`.
* Add support for relative mesh references in URDF.

### Changed

* Fix mesh centroid and mesh normal calculation.
* Refactor of drawing functions in `compas_blender`.
* Fix material creation in `compas_blender`.
* New default for subdivision: `catmullclark`.

## [0.4.9] 2019-02-10

### Added

* New class methods for `Polyhedron`: `from_platonicsolid` and `from_vertices_and_faces`.
* Constrained and conforming Delaunay triangulations based on Triangle.
* Predicate-based filtering of vertices and edges.
* `mesh.geometry`for geometry-specific functions.
* `trimesh_face_circle` in `mesh.geometry`.

### Changed

* Fix exception in `angle_vectors_signed` if vectors aligned
* Fix exception in `Polyline.point`
* Update Rhino installation merging Win32 and Mac implementations and defaulting the bootstrapper to the active python even if no CONDA environment is active during install.

### Removed

* Bound mesh operations.

## [0.4.8] 2019-01-28

### Added

* Curve tangent at parameter.
* Box shape.
* Numpy-based mesh transformations.
* Option to share axes among plotters.<|MERGE_RESOLUTION|>--- conflicted
+++ resolved
@@ -24,11 +24,9 @@
 * Fixed bug in `compas.topology.orientation.unify_cycles`.
 * Fixed bug in `Mesh.thickened`.
 * Fixed various bugs in `compas.geometry.Quaternion`.
-<<<<<<< HEAD
+* Changed repo config to `pyproject.toml`.
 * `RhinoBrep.trimmed` returns single result or raises `BrepTrimmingError` instead of returning a list.
-=======
-* Changed repo config to `pyproject.toml`.
->>>>>>> 86b1a995
+
 
 ### Removed
 
