--- conflicted
+++ resolved
@@ -9,9 +9,8 @@
 
 ### Added
 
-<<<<<<< HEAD
 - File reading functions for ascii files in `compas.files` has moved from the individual reader classes to a new parent class, `BaseReader`.
-=======
+
 ### Changed
 
 ### Removed
@@ -50,7 +49,6 @@
 
 ### Added
 
->>>>>>> addc6672
 - Added inherited methods to class docs.
 - Added data structure mixins to the docs.
 - Added `data` and `from_data` to `compas.geometry.Polyhedron`
@@ -116,7 +114,7 @@
 - Added pointcloud alignment example to docs.
 - Show git hash on `compas.__version__` if installed from git.
 - Added `autopep8` to dev requirements.
-- Added methods `add_joint` and `add_link` to `RobotModel` 
+- Added methods `add_joint` and `add_link` to `RobotModel`
 - Added support for geometric primitives to JSON data encoder and decoder.
 - Added support for `data` to all geometric primitives.
 
