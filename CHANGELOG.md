# Changelog

All notable changes to this project will be documented in this file.

The format is based on [Keep a Changelog](https://keepachangelog.com/en/1.0.0/),
and this project adheres to [Semantic Versioning](https://semver.org/spec/v2.0.0.html).

## Unreleased

### Added

* Implemented `to_points` method in `compas.datastructures.Mesh`, which before raised a `NotImplementedError`.
* Implemented `compute_aabb` method in `compas.datastructures.Datastructure`, which before raised a `NotImplementedError`. Made use of the `compas.geometry.bbox.bounding_box` function.
* Implemented `compute_obb` method in `compas.datastructures.Datastructure`, which before raised a `NotImplementedError`. Made use of the `compas.geometry.bbox_numpy.oriented_bounding_box_numpy` function.
* Added `vertices_to_points` method in `compas.datastructures.CellNetwork`.
* Added `to_points` method in `compas.datastructures.VolMesh`.
* Added test function `test_vertices_to_points`in `test_cell_network.py`.
* Added test function `test_to_points` in `test_graph.py`.
* Added test function `test_to_points` in `test_volmesh.py`.
* Added test functions `test_to_points`, `test_compute_aabb`, and `test_compute_obb` in `test_mesh.py`.
<<<<<<< HEAD
* Added missing property `centroid` in `compas_rhino.geometry.RhinoBrep`.
* Added missing property `curves` in `compas_rhino.geometry.RhinoBrep`.
* Added missing property `is_closed` in `compas_rhino.geometry.RhinoBrep`.
* Added missing property `is_orientable` in `compas_rhino.geometry.RhinoBrep`.
* Added missing property `is_surface` in `compas_rhino.geometry.RhinoBrep`.
* Added missing property `is_valid` in `compas_rhino.geometry.RhinoBrep`.
* Added missing property `orientation` in `compas_rhino.geometry.RhinoBrep`.
* Added missing property `surfaces` in `compas_rhino.geometry.RhinoBrep`.
* Added implementation for `Brep.from_sweep` in `compas_rhino.geometry.RhinoBrep`.
* Added implementation for `Brep.from_cone` in `compas_rhino.geometry.RhinoBrep`.
* Added implementation for `Brep.from_plane` in `compas_rhino.geometry.RhinoBrep`.
* Added implementation for `Brep.from_brepfaces` in `compas_rhino.geometry.RhinoBrep`.
* Added implementation for `Brep.from_breps` in `compas_rhino.geometry.RhinoBrep`.
* Added implementation for `Brep.from_torus` in `compas_rhino.geometry.RhinoBrep`.
* Added implementation for `Brep.from_polygons` in `compas_rhino.geometry.RhinoBrep`.
* Added implementation for `Brep.from_pipe` in `compas_rhino.geometry.RhinoBrep`.
* Added implementation for `Brep.from_iges` in `compas_rhino.geometry.RhinoBrep`.
* Added implementation for `Brep.to_step` in `compas_rhino.geometry.RhinoBrep`.
=======
* Added setters for `SceneObject.worldtransformation` and `SceneObject.frame`, which automatically handles the parent transformations.
>>>>>>> 0dfc019b

### Changed

### Removed

<<<<<<< HEAD
* Removed property `is_compound` from `compas.geometry.Brep` as OCC specific.
* Removed property `is_compoundsolid` from `compas.geometry.Brep` as OCC specific.
* Removed property `solids` from `compas.geometry.Brep` as OCC specific.
* Removed property `shells` from `compas.geometry.Brep` as OCC specific.
=======
>>>>>>> 0dfc019b

## [2.13.0] 2025-06-04

### Added

* Added `compas.scene.Scene.add_group()` for adding group.
* Added `compas.scene.Group.add_from_list()` for adding a list of items to a group.
* Added implementation for `compas.geometry.SphericalSurface.isocurve_u`.
* Added implementation for `compas.geometry.SphericalSurface.isocurve_v`.
* Added implementation for `compas.geometry.CylindricalSurface.isocurve_u`.
* Added implementation for `compas.geometry.CylindricalSurface.isocurve_v`.

### Changed

* Fixed error in `circle_to_compas` from Rhino.
* Fixed Rhino to Rhino brep serialization.
* Upated `compas.scene.Group.add()` to pass on group kwargs as default for child items.
* Fixed bug in context detection, which wrongly defaults to `Viewer` instead of `None`.
* Fixed bug in calculation of `compas.geometry.Polyhedron.edges` if geometry is computed using numpy.
* Fixed bug in `Grpah.from_pointcloud` which uses degree parameter wrongly.

### Removed


## [2.12.0] 2025-05-28

### Added

* Added `inheritance` field to `__jsondump__` of `compas.datastructures.Datastructure` to allow for deserialization to closest available superclass of custom datastructures.

### Changed

### Removed


## [2.11.0] 2025-04-22

### Added

* Added `Group` to `compas.scene`.
* Added `compas.geometry.Brep.cap_planar_holes`.
* Added `compas_rhino.geometry.RhinoBrep.cap_planar_holes`.
* Added `compas.geometry.angle_vectors_projected`.
* Added `compas.geometry.Brep.from_curves`.
* Added `compas_rhino.geometry.RhinoBrep.from_curves`.

### Changed

* Changed `SceneObject.frame` to read-only result of `Frame.from_transformation(SceneObject.worldtransformation)`, representing the local coordinate system of the scene object in world coordinates.
* Changed `SceneObject.worldtransformation` to the multiplication of all transformations from the scene object to the root of the scene tree, there will no longer be an additional transformation in relation to the object's frame.
* Fixed call to `astar_shortest_path` in `Graph.shortest_path`.
* Fixed a bug when printing an empty `Tree`.
* Fixed a bug in `Group` for IronPython where the decoding declaration was missing.
* Fixed a bug where a `Group` without name could not be added to the scene.

### Removed


## [2.10.0] 2025-03-03

### Added

* Added `flip` to `compas.geometry.Brep`.
* Added implementation of `flip` to `compas_rhino.geometry.RhinoBrep`.

### Changed

* Fixed unexpected behavior for method `Plane.is_parallel` for opposite normals.

### Removed


## [2.9.1] 2025-02-06

### Added

* Added method `frame_at` to `compas.geometry.BrepFace`.
* Added method `frame_at` to `compas_rhino.geometry.RhinoBrepFace`.
* Added property `is_reversed` to `compas.geometry.BrepFace`.
* Added property `is_reversed` to `compas_rhino.geometry.RhinoBrepFace`.

### Changed

* Fixed publish to YAK via CI workflow.
* Added selector for `test` and `prod` to CI workflow.
* Fixed `AttributeError` in `compas.data.DataEncoder.default` due to `np.float_` no longer being available in `numpy>=2`.

### Removed


## [2.9.0] 2025-02-04

### Added

* Added `DevTools` with support for automatic reloading of local python modules.
* Added implementation for `compas_rhino.geometry.RhinoBrep.from_step`.
* Added CPython implementations of GH components for Rhino8.
* Added import to new `yakerize` task from `compas_invocations2`.
* Added import to new `publish_yak` task from `compas_invocations2`.

### Changed

* Moved `unload_modules` to be a static method of `DevTools`. The `unload_modules` function is an alias to this. 
* Fixed unexpected behavior in `compas.geometry.bbox_numpy.minimum_area_rectangle_xy`.
* Changed `requirements.txt` to allow `numpy>=2`.
* Fixed bug in `compas.geometry.Polygon.points` setter by removing duplicate points if they exist.
* Fixed bug in `compas.geometry.Polygon.plane` by aligning the normal of the bestfit plane with the approximate normal of the polygon faces.
* Changed the order of face vertices in `compas.geometry.Surface.to_vertices_and_faces` to a counter clockwise cycling direction and outward facing normals for curved surfaces.
* Deprecated the `-v8.0` flag in `compas_rhino.install`. Install to Rhino8 by following: https://compas.dev/compas/latest/userguide/cad.rhino8.html.
* Fixed `Info` Grasshopper component for cpython to handle non-bootstrapped environments.

### Removed


## [2.8.1] 2025-01-15

### Added

### Changed

* Fixed `NotImplementedError` when calling `compas_rhino.conversions.surface_to_compas` on NURBS Surface.
* Fixed `NotImplementedError` when calling `compas_rhino.conversions.surface_to_compas` on Surface.
* Changed point comparison (`compas.geometry.Point.__eq__`) to use `TOL.is_allclose` instead of raw coordinate comparison.
* Changed vector comparison (`compas.geometry.Vector.__eq__`) to use `TOL.is_allclose` instead of raw coordinate comparison.
* Fixed bug in frame comparison (`compas.geometry.Frame.__eq__`).
* Fixed bug in `compas.geometry.oriented_bounding_box_numpy`.
* Fixed cannot copy `Line` using `deepcopy`.

### Removed


## [2.8.0] 2024-12-13

### Added

* Added implementation of `RhinoBrep.fillet()` and `RhinoBrep.filleted()` to `compas_rhino`.
* Added `Frame.invert` and `Frame.inverted`.
* Added `Frame.flip` and `Frame.flipped` as alias for invert and inverted.
* Added `Vector.flip` and `Vector.flipped` as alias for invert and inverted.

### Changed

* Fixed `native_edge` property of `RhinoBrepEdge`.
* Expose the parameters `radius` and `nmax` from `compas.topology._face_adjacency` to `compas.topology.face_adjacency` and further propagate them to `unify_cycles` and `Mesh.unify_cycles`.
* Modify `face_adjacency` to avoid using `compas.topology._face_adjacency` by default when there are more than 100 faces, unless one of the parameters `radius`, `nmax` is passed.
* Changed `unify_cycles` to use the first face in the list as root if no root is provided.

### Removed


## [2.7.0] 2024-11-28

### Added

* Added attribute `start_vertex` to `compas.geometry.BrepTrim`.
* Added attribute `end_vertex` to `compas.geometry.BrepTrim`.
* Added attribute `vertices` to `compas.geometry.BrepTrim`.
* Added attribute `start_vertex` to `compas_rhino.geometry.RhinoBrepTrim`.
* Added attribute `start_vertex` to `compas_rhino.geometry.RhinoBrepTrim`.
* Added attribute `vertices` to `compas_rhino.geometry.RhinoBrepTrim`.

### Changed

* Fixed `PluginNotInstalledError` when using `Brep.from_boolean_*` in Rhino.
* Added support for `Polyline` as input for `compas_rhino.Brep.from_extrusion`.

### Removed


## [2.6.1] 2024-11-09

### Added

### Changed

* Fixed bug in `compas_rhino.scene.RhinoMeshObject.clear()`.

### Removed


## [2.6.0] 2024-11-08

### Added

* Added key conversion map to `compas.colors.ColorDict` to avoid serialisation problems with tuple keys when used in combination with edges.
* Added `Scene.find_all_by_itemtype`.

### Changed

* Fixed bug in `VolMesh.delete_cell`.
* Fixed `NoneType` error when calling `compas.geometry.Sphere.edges`.
* Fixed bug in `VolMesh.vertex_halffaces`.
* Fixed bug in `VolMesh.vertex_cells`.
* Fixed bug in `VolMesh.is_halfface_on_boundary`.

### Removed

* Removed `VolMesh.halfface_adjacent_halfface` because of general nonsensicalness, and because it is (and probably always has been) completely broken.


## [2.5.0] 2024-10-25

### Added

* Added instructions for creating new data types to the dev guide.
* Added `compact=False`, `minimal=False` to `compas.data.Data.to_json()` to `compas.data.Data.to_jsonstring()`.
* Added `copy_guid=False` to `compas.data.Data.copy()`. If true, the copy has the same guid as the original.
* Added implementation of `Brep.from_loft()` to `compas_rhino`.

### Changed

* Fixed `RuntimeError` when using `compas_rhino.unload_modules` in CPython`.
* Fixed bug in `Box.scaled` causing a `TypeError` due to incorrect parameter forwarding.
* Changed argument names of `Box.scale()` to `x`, `y`, `z`, instead of `factor` and made `y` and `z` optional to keep positional arguments backwards compatible.
* Fixed import errors in `compas_rhino.conduits` for Rhino 8.
* Fixed doctest failures.
* Fixed bug in serialization when `compas.datastructures.attributes.AttributeView` is used.
* Fixed bug in the serialisation of empty scenes.
* Fixed bug in serialisation process due to `name` attribute appearing in json representation after copy even if not present before copy.

### Removed


## [2.4.3] 2024-10-04

### Added

### Changed

* Fixed support for `compas_gpython` in Rhino 8 Grasshopper CPython components.
* Changed installation instructions for Rhino 8 in the user guide.
* Fixed `Graph.from_edges` always returning `None`.

### Removed

* Removed deprecated module `compas_ghpython.utilities`. For drawing functions, use `compas_ghpython.drawing` directly.

## [2.4.2] 2024-09-17

### Added

* Added `compas.scene.Scene.find_by_name` to find the first scene object with the given name.
* Added `compas.scene.Scene.find_by_itemtype` to find the first scene object with a data item of the given type.

### Changed

* Fixed args for `SceneObject` on Grasshopper `Draw` component.
* Replaced use of `Rhino.Geometry.VertexColors.SetColors` with a for loop and `SetColor` in `compas_ghpyton` since the former requires a `System.Array`.
* Fixed `Mesh.face_circle`.

### Removed


## [2.4.1] 2024-08-25

### Added

### Changed

* Changed supported Blender versions to latest LTS versions (3.3, 3.6, 4.2).
* Fixed bug in `compas_rhino.conversions.cone_to_compas`.
* Fixed bug in `compas_rhino.conversions.cylinder_to_compas`.
* Fixed bug in `compas_rhino.scene.RhinoMeshObject.draw_vertexnormals` (scale not used).
* Fixed bug in `compas_rhino.scene.RhinoMeshObject.draw_facenormals` (scale not used).
* Changed scene object registration to stop printing messages.

### Removed

## [2.4.0] 2024-08-22

### Added

* Added `compas.scene.Scene.redraw`.
* Added `compas.scene.Scene.context_objects` representing all objects drawn in the visualisation context by the scene.
* Added `compas.scene.Scene.clear_context` with optional `guids` to clear some or all objects from the visualisation context.
* Added `clear_scene` and `clear_context` parameters to `compas.scene.Scene.clear` to differentiate between removing objects from the scene internally or removing corresponding objects from the viz context, or both (default).
* Added `compas_rhino.conversions.extrusion_to_compas_box` as direct conversion of extrusion breps.

### Changed

* Changed the `__str__` of `compas.geometry.Frame`, `compas.geometry.Plane`, `compas.geometry.Polygon`, `compas.geometry.Polyhedron`, `compas.geometry.Quaternion` to use a limited number of decimals (determined by `Tolerance.PRECISION`). Note: `__repr__` will instead maintain full precision.
* Changed the `__str__` of `compas.geometry.Pointcloud` to print total number of points instead of the long list of points. Note: `__repr__` will still print all the points with full precision.
* Fixed bug in `Pointcloud.from_box()`.
* Changed `compas.scene.MeshObject` to not use vertex coordinate caching because it is too fragile.
* Changed `compas_rhino.scene.RhinoMeshObject` to keep track of element-guid pairs in dicts.
* Changed `compas.scene.Scene._guids` to a default value of `[]`.
* Fixed bug due to missing import in `compas_rhino.scene.graphobject`.
* Changed `compas_rhino.scene.RhinoMeshObject.draw_vertexnormals` to use the same selection of vertices as `draw_vertices`.
* Changed `compas_rhino.scene.RhinoMeshObject.draw_vertexnormals` to use the corresponding vertex color if no color is specified.
* Changed `compas_rhino.scene.RhinoMeshObject.draw_facenormals` to use the same selection of vertices as `draw_faces`.
* Changed `compas_rhino.scene.RhinoMeshObject.draw_facenormals` to use the corresponding face color if no color is specified.

### Removed


## [2.3.0] 2024-07-06

### Added

* Added code coverage report uploads to codecov.io.
* Added `compas.geometry.surfaces.surface.Surface.from_native`.
* Added `compas.geometry.surfaces.nurbs.NurbsSurface.from_plane`.
* Added `compas.geometry.surfaces.nurbs.NurbsSurface.from_cylinder`.
* Added `compas.geometry.surfaces.nurbs.NurbsSurface.from_extrusion`.
* Added `compas.geometry.surfaces.nurbs.NurbsSurface.from_frame`.
* Added `compas.geometry.surfaces.nurbs.NurbsSurface.from_interpolation`.
* Added `compas.geometry.surfaces.nurbs.NurbsSurface.from_revolution`.
* Added `compas.geometry.surfaces.nurbs.NurbsSurface.from_sphere`.
* Added `compas.geometry.surfaces.nurbs.NurbsSurface.from_torus`.
* Added `compas_rhino.geometry.surfaces.surface_from_native`.
* Added `compas_rhino.geometry.surfaces.nurbssurface_from_native`.
* Added `compas_rhino.geometry.surfaces.nurbssurface_from_cylinder`.
* Added `compas_rhino.geometry.surfaces.nurbssurface_from_fill`.
* Added `compas_rhino.geometry.surfaces.nurbssurface_from_torus`.
* Added `compas_rhino.geometry.surfaces.nurbs.NurbsSurface.from_corners`.
* Added `compas_rhino.geometry.surfaces.nurbs.NurbsSurface.from_cylinder`.
* Added `compas_rhino.geometry.surfaces.nurbs.NurbsSurface.from_frame`.
* Added `compas_rhino.geometry.surfaces.nurbs.NurbsSurface.from_sphere`.
* Added `compas_rhino.geometry.surfaces.nurbs.NurbsSurface.from_torus`.
* Added `compas.geometry.curves.curve.Curve.from_native`.
* Added `compas_rhino.geometry.curves.curve.Curve.from_native`.
* Added `compas_rhino.geometry.curves.nurbs.NurbsCurve.from_native`.
* Added `compas_rhino.conversions.breps.brep_to_compas_mesh`.
* Added `compas_rhino.conversions.docobjects.brepobject_to_compas`.
* Added `compas_rhino.conversions.docobjects.curveobject_to_compas`.
* Added `compas_rhino.conversions.docobjects.meshobject_to_compas`.
* Added `compas_rhino.conversions.docobjects.pointobject_to_compas`.
* Added `compas.datastructures.HashTree` and `compas.datastructures.HashNode`.

### Changed

* Fixed bug in `compas.geometry.curves.curve.Curve.reversed` by adding missing parenthesis.
* Fixed all doctests so we can run `invoke test --doctest`.
* Changed `compas.geometry.surfaces.surface.Surface.__new__` to prevent instantiation of `Surface` directly.
* Changed `compas.geometry.surfaces.nurbs.NurbsSurface.__new__` to prevent instantiation of `NurbsSurface` directly.
* Fixed bug in `compas.geometry.surfaces.nurbs.NurbsSurface.__data__`.
* Changed `compas.geometry.surfaces.nurbs.new_nurbssurface_from_...` to `nurbssurface_from_...`.
* Changed `compas.geometry.curves.curve.Curve.__new__` to prevent instantiation of `Curve` directly.
* Changed `compas.geometry.curves.nurbs.new_nurbscurve_from_...` to `nurbscurve_from_...`.
* Changed `compas.geometry.curves.nurbs.NurbsCurve.__new__` to prevent instantiation of `NurbsCurve` directly.
* Changed `compas_rhino.geometry.curves.new_nurbscurve_from_...` to `nurbscurve_from_...`.
* Fixed `compas_ghpython` Grasshopper components not included in published pakcage.
* Changed `compas.colors.Color.coerce` to take color as is, if it is already an instance of `compas.colors.Color`.
* Changed `compas_rhino.conversions.surfaces.surface_to_compas` to work only with surface geometry.
* Changed `compas_rhino.conversions.curves.curve_to_compas_line` to work only with geometry.
* Changed `compas_rhino.conversions.curves.curve_to_compas_circle` to work only with geometry.
* Changed `compas_rhino.conversions.curves.curve_to_compas_ellipse` to work only with geometry.
* Changed `compas_rhino.conversions.curves.curve_to_compas_polyline` to work only with geometry.
* Changed `compas_rhino.objects.get_point_coordinates` to deprecated (removed in v2.3).
* Changed `compas_rhino.objects.get_line_coordinates` to deprecated (removed in v2.3).
* Changed `compas_rhino.objects.get_polyline_coordinates` to deprecated (removed in v2.3).
* Changed `compas_rhino.objects.get_polygon_coordinates` to deprecated (removed in v2.3).
* Fixed a bug in `worldtransformation` of `compas.scene.SceneObject` to include the object's own frame.

### Removed

* Removed pluggable `compas.geometry.surfaces.surface.new_surface`.
* Removed pluggable `compas.geometry.surfaces.surface.new_surface_from_plane`.
* Removed `compas.geometry.surfaces.surface.Surface.from_plane`.
* Removed `compas.geometry.surfaces.surface.ConicalSurface.__new__`.
* Removed `compas.geometry.surfaces.surface.CylindricalSurface.__new__`.
* Removed `compas.geometry.surfaces.surface.PlanarSurface.__new__`.
* Removed `compas.geometry.surfaces.surface.SphericalSurface.__new__`.
* Removed `compas.geometry.surfaces.surface.ToroidalSurface.__new__`.
* Removed `compas.geometry.surfaces.nurbs.NurbsSurface.__init__`.
* Removed `compas_rhino.geometry.surfaces.new_surface`.
* Removed `compas_rhino.geometry.surfaces.new_nurbssurface`.
* Removed `compas_rhino.geometry.surfaces.nurbs.NurbsSurface.__from_data__`.
* Removed `compas_rhino.geometry.surfaces.surface.Surface.from_corners`.
* Removed `compas_rhino.geometry.surfaces.surface.Surface.from_cylinder`.
* Removed `compas_rhino.geometry.surfaces.surface.Surface.from_frame`.
* Removed `compas_rhino.geometry.surfaces.surface.Surface.from_sphere`.
* Removed `compas_rhino.geometry.surfaces.surface.Surface.from_torus`.
* Removed `compas.geometry.curves.arc.Arc.__new__`.
* Removed `compas.geometry.curves.bezier.Bezier.__new__`.
* Removed `compas.geometry.curves.conic.Conic.__new__`.
* Removed `compas.geometry.curves.polyline.Polyline.__new__`.
* Removed `compas.geometry.curves.curve.new_curve`.
* Removed `compas.geometry.curves.curve.new_nurbscurve`.
* Removed `compas_rhino.geometry.curves.new_curve`.
* Removed `compas_rhino.geometry.curves.new_nurbscurve`.
* Removed `compas_rhino.conversions.surfaces.data_to_rhino_surface`.
* Removed `compas_rhino.conversions.surfaces.surface_to_compas_data`.
* Removed `compas_rhino.conversions.surfaces.surface_to_compas_quadmesh`.
* Removed `compas_rhino.conversions.curves.curve_to_compas_data`.

## [2.2.1] 2024-06-25

### Added

### Changed

* Fixed error in `compas_ghpython` causing `Scene` to fail in Grasshopper.

### Removed

## [2.2.0] 2024-06-24

### Added

* Added `maxiter` parameter to `compas.geometry.icp_numpy`.
* Added `resolution_u` and `resolution_v` to `compas.geometry.Shape` to control discretisation resolution.
* Added `vertices`, `edges`, `faces`, `triangles` to `compas.geometry.Shape`.
* Added `points`, `lines`, `polygons` to `compas.geometry.Shape`.
* Added abstract `compute_vertices`, `compute_edges`, `compute_faces`, `compute_triangles` to `compas.geometry.Shape`.
* Added implementation of `compute_vertices`, `compute_edges`, `compute_faces` to `compas.geometry.Box`.
* Added implementation of `compute_vertices`, `compute_edges`, `compute_faces` to `compas.geometry.Capsule`.
* Added implementation of `compute_vertices`, `compute_edges`, `compute_faces` to `compas.geometry.Cone`.
* Added implementation of `compute_vertices`, `compute_edges`, `compute_faces` to `compas.geometry.Cylinder`.
* Added implementation of `compute_vertices`, `compute_edges`, `compute_faces` to `compas.geometry.Sphere`.
* Added implementation of `compute_vertices`, `compute_edges`, `compute_faces` to `compas.geometry.Torus`.
* Added `compas_blender.scene.ShapeObject`.
* Added `compas.geometry.vector.__radd__`.
* Added `compas.geometry.vector.__rsub__`.
* Added `compas.geometry.vector.__rmul__`.
* Added `compas.geometry.vector.__rtruediv__`.
* Added `VolMesh.cell_lines`, `VolMesh.cell_polygons`.
* Added `VolMesh.vertex_edges`.
* Added `VolMesh.from_meshes`.
* Added `VolMesh.from_polyhedrons`.

### Changed

* Changed `compas_ghpython/utilities/drawing.py` to remove `System` dependency.
* Fixed bug in `compas.geometry.ic_numpy`, which was caused by returning only the last transformation of the iteration process.
* Changed `compas.geometry.Geometry.scaled` to use `compas.geometry.Geometry.scale` on a copy.
* Changed `compas.geometry.Geometry.translated` to use `compas.geometry.Geometry.translate` on a copy.
* Changed `compas.geometry.Geometry.rotated` to use `compas.geometry.Geometry.rotate` on a copy.
* Changed `VolMesh._plane` back to point to a cell for every triplet of vertices.
* Fixed `VolMesh.add_halfface`, `VolMesh.add_cell`, `VolMesh.vertex_halffaces`, `VolMesh.vertex_cells`, `VolMesh.edge_halffaces`, `VolMesh.halfface_cell`, `VolMesh.halfface_opposite_cell`, `VolMesh.halfface_opposite_halfface`, `VolMesh.cell_neighbors`.
* Changed ordering of `Volmesh.edges()` to be deterministic.
* Changed ordering and direction of `Volmesh.vertex_edges()` to be deterministic.
* Changed check for empty vertices and faces to use `is None` to add support for `numpy` arrays.
* Changed order of `u` and `v` of `compas.geometry.SphericalSurface` to the match the excpected parametrisation.
* Changed `compas.geometry.Shape.to_vertices_and_faces` to use `Shape.vertices` and `Shape.faces` or `Shape.triangles`.
* Changed default of `compas.scene.descriptors.color.ColorAttribute` to `None` to support native coloring in CAD contexts.
* Changed `compas.colors.ColorDict.__data__` and `compas.colors.ColorDict.__from_data__` to properly support serialisation.
* Moved `compas_blender.utilities.drawing` to `compas_blender.drawing` with backward compatible imports and deprecation warning.
* Moved `compas_ghpython.utilities.drawing` to `compas_ghpython.drawing` with backward compatible imports and deprecation warning.
* Moved `compas_rhino.utilities.drawing` to `compas_rhino.drawing` with backward compatible imports and deprecation warning.
* Changed `draw_nodes` and `draw_edges` of `compas_blender.scene.GraphObject`, `compas_ghpython.scene.GraphObject`, and `compas_rhino.scene.GraphObject` to use only attributes instead of parameters.
* Changed `draw_vertices`, `draw_edges` and `draw_faces` of `compas_blender.scene.MeshObject`, `compas_ghpython.scene.MeshObject`, and `compas_rhino.scene.MeshObject` to use only attributes instead of parameters.
* Changed `draw_vertices`, `draw_edges` and `draw_faces` of `compas_blender.scene.VolMeshObject`, `compas_ghpython.scene.VolMeshObject`, and `compas_rhino.scene.VolMeshObject` to use only attributes instead of parameters.
* Changed registration of `Capsule`, `Cone`, `Cylinder`, `Sphere`, `Torus` to `ShapeObject` in `compas_blender.scene`.
* Updated `compas.geometry.vector.__mul__` to allow element-wise multiplication with another vector.
* Updated `compas.geometry.vector.__truediv__` to allow element-wise division with another vector.
* Fixed bug in registration `shapely` boolean plugins.
* Temporarily restrict `numpy` to versions lower than `2.x`.

### Removed

* Removed `System` dependency in `compas_ghpython/utilities/drawing.py`.
* Removed GH plugin for `compas.scene.clear` since it clashed with the Rhino version.

## [2.1.1] 2024-05-14

### Added

* Added `compas.geometry.Line.point_from_start` and `compas.geometry.Line.point_from_end`.
* Added `compas.geometry.Line.flip` and `compas.geometry.Line.flipped`.
* Added an `compas.geometry.Frame.interpolate_frame(s)` method
* Added `compas.colors.Color.contrast`.
* Added `compas.geometry.Brep.from_plane`.
* Added `compas.tolerance.Tolerance.angulardeflection`.
* Added `compas.tolerance.Tolerance.update_from_dict`.
* Added `compas.scene.SceneObject.scene` attribute.
* Added `compas.datastructures.CellNetwork.is_faces_closed`
* Added `compas.datastructures.CellNetwork.delete_edge`
* Added `compas.datastructures.CellNetwork.delete_cell`
* Added `compas.datastructures.CellNetwork.delete_face`
* Added `compas.datastructures.CellNetwork.cells_to_graph`
* Added `compas.datastructures.CellNetwork.face_plane`
* Added `compas.datastructures.CellNetwork.cell_volume`
* Added `compas.datastructures.CellNetwork.cell_neighbors`

### Changed

* Changed and update the `compas_view2` examples into `compas_viewer`.
* Changed and updated the `compas_view2` examples into `compas_viewer`.
* Changed `compas.scene.Scene` to inherent from `compas.datastructrues.Tree`.
* Changed `compas.scene.SceneObject` to inherent from `compas.datastructrues.TreeNode`.
* Changed `compas.geoemetry._core.predicates_3` bug fix in `is_coplanar` while loop when there are 4 points.
* Changed to implementation of `Mesh.unify_cycles` to use the corresponding function of `compas.topology.orientation`.
* Fixed bug in `compas.topology.orientation.unify_cycles`.
* Fixed bug in `Mesh.thickened`.
* Fixed various bugs in `compas.geometry.Quaternion`.
* Changed repo config to `pyproject.toml`.
* Fixed broken import in `copas.geometry.trimesh_smoothing_numpy`.
* Changed `RhinoBrep.trimmed` to return single result or raise `BrepTrimmingError` instead of returning a list.
* Changed order of imports according to `isort` and changed line length to `179`.
* Changed use of `compas.geometry.allclose` to `compas.tolerance.TOL.is_allclose`.
* Changed use of `compas.geometry.close` to `compas.tolerance.TOL.is_close`.
* Changed imports of itertools to `compas.itertools` instead of `compas.utilities`.
* Changed `compas.tolerance.Tolerance` to a singleton, to ensure having only library-wide tolerance values.
* Updated `compas_rhino.conversions.point_to_compas` to allow for `Rhino.Geometry.Point` as input.
* Changed `compas.datastructures.Tree.print_hierarchy` to `compas.datastructures.Tree.__str__`.
* Changed `compas.scene.SceneObject.__init__` to accept `item` as kwarg.
* Fixed `compas.geometry.bbox_numpy.minimum_volume_box` to avoid `numpy.linalg.LinAlgError`.

### Removed

* Removed `compas.scene.SceneObjectNode`, functionalities merged into `compas.scene.SceneObject`.
* Removed `compas.scene.SceneTree`, functionalities merged into `compas.scene.Scene`.
* Removed default implementation of `compas.geometry.trimesh_geodistance` since nonexistent.
* Removed `compas.utilities.geometric_key` and replaced it by `compas.tolerance.TOL.geometric_key`.
* Removed `compas.utilities.geometric_key_xy` and replaced it by `compas.tolerance.TOL.geometric_key_xy`.
* Removed indexed attribute access from all geometry classes except `Point`, `Vector`, `Line`, `Polygon`, `Polyline`.
* Removed `compas.datastructures.Tree.print_hierarchy`.

## [2.1.0] 2024-03-01

### Added

* Added optional argument `cap_ends` to `Brep.from_extrusion()`.
* Added implementation in `RhinoBrep.from_extrusion()`.
* Added `max_depth` to `compas.datastructures.Tree.print_hierarchy()`.
* Added `compas.datastructures.Tree.to_graph()`.

### Changed

* Changed `compas.datastructures.TreeNode` to skip serialising `attributes`, `name` and `children` if being empty.
* Changed `compas.datastructures.TreeNode.__repr__` to omit `name` if `None`.
* Fix bug in `compas_rhino.geometry.NurbsCurve.from_parameters` and `compas_rhino.geometry.NurbsCurve.from_points` related to the value of the parameter `degree`.
* Changed `compas.scene.descriptors.ColorDictAttribute` to accept a `compas.colors.ColorDict` as value.
* Changed `compas_rhino.scene.RhinoMeshObject.draw` to preprocess vertex and face color dicts into lists.
* Changed `compas_rhino.conversions.vertices_and_faces_to_rhino` to handle vertex color information correctly.
* Changed `compas_rhino.conversions.average_color` return type `compas.colors.Color` instead of tuple.

### Removed

## [2.0.4] 2024-02-12

### Added

### Changed

* Fixed bug in `compas_rhino.scene`.

### Removed

## [2.0.3] 2024-02-09

### Added

* Added `compas.linalg`.
* Added `compas.matrices`.
* Added `compas.itertools`.
* Added `compas_rhino.scene.helpers`.
* Added `compas.scene.SceneObject.contrastcolor`.

### Changed

* Fixed bug in `compas.geometry.oriented_bounding_box_numpy` to support points in plane.
* Changed `compas_rhino.scene.RhinoSceneObject` to pass on positional arguments.
* Changed `compas_rhino.scene.RhinoBoxObject.draw` to use attributes only.
* Changed `compas_rhino.scene.RhinoBrepObject.draw` to use attributes only.
* Changed `compas_rhino.scene.RhinoCapsuleObject.draw` to use attributes only.
* Changed `compas_rhino.scene.RhinoCircleObject.draw` to use attributes only.
* Changed `compas_rhino.scene.RhinoConeObject.draw` to use attributes only.
* Changed `compas_rhino.scene.RhinoCurveObject.draw` to use attributes only.
* Changed `compas_rhino.scene.RhinoCylinderObject.draw` to use attributes only.
* Changed `compas_rhino.scene.RhinoEllipseObject.draw` to use attributes only.
* Changed `compas_rhino.scene.RhinoFrameObject.draw` to use attributes only.
* Changed `compas_rhino.scene.RhinoGraphObject.draw` to use attributes only.
* Changed `compas_rhino.scene.RhinoLineObject.draw` to use attributes only.
* Changed `compas_rhino.scene.RhinoMeshObject.draw` to use attributes only.
* Changed `compas_rhino.scene.RhinoPlaneObject.draw` to use attributes only.
* Changed `compas_rhino.scene.RhinoPointObject.draw` to use attributes only.
* Changed `compas_rhino.scene.RhinoPolygonObject.draw` to use attributes only.
* Changed `compas_rhino.scene.RhinoPolyhedronObject.draw` to use attributes only.
* Changed `compas_rhino.scene.RhinoPolylineObject.draw` to use attributes only.
* Changed `compas_rhino.scene.RhinoSphereObject.draw` to use attributes only.
* Changed `compas_rhino.scene.RhinoSurfaceObject.draw` to use attributes only.
* Changed `compas_rhino.scene.RhinoTorusObject.draw` to use attributes only.
* Changed `compas_rhino.scene.RhinoVectorObject.draw` to use attributes only.
* Changed `compas_rhino.scene.RhinoVolMeshObject.draw` to use attributes only.

### Removed

* Removed `compas.geometry.linalg`.
* Removed `compas.topology.matrices`.
* Removed `compas.utilities.itertools`.

## [2.0.2] 2024-02-06

### Added

* Added Blender paths for Windows.
* Added `compas_rhino.print_python_path`.
* Added `compas_blender.print_python_path`.

### Changed

* Fixed bug in `compas.tolerange.Tolerance.format_number()` related to IronPython environment.

### Removed


## [2.0.1] 2024-02-01

### Added

* Added pluggable `compas.geometry.surfaces.nurbs.new_nurbssurface_from_native`.
* Added `compas.geometry.NurbsSurface.from_native`.
* Added plugin `compas_rhino.geometry.surfaces.new_nurbssurface_from_plane`.

### Changed

* Fixed bug in `compas_blender.clear`.
* Fixed bug in `compas_rhino.conversions.surface_to_compas`.
* Fixed bug in `compas_rhino.conversions.surface_to_compas_mesh`.
* Fixed bug in `compas_rhino.conversions.surface_to_compas_quadmesh`.
* Fixed bug in plugin `compas_rhino.geometry.curves.new_nurbscurve_from_native`.
* Fixed bug in plugin `compas_rhino.geometry.surfaces.new_nurbssurface_from_native`.

### Removed

* Removed plugin `compas_rhino.geometry.surfaces.new_surface_from_plane`.


## [2.0.0] 2024-01-31

### Added

* Added `group` attribute to `compas_rhino.scene.RhinoSceneObject`.
* Added `_guid_mesh`, `_guids_vertices`, `_guids_edges`, `_guids_faces`, `_guids_vertexlabels`, `_guids_edgelables`, `_guids_facelabels`, `_guids_vertexnormals`, `_guids_facenormals`, `_guids_spheres`, `_guids_pipes`, `disjoint` attributes to `compas_rhino.scene.MeshObject`.
* Added `_guids_nodes`, `_guids_edges`, `_guids_nodelabels`, `_guids_edgelables`, `_guids_spheres`, `_guids_pipes` attributes to `compas_rhino.scene.GraphObject`.
* Added `_guids_vertices`, `_guids_edges`, `_guids_faces`, `_guids_cells`, `_guids_vertexlabels`, `_guids_edgelables`, `_guids_facelabels`, `_guids_celllabels`, `disjoint` attributes to `compas_rhino.scene.MeshObject`.
* Added test for `compas.scene.Scene` serialisation.

### Changed

* Changed `compas.scene.Mesh`'s `show_vertices`, `show_edges`, `show_faces` to optionally accept a sequence of keys.
* Changed `compas.scene.Graph`'s `show_nodes`, `show_edges` to optionally accept a sequence of keys.
* Changed `compas.scene.VolMesh`'s `show_vertices`, `show_edges`, `show_faces`, `show_cells` to optionally accept a sequence of keys.
* Fixed missing implementation of `Sphere.base`.
* Fixed bug in `intersection_sphere_sphere`.

### Removed

* Removed kwargs from `compas_rhino.scene.MeshObject.draw`.
* Removed kwargs from `compas_rhino.scene.GraphObject.draw`.
* Removed kwargs from `compas_rhino.scene.VolMeshObject.draw`.

## [2.0.0-beta.4] 2024-01-26

### Added

* Added `compas_rhino.objects`.
* Added `compas_rhino.layers`.
* Added `compas_rhino.install_with_pip`.
* Added `before_draw` pluggable to `compas.scene.Scene.draw`.
* Added `after_draw` pluggable to `compas.scene.Scene.draw`.
* Added description in tutorial about `compas.scene.context`.
* Added `compas_blender.data`.
* Added `compas_blender.collections`.
* Added `compas_blender.objects`.
* Added `compas_rhino.ui`.
* Added `compas_rhino.unload_modules`.
* Added `compas_ghpython.unload_modules`.
* Added `compas_ghpython.sets`.
* Added `compas_ghpython.timer`.
* Added `scale` and `scaled` to `compas.datastructures.Datastructure`.
* Added `rotate` and `rotated` to `compas.datastructures.Datastructure`.
* Added `translate` and `translated` to `compas.datastructures.Datastructure`.

### Changed

* Changed `compas.tolerance.Tolerance` into singleton.
* Changed `compas_rhino.geometry.curves.nursb.RhinoNurbsCurve` to use private data API.
* Changed `compas_rhino.geometry.surfaces.nursb.RhinoNurbsSurface` to use private data API.
* Changed `compas.scene.Scene.redraw` to `draw`.
* Fixed `register_scene_objects` not called when there is a context given in kwargs of `SceneObject`.

### Removed

* Removed `compas_blender.geometry.curves`.
* Removed `compas_rhino.utilities.objects`.
* Removed `compas_rhino.utilities.layers`.
* Removed `compas_rhino.utilities.constructors`.
* Removed `compas_rhino.utilities.document`.
* Removed `compas_rhino.utilities.geometry`.
* Removed `compas_rhino.utilities.misc`.
* Removed `compas_blender.utilities.data`.
* Removed `compas_blender.utilities.collections`.
* Removed `compas_blender.utilities.objects`.
* Removed `compas_ghpython.utilities.sets`.
* Removed `compas_ghpython.utilities.timer`.

## [2.0.0-beta.3] 2024-01-19

### Added

* Added `compas.dtastructures.Network` as alias of `compas.datastructures.Graph`.
* Added `compas.data.Data.name` and included it in serialisation in case `compas.data.Data._name is not None`.

### Changed

* Merged `compas.datastructures.Halfedge` into `compas.datastructures.Mesh`.
* Merged `compas.datastructures.Network` into `compas.datastructures.Graph`.
* Merged `compas.datastructures.Halfface` into `compas.datastructures.VolMesh`.
* Fixed `RhinoBrep` doesn't get capped after trimming.
* Changed `compas.data.Data.data` to `compas.data.Data.__data__`.
* Changed `compas.data.Data.dtype` to `compas.data.Data.__dtype__`.
* Changed `compas.data.Data.from_data` to `compas.data.Data.__from_data__`.
* Changed `compas.geometry.triangulation_earclip` face vertex index reversion when the polygon is flipped.

### Removed

* Removed `compas.datastructures.Network`.
* Removed `compas.datastructures.Halfedge`.
* Removed `compas.datastructures.Halfface`.
* Removed `compas.data.Data.attributes`.
* Removed `compas.data.Datastructure.attributes`.
* Removed `attributes` from `compas.datastructures.Assembly.data`.
* Removed `attributes` from `compas.datastructures.CellNetwork.data`.
* Removed `attributes` from `compas.datastructures.Graph.data`.
* Removed `attributes` from `compas.datastructures.Mesh.data`.
* Removed `attributes` from `compas.datastructures.Tree.data`.
* Removed `attributes` from `compas.datastructures.VolMesh.data`.
* Removed `compas.data.Data.to_data`.
* Removed `compas.rpc.XFunc`.

## [2.0.0-beta.2] 2024-01-12

### Added

* Added `viewerinstance` in `compas.scene.Scene` to support viewers context detection.
* Added `compas_rhino8` as starting point for Rhino8 support.
* Added `compas.scene.SceneObjectNode`.
* Added `compas.scene.SceneTree`.
* Added `compas.scene.SceneObject.node`.
* Added `compas.scene.SceneObject.frame`.
* Added `compas.scene.SceneObject.worldtransformation`.
* Added `compas.scene.SceneObject.parent`.
* Added `compas.scene.SceneObject.children`.
* Added `compas.scene.SceneObject.add()`.
* Added tutorial for `compas.datastructures.Tree`.
* Added Serialisation capability to `compas.scene.Scene`.
* Added `show` flag to `compas.scene.SceneObject`.
* Added `show_points` flag to `compas.scene.GeometryObject`.
* Added `show_lines` flag to `compas.scene.GeometryObject`.
* Added `show_surfaces` flag to `compas.scene.GeometryObject`.
* Added `show_vertices` flag to `compas.scene.MeshObject`.
* Added `show_edges` flag to `compas.scene.MeshObject`.
* Added `show_faces` flag to `compas.scene.MeshObject`.
* Added `show_nodes` flag to `compas.scene.NetworkObject`.
* Added `show_edges` flag to `compas.scene.NetworkObject`.
* Added `show_vertices` flag to `compas.scene.VolMeshObject`.
* Added `show_edges` flag to `compas.scene.VolMeshObject`.
* Added `show_faces` flag to `compas.scene.VolMeshObject`.
* Added `show_cells` flag to `compas.scene.VolMeshObject`.
* Added `compas.data.Data.to_jsonstring` and `compas.data.Data.from_jsonstring`.
* Added `compas.data.Data.attributes`.
* Added optional param `working_directory` to `compas.rpc.Proxy` to be able to start services defined in random locations.
* Added `compas.datastructures.Datastructure.transform` and `compas.datastructures.Datastructure.transformed`.
* Added `compas.datastructures.Datastructure.transform_numpy` and `compas.datastructures.Datastructure.transformed_numpy`.
* Added `compas.datastructures.Halfedge.flip_cycles`.
* Added `compas.datastructures.Halfedge.is_connected`, `compas.datastructures.Halfedge.connected_vertices`, `compas.datastructures.Halfedge.connected_faces`.
* Added `compas.datastructures.Mesh.join`.
* Added `compas.datastructures.Mesh.weld` and `compas.datastructures.Mesh.remove_duplicate_vertices`.
* Added `compas.datastructures.Mesh.quads_to_triangles`.
* Added `compas.datastructures.Mesh.unify_cycles`.
* Added `compas.datastructures.Mesh.aabb` and `compas.datastructures.Mesh.obb`.
* Added `compas.datastructures.Mesh.offset` and `compas.datastructures.Mesh.thickened`.
* Added `compas.datastructures.Mesh.exploded`.
* Added `compas.datastructures.Mesh.adjacency_matrix`, `compas.datastructures.Mesh.connectivity_matrix`, `compas.datastructures.Mesh.degree_matrix`, `compas.datastructures.Mesh.laplacian_matrix`.
* Added `compas.topology.vertex_adjacency_from_edges`, `compas.topology.vertex_adjacency_from_faces`, `compas.topology.edges_from_faces`, `compas.topology.faces_from_edges`.
* Added `compas.datastructures.Network.split_edge`, `compas.datastructures.Network.join_edges`.
* Added `compas.datastructures.Network.smooth`.
* Added `compas.datastructures.Network.is_crossed`, `compas.datastructures.Network.is_xy`, `compas.datastructures.Network.is_planar`, `compas.datastructures.Network.is_planar_embedding`, `compas.datastructures.Network.count_crossings`, `compas.datastructures.Network.find_crossings`, `compas.datastructures.Network.embed_in_plane`.
* Added `compas.datastructures.Network.find_cycles`.
* Added `compas.datastructures.Network.shortest_path`.
* Added `compas.datastructures.Network.transform`.
* Added `compas.datastructures.Graph.is_connected`.
* Added `compas.datastructures.Graph.adjacency_matrix`, `compas.datastructures.Graph.connectivity_matrix`, `compas.datastructures.Graph.degree_matrix`, `compas.datastructures.Graph.laplacian_matrix`.

### Changed

* Changed the `__str__` of `compas.geometry.Point` and `compas.geometry.Vector` to use a limited number of decimals (determined by `Tolerance.PRECISION`). Note: `__repr__` will instead maintain full precision.
* Changed `docs` Workflow to only be triggered on review approval in pull requests.
* Changed `draw` implementations of `compas.scene.SceneObject` to always use the `worldtransformation` of the `SceneObject`.
* Fixed typo in name `Rhino.Geometry.MeshingParameters` in `compas_rhino.geometry.RhinoBrep.to_meshes()`.
* Fixed `TypeErrorException` when serializing a `Mesh` which has been converted from Rhino.
* Fixed color conversions in `compas_rhion.conversions.mesh_to_compas`.
* Changed `SceneObject` registration to allow for `None` context.
* Changed `compas.data.Data.name` to be stored in `compas.data.Data.attributes`.
* Changed `compas.data.Data.__jsondump__` to include `compas.data.Data.attributes` if the dict is not empty.
* Changed `compas.data.Data.__jsonload__` to update `compas.data.Data.attributes` if the attribute dict is provided.
* Changed `compas.datastructures.Graph` to take additional `**kwargs`, instead of only `name=None` specifically.
* Changed `compas.datastructures.Network` to take additional `**kwargs`, instead of only `name=None` specifically.
* Changed `compas.datastructures.Halfedge` to take additional `**kwargs`, instead of only `name=None` specifically.
* Changed `compas.datastructures.Mesh` to take additional `**kwargs`, instead of only `name=None` specifically.
* Moved registration of `ping` and `remote_shutdown` of the RPC server to `compas.rpc.Server.__init__()`.
* Moved `FileWatcherService` to `compas.rpc.services.watcher` so it can be reused.
* Changed `compas.datastructures.Mesh.subdivide` to `compas.datastructures.Mesh.subdivided`.
* Moved `compas.numerical.pca_numpy` to `compas.geometry.pca_numpy`.
* Moved `compas.numerical.scalafield_contours` to `compas.geometry.scalarfield_contours`.
* Moved `compas.numerical.matrices` to `compas.topology.matrices`.
* Moved `compas.numerical.linalg` to `compas.geometry.linalg`.
* Changed `watchdog` dependency to be only required for platforms other than `emscripten`.
* Changed `compas.geometry.earclip_polygon` algorithm because the current one does not handle several cases.

### Removed

* Removed `compas_rhino.forms`. Forms will be moved to `compas_ui`.
* Removed `compas.scene.NoSceneObjectContextError`.
* Removed `compas.datastructures.Datastructure.attributes` and `compas.datastructures.Datastructure.name` (moved to `compas.data.Data`).
* Removed `attributes` from `compas.datastructures.Graph.data`.
* Removed `attributes` from `compas.datastructures.Network.data`.
* Removed `attributes` from `compas.datastructures.Halfedge.data`.
* Removed `attributes` from `compas.datastructures.Mesh.data`.
* Removed `compas.datastructures.mesh_bounding_box` and `compas.datastructures.mesh_bounding_box_xy`.
* Removed `compas.datastructures.mesh_oriented_bounding_box_numpy` and `compas.datastructures.mesh_oriented_bounding_box_xy_numpy`.
* Removed `compas.datastructures.mesh_delete_duplicate_vertices`.
* Removed `compas.datastructures.mesh_is_connected` and `compas.datastructures.mesh_connected_components`.
* Removed `compas.datastructures.mesh_isolines_numpy` and `compas.datastructures.mesh_contours_numpy`.
* Removed `compas.datastructures.trimesh_gaussian_curvature`.
* Removed `compas.datastructures.trimesh_descent`.
* Removed `compas.datastructures.mesh_disconnected_vertices`, `compas.datastructures.mesh_disconnected_faces` and `compas.datastructures.mesh_explode`.
* Removed `compas.datastructures.mesh_geodesic_distances_numpy`.
* Removed `compas.datastructures.trimesh_face_circle`.
* Removed `compas.datastructures.mesh_weld`, `compas.datastructures.meshes_join`, `compas.datastructures.meshes_join_and_weld`.
* Removed `compas.datastructures.mesh_offset` and `compas.datastructures.mesh_thicken`.
* Removed `compas.datastructures.mesh_face_adjacency` and `compas.datastructures.mesh_unify_cycles`.
* Removed `compas.datastructures.mesh_transform`, `compas.datastructures.mesh_transformed`, `compas.datastructures.mesh_transform_numpy`, `compas.datastructures.mesh_transformed_numpy`.
* Removed `compas.datastructures.mesh_quads_to_triangles`.
* Removed `compas.datastructures.volmesh_bounding_box`.
* Removed `compas.datastructures.volmesh_transform` and `compas.datastructures.volmesh_transformed`.
* Removed `compas.topology.unify_cycles_numpy` and `compas.topology.face_adjacency_numpy`.
* Removed `compas.topology.unify_cycles_rhino` and `compas.topology.face_adjacency_rhino`.
* Removed `compas.datastructures.network_is_connected`.
* Removed `compas.datastructures.network_complement`.
* Removed `compas.datastructures.network_disconnected_nodes`, `compas.datastructures.network_disconnected_edges`, `compas.datastructures.network_explode`.
* Removed `compas.datastructures.network_adjacency_matrix`, `compas.datastructures.network_connectivity_matrix`, `compas.datastructures.network_degree_matrix`, `compas.datastructures.network_laplacian_matrix`.
* Removed `compas.datastructures.network_transform`, `compas.datastructures.network_transformed`.
* Removed `compas.datastructures.network_shortest_path`.
* Removed `compas.numerical`.

## [2.0.0-beta.1] 2023-12-20

### Added

* Added `compas.geometry.Box.to_brep()`.
* Added `compas.geometry.Cone.to_brep()`.
* Added `compas.geometry.Cylinder.to_brep()`.
* Added `compas.geometry.Sphere.to_brep()`.
* Added `compas.geometry.Torus.to_brep()`.
* Added `compas.brep.Brep.from_iges()`.
* Added `compas.brep.Brep.to_iges()`.
* Added `compas.tolerance`.
* Added `compas.tolerance.Tolerance`.
* Added `compas.tolerance.Tolerance.ABSOLUTE` and `compas.tolerance.Tolerance.absolute`.
* Added `compas.tolerance.Tolerance.RELATIVE` and `compas.tolerance.Tolerance.relative`.
* Added `compas.tolerance.Tolerance.ANGULAR` and `compas.tolerance.Tolerance.angular`.
* Added `compas.tolerance.Tolerance.APPROXIMATION` and `compas.tolerance.Tolerance.approximation`.
* Added `compas.tolerance.Tolerance.PRECISION` and `compas.tolerance.Tolerance.precision`.
* Added `compas.tolerance.Tolerance.LINEARDEFLECTION` and `compas.tolerance.Tolerance.lineardeflection`.
* Added `compas.tolerance.Tolerance.is_zero`.
* Added `compas.tolerance.Tolerance.is_positive`.
* Added `compas.tolerance.Tolerance.is_negative`.
* Added `compas.tolerance.Tolerance.is_between`.
* Added `compas.tolerance.Tolerance.is_angle_zero`.
* Added `compas.tolerance.Tolerance.is_close`.
* Added `compas.tolerance.Tolerance.is_allclose`.
* Added `compas.tolerance.Tolerance.is_angles_close`.
* Added `compas.tolerance.Tolerance.geometric_key`.
* Added `compas.tolerance.Tolerance.format_number`.
* Added `compas.tolerance.Tolerance.precision_from_tolerance`.
* Added `compas.scene.Scene`.
* Added `compas.json_loadz()` and `compas.json_dumpz()` to support ZIP compressed JSON files.
* Added `compas.datastructures.assembly.delete_part()`.
* Added `compas.datastructures.assembly.delete_connection()`.
* Added `compas.geometry.Brep.from_breps()`.
* Added `compas.geometry.Brep.from_planes()`.
* Added `compas.geometry.Brep.to_iges()`.
* Added `compas.geometry.Brep.to_meshes()`.
* Added `compas.geometry.Brep.to_polygons()`.
* Added `compas.geometry.Brep.to_stl()`.
* Added `compas.geometry.Brep.heal()`.
* Added `compas.geometry.Brep.edge_faces()`.
* Added `compas.geometry.Brep.edge_loop()`.
* Added `compas.geometry.Brep.fillet()`.
* Added `compas.geometry.Brep.filleted()`.
* Added `compas.geometry.BrepFilletError`.
* Added `compas.geometry.Brep.is_shell`.
* Added `compas.geometry.Brep.contains()`.
* Added `compas.geometry.BrepFace.adjacent_faces()`.
* Added `compas_rhino.geometry.RhinoBrep.is_manifold`.
* Added `compas_rhino.geometry.RhinoBrep.contains()`.
* Added `compas_rhino.geometry.RhinoBrepFace.adjacent_faces()`.
* Added `compas_rhino.geometry.RhinoBrepFace.as_brep()`.
* Added `compas.geometry.BrepEdge.orientation`.
* Added `compas.geometry.BrepEdge.type`.
* Added `compas.geometry.BrepEdge.length`.
* Added `compas.geometry.BrepFace.type`.
* Added `compas.geometry.BrepFace.add_loop()`.
* Added `compas.geometry.BrepFace.add_loops()`.
* Added `compas.geometry.BrepFace.to_polygon()` with generic implementation.
* Added `compas.geometry.BrepFace.try_get_nurbssurface()`.
* Added `compas_rhino.geometry.RhinoBrepFace.area`.
* Added `compas_rhino.geometry.RhinoBrepFace.centroid`.
* Added `compas_rhino.geometry.RhinoBrepFace.edges`.
* Added `compas_rhino.geometry.RhinoBrepFace.is_cone`.
* Added `compas_rhino.geometry.RhinoBrepFace.is_cylinder`.
* Added `compas_rhino.geometry.RhinoBrepFace.is_torus`.
* Added `compas_rhino.geometry.RhinoBrepFace.is_sphere`.
* Added `compas_rhino.geometry.RhinoBrepFace.nurbssurface`.
* Added `compas_rhino.geometry.RhinoBrepFace.vertices`.
* Added `compas_rhino.geometry.RhinoBrepLoop.trims`.
* Added `compas_rhino.geometry.RhinoBrepEdge.length`.
* Added `compas_rhino.geometry.RhinoBrepEdge.centroid`.
* Added `compas.geometry.BrepFace.native_face`.
* Added `compas.geometry.BrepEdge.native_edge`.
* Added `compas.geometry.BrepLoop.native_loop`.
* Added `compas.geometry.BrepTrim.native_trim`.
* Added `compas.geometry.BrepVertex.native_vertex`.
* Added `compas_rhino.geometry.RhinoBrepFace.native_face`.
* Added `compas_rhino.geometry.RhinoBrepEdge.native_edge`.
* Added `compas_rhino.geometry.RhinoBrepLoop.native_loop`.
* Added `compas_rhino.geometry.RhinoBrepTrim.native_trim`.
* Added `compas_rhino.geometry.RhinoBrepVertex.native_vertex`.
* Added `color`, `opacity` attributes to `compas.scene.SceneObject`.
* Added `pointcolor`, `linecolor`, `surfacecolor`, `pointsize`, `linewidth` attributes to `compas.scene.GeometryObject`.
* Added `compas_rhino.geometry.brep.RhinoBrep.to_meshes()`.
* Added `compas_blender.`
* Added `compas.geometry.Brep.trimmed()`.
* Added `compas.geometry.RhinoBrep.slice()`.

### Changed

* Changed `compas.geometry.NurbsSurface.u_space` to `space_u`.
* Changed `compas.geometry.NurbsSurface.v_space` to `space_v`.
* Changed `compas.geometry.NurbsSurface.u_isocurve` to `isocurve_u`.
* Changed `compas.geometry.NurbsSurface.v_isocurve` to `isocurve_v`.
* Changed `compas.brep.Brep.from_step_file` to `from_step`.
* Moved `compas.brep` to `compas.geometry.brep`.
* Updated `compas-actions.docs` workflow to `v3`.
* `Artists` classes are renamed to `SceneObject` classes and now under `compas.scene`, `compas_rhino.scene`, `compas_ghpython.scene`, `compas_blender.scene`.
* Context related functions like `register`, `build`, `redraw` and `clear` are moved to `compas.scene.context` from `compas.scene.SceneObject`.
* Changed plugin selection to fall back to a default implementation if possible.
* Fixed `AttributeError` `_edges` in `compas_rhino.geometry.RhinoBrepLoop.edges`.
* Fixed `compas_rhino.geometry.RhinoBrep` serialization.
* Naming convention for `ColorDictAttributes` in `compas.scene.MeshObject`, `compas.scene.NetworkObject` and `compas.scene.VolmeshObject` is changed e.g. from `vertex_color` to `vertexcolor`.
* The building of correct type of `SceneObject` is moved backed to `__new__` of `SceneObject` itself.
* Changed `compas_blender.install` to use symlinks.
* Moved `URDF` parsing from `compas.files` to the `compas_robots` extension (`compas_robots.files.URDF`).
* Changed signature of `compas.geometry.Brep.slice()`

### Removed

* Removed `compas_rhino.geometry.RhinoBrepFace.data.setter`.
* Removed `compas_rhino.geometry.RhinoBrepEdge.data.setter`.
* Removed `compas_rhino.geometry.RhinoBrepLoop.data.setter`.
* Removed `compas_rhino.geometry.RhinoBrepTrim.data.setter`.
* Removed `compas_rhino.geometry.RhinoBrepVertex.data.setter`.
* Removed `compas.PRECISION`.
* Removed `compas.set_precision`.

## [2.0.0-alpha.2] 2023-11-07

### Added

* Added `Frame.axes`
* Added `compas.datastructures.TreeNode` and `compas.datastructures.Tree` classes.
* Added `EllipseArtist` to `compas_rhino` and `compas_ghpython`.
* Added `compas.scene.Scene`.

### Changed

* Changed `Network.is_planar` to rely on `NetworkX` instead `planarity` for planarity checking.
* Removed `planarity` from requirements.
* Fixed argument order at `compas.geometry.cone.circle`.
* Pinned `jsonschema` version to >=4.17, <4.18 to avoid Rust toolchain
* Fixed `box_to_compas` in `compas_rhino.conversions` to correctly take in the center of the box as the center point of the frame.
* Removed `cython` from requirements.
* Made X and Y axis optional in the constructor of `Frame`.
* Moved `compas.geometry.brep` to `compas.brep`.
* Changed `networkx` version to `>=3.0` to ensure support for `is_planar`.
* Moved `compas.geometry.curves.nurbs_.py` and `compas.geometry.surfaces.nurbs_.py` to `compas_nurbs`.
* Fixed `mesh_to_compas` returning an empty `Mesh` when colors and/or face normals are missing.

### Removed


## [2.0.0-alpha.1] 2023-09-20

### Added

* Added `create_id` to `compas_ghpython.utilities`. (moved from `compas_fab`)
* Added representation for features in `compas.datastructures.Part`.
* Added `split` and `split_by_length` to `compas.geometry.Polyline`.
* Added `compas.rpc.XFunc`.
* Added attribute `compas.color.Color.DATASCHEMA`.
* Added attribute `compas.data.Data.DATASCHEMA`.
* Added attribute `compas.datastructures.Graph.DATASCHEMA`.
* Added attribute `compas.datastructures.Halfedge.DATASCHEMA`.
* Added attribute `compas.datastructures.Halfface.DATASCHEMA`.
* Added attribute `compas.geometry.Arc.DATASCHEMA`.
* Added attribute `compas.geometry.Bezier.DATASCHEMA`.
* Added attribute `compas.geometry.Box.DATASCHEMA`.
* Added attribute `compas.geometry.Capsule.DATASCHEMA`.
* Added attribute `compas.geometry.Circle.DATASCHEMA`.
* Added attribute `compas.geometry.Cone.DATASCHEMA`.
* Added attribute `compas.geometry.Cylinder.DATASCHEMA`.
* Added attribute `compas.geometry.Ellipse.DATASCHEMA`.
* Added attribute `compas.geometry.Frame.DATASCHEMA`.
* Added attribute `compas.geometry.Line.DATASCHEMA`.
* Added attribute `compas.geometry.NurbsCurve.DATASCHEMA`.
* Added attribute `compas.geometry.NurbsSurface.DATASCHEMA`.
* Added attribute `compas.geometry.Plane.DATASCHEMA`.
* Added attribute `compas.geometry.Point.DATASCHEMA`.
* Added attribute `compas.geometry.Pointcloud.DATASCHEMA`.
* Added attribute `compas.geometry.Polygon.DATASCHEMA`.
* Added attribute `compas.geometry.Polyhedron.DATASCHEMA`.
* Added attribute `compas.geometry.Polyline.DATASCHEMA`.
* Added attribute `compas.geometry.Sphere.DATASCHEMA`.
* Added attribute `compas.geometry.Torus.DATASCHEMA`.
* Added attribute `compas.geometry.Quaternion.DATASCHEMA`.
* Added attribute `compas.geometry.Vector.DATASCHEMA`.
* Added implementation of property `compas.color.Color.data`.
* Added `compas.data.Data.validate_data`.
* Added `compas.data.Data.__jsondump__`.
* Added `compas.data.Data.__jsonload__`.
* Added `compas.data.schema.dataclass_dataschema`.
* Added `compas.data.schema.dataclass_typeschema`.
* Added `compas.data.schema.dataclass_jsonschema`.
* Added `compas.data.schema.compas_jsonschema`.
* Added `compas.data.schema.compas_dataclasses`.
* Added `compas.datastructures.Graph.to_jsondata`.
* Added `compas.datastructures.Graph.from_jsondata`.
* Added `compas.datastructures.Halfedge.halfedge_loop_vertices`.
* Added `compas.datastructures.Halfedge.halfedge_strip_faces`.
* Added `compas.datastructures.Mesh.vertex_point`.
* Added `compas.datastructures.Mesh.vertices_points`.
* Added `compas.datastructures.Mesh.set_vertex_point`.
* Added `compas.datastructures.Mesh.edge_start`.
* Added `compas.datastructures.Mesh.edge_end`.
* Added `compas.datastructures.Mesh.edge_line`.
* Added `compas.datastructures.Mesh.face_points`.
* Added `compas.datastructures.Mesh.face_polygon`.
* Added `compas.datastructures.Mesh.face_circle`.
* Added `compas.datastructures.Mesh.face_frame`.
* Added `compas.datastructures.Graph.node_index` and `compas.datastructures.Graph.index_node`.
* Added `compas.datastructures.Graph.edge_index` and `compas.datastructures.Graph.index_edge`.
* Added `compas.datastructures.Halfedge.vertex_index` and `compas.datastructures.Halfedge.index_vertex`.
* Added `compas.geometry.Hyperbola`.
* Added `compas.geometry.Parabola`.
* Added `compas.geometry.PlanarSurface`.
* Added `compas.geometry.CylindricalSurface`.
* Added `compas.geometry.SphericalSurface`.
* Added `compas.geometry.ConicalSurface`.
* Added `compas.geometry.ToroidalSurface`.
* Added `compas.geometry.trimesh_descent_numpy`.
* Added `compas.geometry.trimesh_gradient_numpy`.
* Added `compas.geometry.boolean_union_polygon_polygon` pluggable.
* Added `compas.geometry.boolean_intersection_polygon_polygon` pluggable.
* Added `compas.geometry.boolean_difference_polygon_polygon` pluggable.
* Added `compas.geometry.boolean_symmetric_difference_polygon_polygon` pluggable.
* Added `compas.geometry.boolean_union_polygon_polygon` Shapely-based plugin.
* Added `compas.geometry.boolean_intersection_polygon_polygon` Shapely-based plugin.
* Added `compas.geometry.boolean_difference_polygon_polygon` Shapely-based plugin.
* Added `compas.geometry.boolean_symmetric_difference_polygon_polygon` Shapely-based plugin.
* Added `compas.geometry.Pointcloud.from_ply`.
* Added `compas.geometry.Curve.to_points`.
* Added `compas.geometry.Curve.to_polyline`.
* Added `compas.geometry.Curve.to_polygon`.
* Added `compas.geometry.Surface.to_vertices_and_faces`.
* Added `compas.geometry.Surface.to_triangles`.
* Added `compas.geometry.Surface.to_quads`.
* Added `compas.geometry.Surface.to_mesh`.
* Added `compas.geometry.Curve.point_at`.
* Added `compas.geometry.Curve.tangent_at`.
* Added `compas.geometry.Curve.normal_at`.
* Added `compas.geometry.Surface.point_at`.
* Added `compas.geometry.Surface.normal_at`.
* Added `compas.geometry.Surface.frame_at`.
* Added `compas.geometry.Polyline.parameter_at`.
* Added `compas.geometry.Polyline.divide_at_corners`.
* Added `mesh_to_rhino` to `compas_rhino.conversions`.
* Added `vertices_and_faces_to_rhino` to `compas_rhino.conversions`.
* Added `polyhedron_to_rhino` to `compas_rhino.conversions`.
* Added `from_mesh` plugin to `compas_rhino.geometry.RhinoBrep`.
* Added `compas.geometry.Plane.worldYZ` and `compas.geometry.Plane.worldZX`.
* Added `compas.datastructures.CellNetwork`.
* Added `compas_rhino.conversions.brep_to_compas_box`.
* Added `compas_rhino.conversions.brep_to_compas_cone`.
* Added `compas_rhino.conversions.brep_to_compas_cylinder`.
* Added `compas_rhino.conversions.brep_to_compas_sphere`.
* Added `compas_rhino.conversions.brep_to_rhino`.
* Added `compas_rhino.conversions.capsule_to_rhino_brep`.
* Added `compas_rhino.conversions.cone_to_rhino_brep`.
* Added `compas_rhino.conversions.curve_to_rhino`.
* Added `compas_rhino.conversions.cylinder_to_rhino_brep`.
* Added `compas_rhino.conversions.extrusion_to_compas_box`.
* Added `compas_rhino.conversions.extrusion_to_rhino_cylinder`.
* Added `compas_rhino.conversions.extrusion_to_rhino_torus`.
* Added `compas_rhino.conversions.polyline_to_rhino_curve`.
* Added `compas_rhino.conversions.surface_to_compas`.
* Added `compas_rhino.conversions.surface_to_compas_mesh`.
* Added `compas_rhino.conversions.surface_to_compas_quadmesh`.
* Added `compas_rhino.conversions.surface_to_rhino`.
* Added `compas_rhino.conversions.torus_to_rhino_brep`.
* Added `compas_rhino.artists._helpers.attributes`.
* Added `compas_rhino.artists._helpers.ngon`.
* Added `compas.geometry.find_span`.
* Added `compas.geometry.construct_knotvector`.
* Added `compas.geometry.knotvector_to_knots_and_mults`.
* Added `compas.geometry.knots_and_mults_to_knotvector`.
* Added `compas.geometry.compute_basisfuncs`.
* Added `compas.geometry.compute_basisfuncsderivs`.
* Added `compas.geometry.DefaultNurbsCurve` as try-last, Python-only plugin for `compas.geometry.NurbsCurve`.
* Added `compas.geometry.DefaultNurbsSurface` as try-last, Python-only plugin for `compas.geometry.NurbsSurface`.
* Added color count to constructor functions of `compas.colors.ColorMap`.

### Changed

* Temporarily skip testing for python 3.7 due to a bug related to MacOS 13.
* Fixed bug that caused a new-line at the end of the `compas.HERE` constant in IronPython for Mac.
* Fixed unbound method usage of `.cross()` on `Plane`, `Vector` and `Frame`.
* Fixed Grasshopper `draw_polylines` method to return `PolylineCurve` instead of `Polyline` because the latter shows as only points.
* Fixed bug in the `is_polygon_in_polygon_xy` that was not correctly generating all the edges of the second polygon before checking for intersections.
* Fixed `area_polygon` that was, in some cases, returning a negative area.
* Fixed uninstall post-process.
* Fixed support for `System.Decimal` data type on json serialization.
* Fixed `offset_polygon` raising a TypeError when inputing a Polygon instead of a list of Points.
* Simplified `compas.datastructures.Part` for more generic usage.
* Changed `GLTFMesh.from_mesh` to read texture coordinates, vertex normals and colors if available and add to `GLTFMesh`
* Fixed bug in `VolMeshArtist.draw_cells` for Rhino, Blender and Grasshopper.
* Changed edge parameter of `compas.datastructures.Halfedge.edge_faces` to 1 edge identifier (tuple of vertices) instead of two serparate vertex identifiers.
* Changed edge parameter of `compas.datastructures.Halfedge.halfedge_face` to 1 edge identifier (tuple of vertices) instead of two serparate vertex identifiers.
* Changed edge parameter of `compas.datastructures.Halfedge.is_edge_on_boundary` to 1 edge identifier (tuple of vertices) instead of two serparate vertex identifiers.
* Changed edge parameter of `compas.datastructures.Halfedge.halfedge_after` to 1 edge identifier (tuple of vertices) instead of two serparate vertex identifiers.
* Changed edge parameter of `compas.datastructures.Halfedge.halfedge_before` to 1 edge identifier (tuple of vertices) instead of two serparate vertex identifiers.
* Changed edge parameter of `compas.datastructures.trimesh_edge_cotangent` to 1 edge identifier (tuple of vertices) instead of two serparate vertex identifiers.
* Changed edge parameter of `compas.datastructures.trimesh_edge_cotangents` to 1 edge identifier (tuple of vertices) instead of two serparate vertex identifiers.
* Changed edge parameter of `compas.datastructures.Mesh.edge_coordinates` to 1 edge identifier (tuple of vertices) instead of two serparate vertex identifiers.
* Changed edge parameter of `compas.datastructures.Mesh.edge_length` to 1 edge identifier (tuple of vertices) instead of two serparate vertex identifiers.
* Changed edge parameter of `compas.datastructures.Mesh.edge_vector` to 1 edge identifier (tuple of vertices) instead of two serparate vertex identifiers.
* Changed edge parameter of `compas.datastructures.Mesh.edge_point` to 1 edge identifier (tuple of vertices) instead of two serparate vertex identifiers.
* Changed edge parameter of `compas.datastructures.Mesh.edge_midpoint` to 1 edge identifier (tuple of vertices) instead of two serparate vertex identifiers.
* Changed edge parameter of `compas.datastructures.Mesh.edge_direction` to 1 edge identifier (tuple of vertices) instead of two serparate vertex identifiers.
* Changed edge parameter of `compas.datastructures.is_collapse_legal` to 1 edge identifier (tuple of vertices) instead of two serparate vertex identifiers.
* Changed edge parameter of `compas.datastructures.mesh_collapse_edge` to 1 edge identifier (tuple of vertices) instead of two serparate vertex identifiers.
* Changed edge parameter of `compas.datastructures.trimesh_collapse_edge` to 1 edge identifier (tuple of vertices) instead of two serparate vertex identifiers.
* Changed edge parameter of `compas.datastructures.mesh_insert_vertex_on_edge` to 1 edge identifier (tuple of vertices) instead of two serparate vertex identifiers.
* Changed edge parameter of `compas.datastructures.mesh_split_edge` to 1 edge identifier (tuple of vertices) instead of two serparate vertex identifiers.
* Changed edge parameter of `compas.datastructures.trimesh_split_edge` to 1 edge identifier (tuple of vertices) instead of two serparate vertex identifiers.
* Changed edge parameter of `compas.datastructures.trimesh_swap_edge` to 1 edge identifier (tuple of vertices) instead of two serparate vertex identifiers.
* Changed `compas.datastructures.Mesh.vertex_laplacian` to return `compas.geometry.Vector`.
* Changed `compas.datastructures.Mesh.neighborhood_centroid` to return `compas.geometry.Point`.
* Changed `compas.datastructures.Mesh.vertex_normal` to return `compas.geometry.Vector`.
* Changed `compas.datastructures.Mesh.edge_vector` to return `compas.geometry.Vector`.
* Changed `compas.datastructures.Mesh.edge_direction` to return `compas.geometry.Vector`.
* Changed `compas.datastructures.Mesh.edge_point` to return `compas.geometry.Point`.
* Changed `compas.datastructures.Mesh.edge_midpoint` to return `compas.geometry.Point`.
* Changed `compas.datastructures.Mesh.face_normal` to return `compas.geometry.Vector`.
* Changed `compas.datastructures.Mesh.face_centroid` to return `compas.geometry.Point`.
* Changed `compas.datastructures.Mesh.face_center` to return `compas.geometry.Point`.
* Changed `compas.datastructures.Mesh.face_plane` to return `compas.geometry.Plane`.
* Changed JSON validation to Draft202012.
* Changed `compas.data.Data.to_json` to include `compact=False` parameter.
* Changed `compas.data.Data.to_jsonstring` to include `compact=False` parameter.
* Changed `compas.data.json_dump` to include `compact=False` parameter.
* Changed `compas.data.json_dumps` to include `compact=False` parameter.
* Changed `compas.data.DataEncoder` and `compas.data.DataDecoder` to support `to_jsondata` and `from_jsondata`.
* Moved all API level docstrings from the `__init__.py` to the correspoding `.rst` file in the docs.
* Fixed `AttributeError` in Plotter's `PolylineArtist` and `SegementArtist`.
* Fixed wrong key type when de-serializing `Graph` with integer keys leading to node not found.
* Changed base class for `compas.geometry.Transformation` to `compas.data.Data`.
* Moved all core transformation functions to `compas.geometry._core`.
* Changed base class of `compas.geometry.Arc` to `compas.geometry.Curve.`
* Changed base class of `compas.geometry.Bezier` to `compas.geometry.Curve.`
* Changed base class of `compas.geometry.Circle` to `compas.geometry.Curve.`
* Changed base class of `compas.geometry.Ellipse` to `compas.geometry.Curve.`
* Changed base class of `compas.geometry.Line` to `compas.geometry.Curve.`
* Changed base class of `compas.geometry.Polyline` to `compas.geometry.Curve.`
* Changed `compas.geometry.oriented_bounding_box_numpy` to minimize volume.
* Fixed data interface `compas.datastructures.Assembly` and `compas.datastructures.Part`.
* Changed data property of `compas.datastructures.Graph` to contain only JSON compatible data.
* Changed data property of `compas.datastructures.Halfedge` to contain only JSON compatible data.
* Changed data property of `compas.datastructures.Halfface` to contain only JSON compatible data.
* Changed `__repr__` of `compas.geometry.Point` and `compas.geometry.Vector` to not use limited precision (`compas.PRECISION`) to ensure proper object reconstruction through `eval(repr(point))`.
* Changed `compas.datastructures.Graph.delete_edge` to delete invalid (u, u) edges and not delete edges in opposite directions (v, u)
* Fixed bug in `compas.datastructures.Mesh.insert_vertex`.
* Fixed bug in `compas.geometry.angle_vectors_signed`.
* Fixed bug in `compas.geometry.Polyline.split_at_corners` where angles were sometimes wrongly calculated.
* Changed `compas.artists.MeshArtist` default colors.
* Fixed bug in `compas.geometry.curves.Polyline` shorten and extend methods.
* Changed internal _plane storage of the `compas.datastructures.Halfface` from `_plane[u][v][w]` to `_plane[u][v][fkey]`
* Fixed `SyntaxError` when importing COMPAS in GHPython.

### Removed

* Removed all `__all__` beyond second level package.
* Removed deprecated `compas.utilities.coercing`.
* Removed deprecated `compas.utilities.encoders`.
* Removed deprecated `compas.utilities.xfunc`.
* Removed `compas.datastructures.Halfedge.get_any_vertex`.
* Removed `compas.datastructures.Halfedge.get_any_vertices`.
* Removed `compas.datastructures.Halfedge.get_any_face`.
* Removed "schemas" folder and all contained `.json` files from `compas.data`.
* Removed `compas.data.Data.jsondefinititions`.
* Removed `compas.data.Data.jsonvalidator`.
* Removed `compas.data.Data.validate_json`.
* Removed `compas.data.Data.validate_jsondata`.
* Removed `compas.data.Data.validate_jsonstring`.
* Removed `compas.data.Data.__getstate__`.
* Removed `compas.data.Data.__setstate__`.
* Removed setter of property `compas.data.Data.data` and similar setters in all data classes.
* Removed properties `compas.data.Data.DATASCHEMA` and `compas.data.Data.JSONSCHEMANAME`.
* Removed properties `compas.datastructures.Graph.DATASCHEMA` and `compas.datastructures.Graph.JSONSCHEMANAME`.
* Removed properties `compas.datastructures.Halfedge.DATASCHEMA` and `compas.datastructures.Halfedge.JSONSCHEMANAME`.
* Removed properties `compas.datastructures.Halfface.DATASCHEMA` and `compas.datastructures.Halfface.JSONSCHEMANAME`.
* Removed properties `compas.geometry.Arc.DATASCHEMA` and `compas.geometry.Arc.JSONSCHEMANAME`.
* Removed properties `compas.geometry.Bezier.DATASCHEMA` and `compas.geometry.Bezier.JSONSCHEMANAME`.
* Removed properties `compas.geometry.Box.DATASCHEMA` and `compas.geometry.Box.JSONSCHEMANAME`.
* Removed properties `compas.geometry.Capsule.DATASCHEMA` and `compas.geometry.Capsule.JSONSCHEMANAME`.
* Removed properties `compas.geometry.Circle.DATASCHEMA` and `compas.geometry.Circle.JSONSCHEMANAME`.
* Removed properties `compas.geometry.Cone.DATASCHEMA` and `compas.geometry.Cone.JSONSCHEMANAME`.
* Removed properties `compas.geometry.Cylinder.DATASCHEMA` and `compas.geometry.Cylinder.JSONSCHEMANAME`.
* Removed properties `compas.geometry.Ellipse.DATASCHEMA` and `compas.geometry.Ellipse.JSONSCHEMANAME`.
* Removed properties `compas.geometry.Frame.DATASCHEMA` and `compas.geometry.Frame.JSONSCHEMANAME`.
* Removed properties `compas.geometry.Line.DATASCHEMA` and `compas.geometry.Line.JSONSCHEMANAME`.
* Removed properties `compas.geometry.NurbsCurve.DATASCHEMA` and `compas.geometry.NurbsCurve.JSONSCHEMANAME`.
* Removed properties `compas.geometry.NurbsSurface.DATASCHEMA` and `compas.geometry.NurbsSurface.JSONSCHEMANAME`.
* Removed properties `compas.geometry.Plane.DATASCHEMA` and `compas.geometry.Plane.JSONSCHEMANAME`.
* Removed properties `compas.geometry.Point.DATASCHEMA` and `compas.geometry.Point.JSONSCHEMANAME`.
* Removed properties `compas.geometry.Pointcloud.DATASCHEMA` and `compas.geometry.Pointcloud.JSONSCHEMANAME`.
* Removed properties `compas.geometry.Polygon.DATASCHEMA` and `compas.geometry.Polygon.JSONSCHEMANAME`.
* Removed properties `compas.geometry.Polyhedron.DATASCHEMA` and `compas.geometry.Polyhedron.JSONSCHEMANAME`.
* Removed properties `compas.geometry.Polyline.DATASCHEMA` and `compas.geometry.Polyline.JSONSCHEMANAME`.
* Removed properties `compas.geometry.Sphere.DATASCHEMA` and `compas.geometry.Sphere.JSONSCHEMANAME`.
* Removed properties `compas.geometry.Torus.DATASCHEMA` and `compas.geometry.Torus.JSONSCHEMANAME`.
* Removed properties `compas.geometry.Quaternion.DATASCHEMA` and `compas.geometry.Quaternion.JSONSCHEMANAME`.
* Removed properties `compas.geometry.Vector.DATASCHEMA` and `compas.geometry.Vector.JSONSCHEMANAME`.
* Removed `compas.datastructures.Graph.key_index`and `compas.datastructures.Graph.index_key`.
* Removed `compas.datastructures.Graph.uv_index`and `compas.datastructures.Graph.index_uv`.
* Removed `compas.datastructures.Halfedge.key_index` and `compas.datastructures.Halfedge.index_key`.
* Removed `compas.numerical.dr` and `compas.numerical.dr_numpy` (moved to separate `compas_dr`).
* Removed `compas.numerical.fd_numpy` to (moved to separate `compas_fd`).
* Removed `compas.numerical.topop_numpy` (moved to separate `compas_topopt`).
* Removed `compas.numerical.mma` and `compas.numerical.lma`.
* Removed `compas.numerical.descent`, `compas.numerical.devo`, and `compas.numerical.ga`.
* Removed `compas.numerical.utilities`.
* Removed class attribute `CONTEXT` from `compas.artists.Artist`.
* Removed class attribute `AVAILABLE_CONTEXTS` form `compas.artists.Artist`.
* Removed `compas.geometry.Primitive`.
* Removed classmethod `compas.color.Color.from_data`.
* Removed `validate_data` from `compas.data.validators`.
* Removed `json_validate` from `compas.data.json`.
* Removed `compas_rhino.conversions.Box`.
* Removed `compas_rhino.conversions.Circle`.
* Removed `compas_rhino.conversions.Cone`.
* Removed `compas_rhino.conversions.Curve`.
* Removed `compas_rhino.conversions.Cylinder`.
* Removed `compas_rhino.conversions.Ellipse`.
* Removed `compas_rhino.conversions.Line`.
* Removed `compas_rhino.conversions.Mesh`.
* Removed `compas_rhino.conversions.Plane`.
* Removed `compas_rhino.conversions.Point`.
* Removed `compas_rhino.conversions.Polyline`.
* Removed `compas_rhino.conversions.Vector`.
* Removed `compas_rhino.artists.NetworkArtist.draw_nodelabels`.
* Removed `compas_rhino.artists.NetworkArtist.draw_edgelabels`.
* Removed `compas_rhino.artists.MeshArtist.draw_vertexlabels`.
* Removed `compas_rhino.artists.MeshArtist.draw_edgelabels`.
* Removed `compas_rhino.artists.MeshArtist.draw_facelabels`.
* Removed `compas_rhino.artists.VolMeshArtist.draw_vertexlabels`.
* Removed `compas_rhino.artists.VolMeshArtist.draw_edgelabels`.
* Removed `compas_rhino.artists.VolMeshArtist.draw_facelabels`.
* Removed `compas_rhino.artists.VolMeshArtist.draw_celllabels`.
* Removed `compas.robots`, replaced with `compas_robots` package.
* Removed `compas.artists.robotmodelartist`.
* Removed `compas_blender.artists.robotmodelartist`.
* Removed `compas_ghpython.artists.robotmodelartist`.
* Removed `compas_rhino.artists.robotmodelartist`.

## [1.17.5] 2023-02-16

### Added

* Added conversion function `frame_to_rhino_plane` to `compas_rhino.conversions`.
* Added `RhinoSurface.from_frame` to `compas_rhino.geometry`.
* Added representation for trims with `compas.geometry.BrepTrim`.
* Added `Arc` to `compas.geometry`.
* Added `Arc` conversion functions to `compas_rhino.conversions`.
* Added `from_sphere` alternative constructor to `RhinoBrep`.
* Added support for singular trims to `RhinoBrep`.

### Changed

* Patched [CVE-2007-4559](https://github.com/advisories/GHSA-gw9q-c7gh-j9vm) vulnerability.
* Updated workflows to v2.
* Fixed attribute error in `compas_rhino.conversions.ellipse_to_compas`.
* Changed deepcopy of `RhinoBrep` to use the native `Rhino.Geometry` mechanism.
* The normal of the cutting plane is no longer flipped in `compas_rhino.geometry.RhinoBrep`.
* Planar holes caused by `RhinoBrep.trim` are now automatically capped.
* Fixed `Polygon` constructor to not modify the input list of points.
* Fixed serialization of sphere and cylinder Breps in `RhinoBrep`.
* Fixed serialization of some trimmed shapes in `RhinoBrep`.
* Freeze black version to 22.12.0.
* Fixed `is_point_in_circle_xy` second argument to access the origin of the plane of the circle.
* Changed `compas.datastructures.Graph.data` to contain unprocessed `node` and `edge` dicts.
* Changed `compas.datastructures.Halfedge.data` to contain unprocessed `vertex`, `face`, `facedata`, and `edgedata` dicts.
* Changed `compas.datastructures.Halfface.data` to contain unprocessed `vertex`, `cell`, `edge_data`, `face_data`, and `cell_data` dicts.
* Changed `compas.geometry.Arc.data` to contain unprocessed COMPAS geometry objects, instead of their data dicts.
* Changed `compas.geometry.Bezier.data` to contain unprocessed COMPAS geometry objects, instead of their data dicts.
* Changed `compas.geometry.Box.data` to contain unprocessed COMPAS geometry objects, instead of their data dicts.
* Changed `compas.geometry.Capsule.data` to contain unprocessed COMPAS geometry objects, instead of their data dicts.
* Changed `compas.geometry.Circle.data` to contain unprocessed COMPAS geometry objects, instead of their data dicts.
* Changed `compas.geometry.Cone.data` to contain unprocessed COMPAS geometry objects, instead of their data dicts.
* Changed `compas.geometry.Cylinder.data` to contain unprocessed COMPAS geometry objects, instead of their data dicts.
* Changed `compas.geometry.Ellipse.data` to contain unprocessed COMPAS geometry objects, instead of their data dicts.
* Changed `compas.geometry.Frame.data` to contain unprocessed COMPAS geometry objects, instead of their data dicts.
* Changed `compas.geometry.Line.data` to contain unprocessed COMPAS geometry objects, instead of their data dicts.
* Changed `compas.geometry.NurbsCurve.data` to contain unprocessed COMPAS geometry objects, instead of their data dicts.
* Changed `compas.geometry.NurbsSurface.data` to contain unprocessed COMPAS geometry objects, instead of their data dicts.
* Changed `compas.geometry.Plane.data` to contain unprocessed COMPAS geometry objects, instead of their data dicts.
* Changed `compas.geometry.Pointcloud.data` to contain unprocessed COMPAS geometry objects, instead of their data dicts.
* Changed `compas.geometry.Polygon.data` to contain unprocessed COMPAS geometry objects, instead of their data dicts.
* Changed `compas.geometry.Polyhedron.data` to contain unprocessed COMPAS geometry objects, instead of their data dicts.
* Changed `compas.geometry.Polyline.data` to contain unprocessed COMPAS geometry objects, instead of their data dicts.
* Changed `compas.geometry.Sphere.data` to contain unprocessed COMPAS geometry objects, instead of their data dicts.
* Changed `compas.geometry.Torus.data` to contain unprocessed COMPAS geometry objects, instead of their data dicts.
* Changed `compas.geometry.Quaternion.data` to contain unprocessed COMPAS geometry objects, instead of their data dicts.

### Removed

## [1.17.4] 2022-12-06

### Added

* Added option for per-vertex color specification to `compas_rhino.utilities.drawing.draw_mesh`.

### Changed

* Fixed strange point values in RhinoNurbsCurve caused by conversion `ControlPoint` to COMPAS instead of `ControlPoint.Location`.
* Fixed flipped order of NURBS point count values when creating RhinoNurbsSurface from parameters.
* Changed serialization format and reconstruction procedure of `RhinoBrep`.

### Removed

* Removed Python 3.6 from build workflows as it reached end-of-life at the end of 2021.

## [1.17.3] 2022-11-09

### Added

* Added `compas_rhino.INSTALLATION_ARGUMENTS`.

### Changed

* Fixed bug in Rhino installation due to redefinition of command line arguments in `compas_ghpython.components.get_version_from_args`.

### Removed

## [1.17.2] 2022-11-07

### Added

### Changed

* Changed `compas._os._polyfill_symlinks` to use junction (/J) instead of symbolic link (/D).

### Removed

## [1.17.1] 2022-11-06

### Added

* Added `compas_rhino.geometry.RhinoCurve.offset`.
* Added `compas.geometry.Surface.from_plane`.
* Added `compas.geometry.surfaces.surface.new_surface_from_plane` pluggable.
* Added `compas_rhino.geometry.surfaces.new_surface_from_plane` plugin.
* Added `compas_rhino.geometry.RhinoSurface.intersections_with_curve`.

### Changed

* Fixed bug in `compas_rhino.geometry.RhinoCurve.frame_at`.
* Changed implementation of `compas.datastructures.mesh_planarize_faces` to include edge midpoints.

### Removed

## [1.17.0] 2022-10-07

### Added

* Added gltf extensions: `KHR_materials_transmission`, `KHR_materials_specular`, `KHR_materials_ior`, `KHR_materials_clearcoat`, `KHR_Texture_Transform`, `KHR_materials_pbrSpecularGlossiness`
* Added `GLTFContent.check_extensions_texture_recursively`
* Added `GLTFContent.get_node_by_name`, `GLTFContent.get_material_index_by_name`
* Added `GLTFContent.add_material`, `GLTFContent.add_texture`, `GLTFContent.add_image`
* Added pluggable `Brep` support with `compas.geometry.brep`.
* Added Rhino `Brep` plugin in `compas_rhino.geometry.brep`.
* Added boolean operations to the `compas_rhino` `Brep` backend.
* Added boolean operation operator overloads in `compas.geometry.Brep`
* Added `format` task using `black` formatter.
* Added a `test_intersection_circle_circle_xy` in the `test_intersections`
* Added split operation to `compas_rhino.geometry.Brep`.
* Added a `RhinoArtist` in `compas_rhino`.
* Added a `RhinoArtist` in `compas_ghpython`.

### Changed

* Based all gltf data classes on `BaseGLTFDataClass`
* Fixed `Color.__get___` AttributeError.
* Fixed  `RhinoSurface.curvature_at` not returning a Vector, but a Rhino SurfaceCurvature class object
* Fixed `cylinder_to_rhino` conversion to match `compas.geometry.Cylinder` location.
* Changed identification of cylinder brep face to non-zero in `compas_rhino.conversions.cylinder.Cylinder`.
* Changed linter to `black`.
* Automatically trigger `invoke format` during `invoke release`.
* Fixed bug in `intersections.intersection_circle_circle_xy` where the Circle's Plane was accessed instead of the centre.
* Fixed bug in `_core.tangent` where the Circle's Plane was accessed instead of the centre.
* Fixed the `test_tangent` to work with a properly defined circle
* `RhinoBrep` serialization works now with surface types other than NURBS.
* Fixed bug in finding halfedge before a given halfedge if that halfedge is on the boundary (`Mesh.halfedge_before`).
* Renamed `Brep.from_brep` to `Brep.from_native`.

### Removed

## [1.16.0] 2022-06-20

### Added

* Added `Polyline.extend`, `Polyline.extended`, `Polyline.shorten`,  `Polyline.shortened`.
* Added `Data.sha256` for computing a hash value of data objects, for example for comparisons during version control.
* Added optional `path` parameter to `compas.rpc.Proxy` to allow for non-package calls.
* Added Grasshopper component to call RPC functions.
* Added alternative installation procedure for Blender on Windows.
* Added `Mesh.to_lines` method and tests.
* Added `Data.guid` to JSON serialization.
* Added `Data.guid` to pickle state.
* Added `Assembly.find_by_key` to locate parts by key.
* Added `clear_edges` and `clear_nodes` to `NetworkArtist` for ghpython.
* Added `ToString` method to `Data` to ensure that Rhino/Grasshopper correctly casts objects to string.

### Changed

* Set `jinja >= 3.0` to dev dependencies to fix docs build error.
* Fixed removing of collections for `compas_plotters`.
* Fixed bug in `compas_plotters.plotter.Plotter.add_from_list`.
* Fixed bug in `compas.robots.Configuration`.
* Rebuild part index after deserialization in `Assembly`.
* Fixed bug in `compas.artists.colordict.ColorDict`.
* Change `Mesh.mesh_dual` with option of including the boundary.
* Fixed type error in `compas_rhino.conversions.box_to_rhino`.
* Moved from `autopep8` to `black`
* Fixed bug in `compas.utilities.linspace` for number series with high precision start and stop values.
* Fixed uncentered viewbox in `Plotter.zoom_extents()`
* Changed `RobotModelArtists.atteched_tool_models` to dictionary to support multiple tools.
* Locked `sphinx` to 4.5.
* Changed `GLTFExporter` such that generated gltfs can be viewed with webxr
* Fixed source directory path in `compas_ghpython.uninstall` plugin.
* Fixed bug in `compas_ghpython.components`that ignored input list of `.ghuser` objects to uninstall.
* Fixed conversion bug of transformed `Box` in `compas_rhino.conversions`

### Removed

* Removed unused `compas_rhino.objects` (moved to `compas_ui`).
* Removed unused `compas_rhino.ui` (moved to `compas_ui`).

## [1.15.1] 2022-03-28

### Added

* Added optional `triangulated` flag to `Mesh.to_vertices_and_faces`.
* Added geometry information of active meshes to the serialization/deserialization of robot model's `MeshDescriptor`.
* Added Grasshopper component to draw any COMPAS object.
* Added new icons to Grasshopper components and default to icon style.

### Changed

* Fixed bug in `normal_polygon` in `compas.geometry`.
* Fixed bug in Blender mesh conversion.
* Changed Rhino plugin installer to check for and install required plugin packages.
* Refactor robot model artists to use the same `Mesh.to_vertices_and_faces` everywhere.
* Fix debug print on Blender artist.

### Removed

## [1.15.0] 2022-03-22

### Added

* Added descriptor support to `compas.colors.Color`.
* Added descriptor protocol metaclass to `compas.artists.Artist`.
* Added `compas.artists.colordict.ColorDict` descriptor.
* Added `allclose` to doctest fixtures.
* Added `compas.colors.Color.coerce` to construct a color out og hex, RGB1, and RGB255 inputs.
* Added `compas.datastructures.Network.from_pointcloud`.
* Added `compas.datastructures.VolMesh.from_meshgrid`.
* Added `vertices_where`, `vertices_where_predicate`, `edges_where`, `edges_where_predicate` to `compas.datastructures.HalfFace`.
* Added `faces_where`, `faces_where_predicate`, `cells_where`, `cells_where_predicate` to `compas.datastructures.HalfFace`.
* Added `VolMeshArtist` to registered Blender artists.
* Added `3.1` to supported versions for Blender installer.
* Added `compas.artist.NoArtistContextError`.

### Changed

* Changed `compas.geometry.surfaces.nurbs.from_fill` to accept up to 4 curves as input.
* Changed `compas_rhino.artists.MeshArtist.draw` to draw the mesh only.
* Changed `compas_blender.artists.MeshArtist.draw` to draw the mesh only.
* Changed `compas_ghpython.artists.MeshArtist.draw` to draw the mesh only.
* Changed `compas_rhino.artists.MeshArtist.draw_vertexlabels` to use the colors of the vertex color dict.
* Changed `compas_rhino.artists.MeshArtist.draw_edgelabels` to use the colors of the edge color dict.
* Changed `compas_rhino.artists.MeshArtist.draw_facelabels` to use the colors of the face color dict.
* Changed `compas_blender.artists.MeshArtist.draw_vertexlabels` to use the colors of the vertex color dict.
* Changed `compas_blender.artists.MeshArtist.draw_edgelabels` to use the colors of the edge color dict.
* Changed `compas_blender.artists.MeshArtist.draw_facelabels` to use the colors of the face color dict.
* Changed `compas_ghpython.artists.MeshArtist.draw_vertexlabels` to use the colors of the vertex color dict.
* Changed `compas_ghpython.artists.MeshArtist.draw_edgelabels` to use the colors of the edge color dict.
* Changed `compas_ghpython.artists.MeshArtist.draw_facelabels` to use the colors of the face color dict.
* Fixed `compas_blender.uninstall`.
* Changed `planarity` to optional requirement on all platforms.
* Changed `numba` to optional requirement on all platforms.
* Changed raw github content path for `compas.get`.
* Changed `compas.datastructures.Graph.nodes_where` to accept conditions as kwargs.
* Changed `compas.datastructures.Graph.edges_where` to accept conditions as kwargs.
* Changed `compas.datastructures.Halfedge.vertices_where` to accept conditions as kwargs.
* Changed `compas.datastructures.Halfedge.edges_where` to accept conditions as kwargs.
* Changed `compas.datastructures.Halfedge.faces_where` to accept conditions as kwargs.
* Changed `compas.datastructures.Halfface.vertices_where` to accept conditions as kwargs.
* Changed `compas.datastructures.Halfface.edges_where` to accept conditions as kwargs.
* Changed `compas.datastructures.Halfface.faces_where` to accept conditions as kwargs.
* Changed `compas.datastructures.Halfface.cells_where` to accept conditions as kwargs.
* Fixed `compas_blender.artists.VolMeshArtist.draw` and `compas_blender.artists.VolMeshArtist.draw_cells`.
* Fixed `compas_ghpython.artists.VolMeshArtist.draw` and `compas_ghpython.artists.VolMeshArtist.draw_cells`.
* Fixed `compas_rhino.artists.VolMeshArtist.draw` and `compas_rhino.artists.VolMeshArtist.draw_cells`.
* Improved error messages when artist instance cannot be created.
* Fixed exception when calculating geometry of `compas.datastructures.Part` without features.
* Fixed bug in `compas_rhino.conversions.RhinoCurve.to_compas`.
* Fixed bug in `compas_rhino.conversions.RhinoSurface.to_compas`.

### Removed

* Removed `compas.numerical.drx`.

## [1.14.1] 2022-02-16

### Added

* Added doc test step in CI/CD.

### Changed

* Fixed symlink expansion for directories relative to the COMPAS installation folder, eg. `compas.DATA` when used from IronPython.
* Fixed the result of `compas.__version__` on dev installs to properly include git hash.
* Move `data` files inside the folder included in the source distribution (ie. non-dev installs).
* Fixed IronPython detection on ipy 2.7.12 and higher.

### Removed

## [1.14.0] 2022-02-06

### Added

* Added `compas.colors.Color`.
* Added `compas.colors.ColorMap`.
* Added `compas_blender.conversions.BlenderGeometry`.
* Added `compas_blender.conversions.BlenderCurve`.
* Added `compas_blender.conversions.BlenderMesh`.
* Added option to return strip faces from `compas.datastructure.Halfedge.edge_strip`.
* Added `compas.geometry.Bezier.transform`.
* Added `compas.geometry.Curve` as base class for curves.
* Added `compas.geometry.Surface` as base class for surfaces.
* Added `compas_rhino.geometry.RhinoCurve` as Rhino plugin for basic curves.
* Added `compas_rhino.geometry.RhinoSurface` as Rhino plugin for basic surfaces.
* Added pluggable `compas.geometry.curves.curve.new_curve`.
* Added pluggable `compas.geometry.surfaces.surface.new_surface`.
* Added `compas.artists.CurveArtist`.
* Added `compas.artists.SurfaceArtist`.
* Added `compas_rhino.artists.CurveArtist`.
* Added `compas_rhino.artists.SurfaceArtist`.
* Added `compas_ghpython.artists.CurveArtist`.
* Added `compas_ghpython.artists.SurfaceArtist`.
* Added `compas_blender.artists.CurveArtist`.
* Added `compas_blender.artists.SurfaceArtist`.
* Added `compas_rhino.utilities.draw_curves`.
* Added `compas_rhino.utilities.draw_surfaces`.
* Added `compas_blender.utilities.draw_curves`.
* Added `compas_blender.utilities.draw_surfaces`.
* Added `rgba` and `rgba255` properties to `compas.colors.Color`.
* Added `from_name` method to `compas.colors.Color`.
* Added Python 3.10 support.
* Added `RobotModel.ur5` for the sake of example.

### Changed

* Fixed bug in `mesh_slice_plane()` , `Mesh.slice_plane()`.
* Changed `compas_rhino.geometry.RhinoNurbsSurface.closest_point` to fix bug of rhino_curve to rhino_surface, plus return tuple instead.
* Changed `compas_plotters.plotter.Plotter` to normal class instead of singleton.
* Moved functionality of `compas.utilities.coercion` to `compas.data`.
* Fixed bug in `compas.geometry.NurbsSurface.to_triangles()`.
* Renamed docs site folders `latest` to `stable` and `dev` to `latest`.
* Rebased `compas.geometry.NurbsCurve` on `compas.geometry.Curve`.
* Rebased `compas.geometry.NurbsSurface` on `compas.geometry.Surface`.
* Rebased `compas_rhino.geometry.RhinoNurbsCurve` on `compas.geometry.NurbsCurve` and `compas_rhino.geometry.RhinoCurve`.
* Rebased `compas_rhino.geometry.RhinoNurbsSurface` on `compas.geometry.NurbsSurface` and `compas_rhino.geometry.RhinoSurface`.
* Fixed error message for unsupported joint types.
* Fixed support for non-standard URDF attributes on limit and mesh geometry.
* Fixed data serialization for URDF materials without color.
* Removed geometric primitives (`Origin`, `Box`, `Sphere`, `Cylinder` and `Capsule`) from `compas.robots` and replaced them with the core ones from `compas.geometry`. The old names are still available but deprecated.
* Deprecated the `load_mesh` method of `compas.robots.AbstractMeshLoader` and its sub-classes in favor of `load_meshes`.
* Fixed bug in `compas_rhino.conversions.RhinoGeometry.transform`.

### Removed

* Removed `compas.geometry.Collection`.
* Removed `compas.geometry.CollectionNumpy`.
* Removed `compas.geometry.PointCollection`.
* Removed `compas.geometry.PointCollectionNumpy`.
* Removed `compas.interop`.
* Removed `numba`; `compas.numerical.drx` will be moved to a dedicated extension package.
* Removed `ezdxf` (unused).
* Removed `laspy` (unused).
* Removed `compas_rhino.artists.MeshArtist.draw_mesh`.
* Removed `compas_blender.artists.MeshArtist.draw_mesh`.

## [1.13.3] 2021-12-17

### Added

* Added `compas_plotters.artists.NetworkArtist.draw_nodelabels`.
* Added `compas_plotters.artists.NetworkArtist.draw_edgelabels`.
* Added `compas_plotters.Plotter.fontsize`.
* Added `INSTALLED_VERSION` variable to `compas_rhino.install` to interally inform rhino version context post-installation steps.
* Added `compas_rhino.geometry.RhinoNurbsSurface`.
* Added `compas_rhino.geometry.surfaces.new_nurbssurface` plugin.
* Added `compas_rhino.geometry.surfaces.new_nurbssurface_from_parameters` plugin.
* Added `compas_rhino.geometry.surfaces.new_nurbssurface_from_points` plugin.
* Added `compas_rhino.geometry.surfaces.new_nurbssurface_from_fill` plugin.
* Added `compas_rhino.geometry.surfaces.new_nurbssurface_from_step` plugin.
* Added `compas_rhino.conversions.RhinoSurface.to_compas`.

### Changed

* Fixed bug in inheritance of `compas_plotters.artists.NetworkArtist`.
* Changed `compas_plotters.artists.MeshArtist.draw_edges` to ignore edge direction for assignment of edge colors and widths.
* Changed `compas_plotters.artists.MeshArtist.draw_vertexlabels` to use `compas_plotters.Plotter.fontsize`.
* Changed `compas_plotters.artists.MeshArtist.draw_edgelabels` to use `compas_plotters.Plotter.fontsize`.
* Changed `compas_plotters.artists.MeshArtist.draw_facelabels` to use `compas_plotters.Plotter.fontsize`.
* Fixed bug in `compas_rhino.conversions.plane_to_compas_frame`.
* Changed implementation of `compas.geometry.NurbsSurface.xyz`.
* Fixed bug in `compas.geometry.NurbsSurface.to_mesh`.
* Changed `compas_rhino.geometry.RhinoNurbsSurface.from_points` to use transposed points.
* Fixed bug in `compas_rhino.conversions.RhinoSurface.to_compas_mesh`.

### Removed

## [1.13.2] 2021-12-11

### Added

* Added `compas_ghpython.fetch_ghio_lib` to simplify the loading of Grasshopper's IO library for extension developers.

### Changed

### Removed

## [1.13.1] 2021-12-11

### Added

### Changed

* Fixed bug in `Grasshopper` plugin path on Windows.
* Fixed bug in `Grasshopper` `UserObjects` uninstall.

### Removed

## [1.13.0] 2021-12-10

### Added

* Added `compas_rhino.DEFAULT_VERSION`.
* Added `clean` option to `compas_rhino.install` to remove existing symlinks if they cannot be imported from the current environment.
* Added basic implementation of `compas.datastructures.Assembly`.
* Added `compas.is_grasshopper`.
* Added `compas.GH`.
* Added `compas.artists.Artist.CONTEXT`.
* Added `compas.artists.Artist.AVAILABLE_CONTEXTS`.
* Added `compas.artists.artist.register_artists` pluggable.

### Changed

* Updated `pr-checks` workflow for checking Changelog entry.
* Fixed return value of attributes of empty `compas_rhino.geometry.RhinoNurbsCurve`.
* Fixed error in parameter list of `compas_rhino.geometry.curves.new_nurbscurve`.
* Fixed error in parameter list of `compas_rhino.geometry.curves.new_nurbscurve_from_interpolation`.
* Fixed error in parameter list of `compas_rhino.geometry.curves.new_nurbscurve_from_step`.
* Changed `compas_rhino.install` to remove broken symlinks.
* Changed `compas_rhino.install` to reinstall broken symlinks if they can be imported from the current environment.
* Changed `compas_rhino.uninstall` to remove broken symlinks.
* Changed `compas_rhino.install_plugin` to remove broken symlinks.
* Changed default Rhino version for installation to `7.0`.
* Fixed bug in `compas_ghpython` related to importing `Grasshopper` prematurely.
* Changed `compas.artists.Artist.ITEM_ARTIST` to context-based dict.
* Changed `compas_rhino.__init__.py` functions.
* Changed `compas_ghpython.__init__.py` functions.
* Renamed `compas_ghpython.get_grasshopper_plugin_path` to `compas_ghpython.get_grasshopper_managedplugin_path`.

### Removed

* Removed `compas.artists.artist.new_artist` pluggable.

## [1.12.2] 2021-11-30

### Added

### Changed

* Moved import of `subprocess` to top of file `compas._os.py`.

### Removed

## [1.12.1] 2021-11-29

### Added

### Changed

* Fixed bug in `compas_rhino.conversions.RhinoPoint.from_geometry`.
* Changed `compas_rhino.install` to remove broken symlinks.
* Changed `compas_rhino.install` to reinstall broken symlinks if they can be imported from the current environment.
* Changed `compas_rhino.uninstall` to remove broken symlinks.
* Changed `compas_rhino.install_plugin` to remove broken symlinks.

### Removed

## [1.12.0] 2021-11-17

### Added

* Added `CircleArtist`, `LineArtist`, `PointArtist`, `PolygonArtist`, `PolylineArtist`, and `VectorArtist` to `compas_blender`.
* Added `draw_circles` and `draw_planes` to `compas_blender`.
* Added `compas_rhino.geometry.curves` plugins for `compas.geometry.curves` pluggables.
* Added `compas_rhino.geometry.RhinoNurbsCurve`.
* Added `to_compas_quadmesh` to `compas_rhino.conversions.RhinoSurface`.

### Changed

* Replaced implementation of `RGBColour` and `Float` with deprecation warning in `compas.utilities.descriptors`.
* Moved all Rhino geometry and objects wrappers to `compas_rhino.conversions`.
* Fixed bug in `compas_rhino.conversions.RhinoSurface.from_geometry`.
* Changed `compas_rhino.conversions.RhinoLine.from_geometry` to accept line curves.
* Fixed bug in `compas_rhino.geometry.RhinoNurbsCurve.closest_point`.
* Modify `to_compas_mesh` in `compas_rhino.conversions.RhinoSurface` to use brep loops.

### Removed

## [1.11.1] 2021-11-09

### Added

### Changed

* Changed `compas_rhino.uninstall` to also remove broken symlinks if no specific packages are provided for un-installation.
* Changed `compas_rhino.install` to also remove broken symlinks.

### Removed

## [1.11.0] 2021-11-08

### Added

* Added halfedge loops in `compas.datastructures.Halfedge.halfedge_loop`.
* Added halfedge strips in `compas.datastructures.Halfedge.halfedge_strip`.
* Added `compas.datastructures.mesh_split_strip` and `compas.datastructures.Mesh.split_strip`.
* Added boundingbox to `compas_rhino.conduits.BaseConduit`

### Changed

* Fixed bug in combination of `compas_rhino.artists.MeshArtist.draw_mesh` and `compas_rhino.utilities.drawing.draw_mesh`.
* Fixed bug in continuous loops in `compas.datastructures.Halfedge.edge_loop`.
* Fixed bug in continuous strips in `compas.datastructures.Halfedge.edge_strip`.
* Changed abstract method `compas.artists.MeshArtist.draw_mesh` to implemented method in `compas_plotters.artists.MeshArtist.draw_mesh`.

### Removed

## [1.10.0] 2021-11-04

### Added

* Added `compas.geometry.Curve` and `compas.geometry.NurbsCurve`.
* Added `compas.geometry.Surface` and `compas.geometry.NurbsSurface`.
* Added pluggables for `compas.geometry.NurbsCurve.__new__`, `compas.geometry.NurbsCurve.from_parameters`, `compas.geometry.NurbsCurve.from_points`, `compas.geometry.NurbsCurve.from_interpolation`, `compas.geometry.NurbsCurve.from_step`.
* Added pluggables for `compas.geometry.NurbsSurface.__new__`, `compas.geometry.NurbsSurface.from_parameters`, `compas.geometry.NurbsSurface.from_points`, `compas.geometry.NurbsSurface.from_fill`, `compas.geometry.NurbsSurface.from_step`.
* Added missing implementations for abstract clear methods of `compas_rhino.artists.volmeshartist`.
* Added `compas_rhino.geometry.RhinoBox`, `compas_rhino.geometry.RhinoCircle`, `compas_rhino.geometry.RhinoCone`, `compas_rhino.geometry.RhinoCurve`, `compas_rhino.geometry.RhinoCylinder`, `compas_rhino.geometry.RhinoEllipse`, `compas_rhino.geometry.RhinoLine`, `compas_rhino.geometry.RhinoMesh`, `compas_rhino.geometry.RhinoPlane`, `compas_rhino.geometry.RhinoPoint`, `compas_rhino.geometry.RhinoPolyline`, `compas_rhino.geometry.RhinoSphere`, `compas_rhino.geometry.RhinoSurface`, `compas_rhino.geometry.RhinoVector` as wrappers for working with Rhino geometry through geometry conversions or coercion of doc objects.
* Added `compas_rhino.conversions` from COMPAS geometry to Rhino geometry and vice versa, for primitives, shapes, curves, surfaces, meshes.
* Added `compas_rhino.coercion` from Rhino doc objects to Rhino geometry compatible with COMPAS geometry.

### Changed

* Fixed bug in directions of `compas.datastructures.Mesh.from_meshgrid`.
* Fixed bug in Rhino mesh face drawing.
* Fixed bug related to legacy uninstall on Rhino for Mac.

### Removed

## [1.9.3] 2021-11-02

### Added

### Changed

* Changed default path for Rhino 7 legacy install cleanup to Rhino7.app in `compas_rhino.__init__.py`.
* Changed z-coordinate of `compas.datastructures.Mesh.from_meshgrid` to `0.0` instead of `0`.

### Removed

## [1.9.2] 2021-11-02

### Added

* Added `draw_mesh` method to `compas_ghpython.artists.MeshArtist` to match all other mesh artists.

### Changed

* Changed new artist registration to check if subclass.
* Fixed `RobotModelArtist` for blender: missing abstract method impl and handle init order.

### Removed

## [1.9.1] 2021-10-22

### Added

* Added `Plane.offset`.
* Added `is_mesh_closed` property to `compas.datastructures.mesh_slice_plane`.

### Changed

* Fixed backward compatibility problem with artists by adding back `Artist.build` and `Artist.build_as`.
* Fixed backward compatibility problem with artists by adding `compas_rhino.artists.BaseArtist` alias for `compas_rhino.artists.RhinoArtist`.

### Removed

## [1.9.0] 2021-10-21

### Added

* Added `draw_vertexlabels`, `draw_edgelabels`, `draw_facelabels`, `draw_vertexnormals`, and `draw_facenormals` to `compas_blender.artists.MeshArtist`.
* Added optional `triangulated` flag to `to_vertices_and_faces` of all shapes.
* Added `compas.geometry.Geometry` base class.
* Added `__add__`, `__sub__`, `__and__` to `compas.geometry.Shape` for boolean operations using binary operators.
* Added `is_closed` to `compas.geometry.Polyhedron`.
* Added `Plane.offset`.
* Added `compas.artists.Artist`.
* Added pluggable `compas.artists.new_artist`.
* Added plugin `compas_rhino.artists.new_artist_rhino`.
* Added plugin `compas_blender.artists.new_artist_blender`.
* Added `compas.artist.DataArtistNotRegistered`.
* Added `draw_node_labels` and `draw_edgelabels` to `compas_blender.artists.NetworkArtist`.
* Added `compas_blender.artists.RobotModelArtist.clear`.
* Added `compas_blender.geometry.booleans` as plugin for boolean pluggables.
* Added version-based installation for Blender.
* Added several shape artists to `compas_ghpython`: `BoxArtist`, `CapsuleArtist`, `ConeArtist`, `CylinderArtist`, `PolygonArtist`, `PolyhedronArtist`, `SphereArtist`, `TorusArtist` and `VectorArtist`.
* Added support for CLR generic dictionaries to the `compas.data` decoders.
* Added `Graph.node_sample`, `Graph.edge_sample`.
* Added `Halfedge.vertex_sample`, `Halfedge.edge_sample`, `Halfedge.face_sample`.
* Added `Halfface.vertex_sample`, `Halfface.edge_sample`, `Halfface.face_sample`, `Halfface.cell_sample`.
* Added `Mesh.from_meshgrid`.

### Changed

* Fixed bug in `compas_blender.draw_texts`.
* Changed `compas_rhino.artists.BaseArtist` to `compas_rhino.artists.RhinoArtist`.
* Changed `compas_blender.artists.BaseArtist` to `compas_blender.artists.BlenderArtist`.
* Changed default resolution for shape discretisation to 16 for both u and v where relevant.
* Changed base class of `compas.geometry.Primitive` and `compas.geometry.Shape` to `compas.geometry.Geometry`.
* `compas_blender.artists.RobotModelArtist.collection` can be assigned as a Blender collection or a name.
* Generalized the parameter `color` of `compas_blender.draw_texts` and various label drawing methods.
* Changed `compas.IPY` to `compas.RHINO` in `orientation_rhino`.
* Changed `planarity` to `requires_extra` for pip installations.
* Fixed bug in handling of ngonal meshes in `compas_ghpython` artists / drawing functions.

### Removed

## [1.8.1] 2021-09-08

### Added

### Changed

### Removed

## [1.8.0] 2021-09-08

### Added

* Added pluggable function `trimesh_slice` in `compas_rhino`.
* Added equality comparison for pointclouds.
* Added `compas.data.is_sequence_of_uint`.
* Added general plotter for geometry objects and data structures based on the artist registration mechanism.
* Added support for multimesh files to OBJ reader/writer.
* Added support for attaching and detaching meshes in `compas.robots.RobotModelArtist` and drawing them.
* Added `reshape` in `compas.utilities`.
* Added `compas.geometry.NurbsCurve`.
* Added `compas.geometry.NurbsSurface`.
* Added `compas_rhino.conversions`.
* Added `compas_rhino.geometry.RhinoBox`.
* Added `compas_rhino.geometry.RhinoCone`.
* Added `compas_rhino.geometry.RhinoCylinder`.
* Added `compas_rhino.geometry.RhinoPolyline`.
* Added `compas_rhino.geometry.RhinoSphere`.
* Added basic implementation of `compas.datastructures.Assembly`.
* Added `meshes` method to artists of `compas.robots.RobotModel`.
* Added `FrameArtist` class to `compas_blender`.

### Changed

* `compas.robots.Axis` is now normalized upon initialization.
* Fixed a bug in `compas.numerical.dr_numpy` when using numpy array as inputs.
* Allowed for varying repository file structures in `compas.robots.GithubPackageMeshLoader`.
* Fixed data schema of `compas.geometry.Polyline`, `compas.geometry.Polygon`, `compas.geometry.Pointcloud`.
* Fixed `Configuration.from_data` to be backward-compatible with JSON data generated before `compas 1.3.0`.
* Changed `compas_rhino.drawing.draw_breps` to assume provided polygon is closed and automatically add missing corner to polycurve constructor.
* Changed conversion of edges and faces to uniques keys for the data dicts to use the string representation of a sorted tuple of identifiers.
* Added `dtype` to JSON decoding error message.
* Moved `compas.datastructures.mesh.core.halfedge.HalfEdge` to `compas.datastructures.halfedge.halfedge.HalfEdge`
* Moved `compas.datastructures.network.core.graph.Graph` to `compas.datastructures.graph.graph.Graph`.

### Removed

* Removed `compas.datastructures.mesh.core.mesh.BaseMesh`.
* Removed `compas.datastructures.BaseNetwork`.

## [1.7.1] 2021-06-14

### Added

### Changed

* Fixed bundling of ghuser components.

### Removed

## [1.7.0] 2021-06-14

### Added

### Changed

* `compas.robots.Axis` is now normalized upon initialization.
* Fixed a bug in `compas.numerical.dr_numpy` when using numpy array as inputs.
* Allowed for varying repository file structures in `compas.robots.GithubPackageMeshLoader`.
* Remove default implementation of `__str__` for data objects.

### Fixed

* Fixed `Configuration.from_data` to be backward-compatible with JSON data generated before `compas 1.3.0`.

### Removed

## [1.7.1] 2021-06-14

### Added

### Changed

* Fixed bundling of ghuser components.

### Removed

## [1.7.0] 2021-06-14

### Added

* Added pluggable function `trimesh_gaussian_curvature` in `compas_rhino`.
* Added pluggable function `trimesh_mean_curvature` in `compas_rhino`.
* Added pluggable function `trimesh_principal_curvature` in `compas_rhino`.
* Added `copy` and `deepcopy` functionality to `compas.robots.Configuration`.
* Added `compas.data.is_sequence_of_int` and `compas.data.is_sequence_of_float`.
* Added `compas.data.Data.JSONSCHEMANAME`.
* Added `kwargs` to all child classes of `compas.data.Data`.
* Added grasshopper component for drawing a frame.
* Added `draw_origin` and `draw_axes`.
* Added `compas.PY2`.

### Changed

* Allow str or int as joint type in `compas.robots.Joint` constructor.
* Moved json schemas to `compas.data`.
* Nested json schemas.
* `compas_ghpython.artists.FrameArtist.draw` now draws a Rhino Plane.
* Fixed bugs in `compas.geometry.bestfit_circle_numpy`.
* Changed directory where ghuser components are installed.
* Added ghuser components directory to those removed by the `clean` task.
* Clean up the ghuser directory before building ghuser components.
* Exposed function `draw_breps` in `compas_rhino.utilities`; example added.
* Added `join` flag to function `draw_breps` in `compas_rhino.utilities`
* Fixed bug in `compas.geometry.distance.closest_point_on_segment_xy`.
* Fixed bug in Rhino implementations of `trimesh` curvature functions.

### Removed

## [1.6.3] 2021-05-26

### Added

* Added `compas.topology.astar_lightest_path`.
* Added JSONSCHEMA definitions for primitives and transformations.
* Added schema implementation to primitives and transformations.
* Added JSONSCHEMA implementation to primitives and transformations.
* Added `compas.data.is_int3`, `compas.data.is_float3`, `compas_data.is_float4x4`.

### Changed

* Extended `compas.topology.astar_shortest_path` to work on `compas.datastructures.Mesh` and `compas.datastructures.Network`.
* Fixed `compas.data.Data.to_jsonstring`.
* Changed `compas.data.Data.data.setter` to raise `NotImplementedError`.
* Changed annotations of `compas_blender.artists.BaseArtist`.
* Fixed `__repr__` for primitives, shapes, transformations.

### Removed

* Removed duplicate cases from `compas.data.DataEncoder`.

## [1.6.2] 2021-05-12

### Added

### Changed

### Removed

## [1.6.1] 2021-05-12

### Added

### Changed

### Removed

## [1.6.0] 2021-05-12

### Added

* Added infrastructure for building Grasshopper components for compas packages.
* Added first Grasshopper component: COMPAS Info.
* Added Grasshopper components for JSON serialization.
* Added `compas_rhino.utilities.set_object_attributes`.
* Added `from_jsonstring` and `to_jsonstring`.
* Added Grasshopper component documentation.

### Changed

* Moved json dump and load to data package.
* Changed parameters and return value of `compas_rhino.utilities.get_object_attributes`.
* Removed `doctest` execution code from src.
* Removed `if __name__ == '__main__'` section from src.
* Optimized the conversion of Rhino Meshes to COMPAS meshes.
* Fix issue with GH User symlink created as directory symlink on some cases.

### Removed

## [1.5.0] 2021-04-20

### Added

* Added support for file-like objects, path strings and URLs to most of the methods previously accepting only file paths, eg. `compas.datastructures.Datastructure`, `compas.json_dump`, `compas.json_load`, etc.
* Added `pretty` parameter to `compas.json_dump` and `compas.json_dumps`.
* Added `compas.data.Data` as base object for all data objects (geometry, data structures, ...).

### Changed

* Moved `compas.utilities.DataEncoder` to `compas.data`.
* Moved `compas.utilities.DataDecoder` to `compas.data`.
* Changed base object of `compas.datastructures.Datastructure` to `compas.data.Data`.
* Changed base object of `compas.geometry.Primitive` to `compas.data.Data`.
* Renamed `Base` to `Data` for all data based classes.
* Fixed calculation of triangle normals.
* Fixed calculation of triangle areas.

### Removed

## [1.4.0] 2021-04-09

### Added

* Added Python 3.9 support.
* Added crease handling to catmull-clark subdivision scheme.
* Added `compas_ghpython.get_grasshopper_userobjects_path` to retrieve User Objects target folder.
* Added direction option for mesh thickening.
* Added check for closed meshes.
* Added 'loop' and 'frames' to schemes of `compas.datastructures.mesh.subdivision.mesh_subdivide`.

### Changed

* Fixed box scaling.
* Fixed a bug in `Polyline.divide_polyline_by_length` related to a floating point rounding error.
* Fixed bug in `RobotModel.zero_configuration`.
* Fixed bug in `compas.geometry.normals`.
* Fixed bug in `compas.datastructures.mesh.subdivision.mesh_subdivide_frames`.

### Removed

## [1.3.0] 2021-03-26

### Added

* Added a `invert` and `inverted` method `compas.geometry.Vector`.
* Added unetary `__neg__` operator for `compas.geometry.Vector`.
* Added `compas.robots.Configuration`, moved from `compas_fab`.

### Changed

* Fixed rhino packages installation to remove duplicates

### Removed

## [1.2.1] 2021-03-19

### Added

### Changed

### Removed

* Fixed API removals from 1.0.0 -> 1.2.0

## [1.2.0] 2021-03-18

### Added

* Added `divide_polyline`, `divide_polyline_by_length`, `Polyline.split_at_corners` and `Polyline.tangent_at_point_on_polyline`.
* Added the magic method `__str__` to `compas.geoemetry.Transformation`.
* Added `redraw` flag to the `compas_rhino` methods `delete_object`, `delete_objects` and `purge_objects`.
* Added the `__eq__` method for `compas.geometry.Circle` and `compas.geometry.Line`.
* Added support for Pylance through static API definitions.
* Added `halfedge_strip` method to `compas.datastructures.HalfEdge`.

### Changed

* Fixed bug where mimic joints were considered configurable.
* Fixed bug where `!=` gave incorrect results in Rhino for some compas objects.
* Fixed bug where `compas_rhino.BaseArtist.redraw` did not trigger a redraw.
* Fixed minor bugs in `compas.geometry.Polyline` and `compas.geometry.Polygon`.
* Fixed very minor bugs in `compas.geometry.Frame` and `compas.geometry.Quaternion`.
* Fixed bug in `compas_rhino.objects.MeshObject.modify`.
* Fixed bug in `compas_rhino.objects.MeshObject.modify_vertices`.
* Fixed bug in `compas_rhino.objects.MeshObject.modify_edges`.
* Fixed bug in `compas_rhino.objects.MeshObject.modify_faces`.
* Fixed bug in `compas_rhino.objects.VolMeshObject.modify`.
* Fixed bug in `compas_rhino.objects.VolMeshObject.modify_vertices`.
* Fixed bug in `compas_rhino.objects.VolMeshObject.modify_edges`.
* Fixed bug in `compas_rhino.objects.VolMeshObject.modify_faces`.
* Fixed bug in `compas_rhino.objects.NetworkObject.modify`.
* Fixed bug in `compas_rhino.objects.NetworkObject.modify_vertices`.
* Fixed bug in `compas_rhino.objects.NetworkObject.modify_edges`.
* Changed `compas_rhino.objects.inspect` to `compas_rhino.objects.inspectors`.
* Changed `compas_rhino.objects.select` to `compas_rhino.objects._select`.
* Changed `compas_rhino.objects.modify` to `compas_rhino.objects._modify`.

### Removed

## [1.1.0] 2021-02-12

### Added

* Added `RobotModel.remove_link`, `RobotModel.remove_joint`, `RobotModel.to_urdf_string`, and `RobotModel.ensure_geometry`.
* Added Blender Python-example to the documentation section: Tutorials -> Robots
* Added `compas_blender.unload_modules`.
* Added `after_rhino_install` and `after_rhino_uninstall` pluggable interfaces to extend the install/uninstall with arbitrary steps.

### Changed

* Fixed bug in parameter list of function `mesh_bounding_box` bound as method `Mesh.bounding_box`.
* Fixed bug in `RobotModel/RobotModelArtist.update` which raised an error when the geometry had not been loaded.
* Changed exception type when subdivide scheme argument is incorrect on `mesh_subdivide`.
* The `compas_rhino.artist.RobotModelArtist` functions `draw_visual` and `draw_collision` now return list of newly created Rhino object guids.
* Added ability of `RobotModel.add_link` to accept primitives in addition to meshes.
* Fixed bug regarding the computation of `Joint.current_origin`.
* Fixed bug regarding a repeated call to `RobotModel.add_joint`.
* Fixed bug in `compas_blender.RobotModelArtist.update`.
* Fixed bug in `compas.datastructures.mesh_slice_plane`.
* Fixed bug where initialising a `compas_blender.artists.Robotmodelartist` would create a new collection for each mesh and then also not put the mesh iton the created collection.
* Changed the initialisation of `compas_blender.artists.Robotmodelartist` to include a `collection`-parameter instead of a `layer`-parameter to be more consistent with Blender's nomenclature.
* Used a utility function from `compas_blender.utilities` to create the collection if none exists instead of using a new call to a bpy-method.

### Removed

## [1.0.0] 2021-01-18

### Added

* Added `compas.datastructures.mesh.trimesh_samplepoints_numpy`.

### Changed

* Fix Rhino7 Mac installation path
* Separate `compas.robots.Joint.origin` into the static parent-relative `origin` and the dynamic world-relative `current_origin`.
* Separate `compas.robots.Joint.axis` into the static parent-relative `axis` and the dynamic world-relative `current_axis`.
* Fixed support to convert back and forth between `compas.datastructures.Graph` and NetworkX `DiGraph`.

### Removed

## [0.19.3] 2020-12-17

### Added

### Changed

* Fix bug in `compas.datastructures.Network.neighborhood`.

### Removed

## [0.19.2] 2020-12-17

### Added

### Changed

* Changed `compas._os.prepare_environment` to prepend environment paths (fixes problem with RPC on windows).

### Removed

## [0.19.1] 2020-12-10

### Added

### Changed

* Fix bug in `compas.datastructures.AttributesView`.

### Removed

## [0.19.0] 2020-12-09

### Added

* Added `is_osx`.

### Changed

* Fix default namespace handling in URDF documents.
* Allow custom/unknown attributes in URDF `Dynamics` element.
* Moved os functions from `compas` to `compas._os`.
* Fixed bug in `is_linux`.
* Changed `is_windows` to work for CPython and IronPython.
* Changed `compas._os` functions to use `is_windows`, `is_mono`, `is_osx`.
* Changed IronPython checks to `compas.IPY` instead of `compas.is_ironpython`.
* Fixed data serialization in `compas.datastructures.HalfFace`.

### Removed

* Removed all implementations of `draw_collection`.

## [0.18.1] 2020-12-01

### Added

* Added URDF and XML writers.
* Added `compas.robots.RobotModel.to_urdf_file`.
* Added `compas.files.URDF.from_robot`.

### Changed

* Changed implementation of `Mesh.vertices_on_boundaries` to account for special cases.
* Changed `Mesh.edges_on_boundaries` corresponding to `Mesh.vertices_on_boundaries`.
* Changed `Mesh.faces_on_boundaries` corresponding to `Mesh.vertices_on_boundaries`.
* Changed `Mesh.vertices_on_boundary` to return vertices of longest boundary.
* Changed `Mesh.edges_on_boundary` to return edges of longest boundary.
* Changed `Mesh.faces_on_boundary` to return faces of longest boundary.
* Fixed default value for `compas.robots.Axis`.
* Changed surface to mesh conversion to include cleanup and filter functions, and use the outer loop of all brep faces.

### Removed

## [0.18.0] 2020-11-24

### Added

* Added `remap_values` to `compas_utilities`.
* Added `compas.datastructures.mesh_slice_plane`.
* Added `compas.json_dump`, `compas.json_dumps`, `compas.json_load`, `compas.json_loads`.

### Changed

* Fixed bug in `compas.datastructures.Network.delete_node`.
* Fixed bug in `compas.datastructures.Network.delete_edge`.
* Fixed bug in select functions for individual objects in `compas_rhino.utilities`.
* Fixed bug in `compas.datastructures.mesh_merge_faces`.
* changed base of `compas.geometry.Transformation` to `compas.base.Base`.

### Removed

* Removed `compas.datastructures.mesh_cut_by_plane`.

## [0.17.3] 2020-11-20

### Added

### Changed

* Fixed bug in `compas.geometry.is_coplanar`.
* Fixed bug in `compas.datastructures.mesh_merg_faces`.
* Fixed bug in `compas.robots.RobotModel.add_link`.
* Fixed bug in `compas.datastructures.Volmesh.cell_to_mesh`.

### Removed

## [0.17.2] 2020-11-04

### Added

### Changed

* Fixed bug in `__getstate__`, `__setstate__` of `compas.base.Base`.
* Fixed bug in `compas_rhino.artists.MeshArtist` and `compas_rhino.artists.NetworkArtist`.
* Changed length and force constraints of DR to optional parameters.
* Removed `ABCMeta` from the list of base classes of several objects in compas.

### Removed

## [0.17.1] 2020-10-28

### Added

* Added `compas_rhino.artists.BoxArtist.draw_collection`.
* Added option to show/hide vertices, edges, and faces in `compas_rhino.artists.CapsuleArtist.draw`.
* Added option to show/hide vertices, edges, and faces in `compas_rhino.artists.ConeArtist.draw`.
* Added option to show/hide vertices, edges, and faces in `compas_rhino.artists.CylinderArtist.draw`.
* Added option to show/hide vertices, edges, and faces in `compas_rhino.artists.PolyhedronArtist.draw`.
* Added option to show/hide vertices, edges, and faces in `compas_rhino.artists.SphereArtist.draw`.
* Added option to show/hide vertices, edges, and faces in `compas_rhino.artists.TorusArtist.draw`.
* Added option to show/hide vertices, edges, and faces in `compas_rhino.artists.PolygonArtist.draw`.
* Added option to show/hide vertices, edges, and faces in `compas_rhino.artists.PolylineArtist.draw`.
* Added option to show/hide vertices, edges, and faces in `compas_rhino.artists.VectorArtist.draw`.

### Changed

* Changed implementation of `compas_rhino.artists.BoxArtist.draw`.
* Fixed bug in `compas.geometry.Capsule`.
* Fixed bug in `compas.geometry.Cone`.
* Changed `compas_rhino.draw_mesh` to support Ngons if available.
* Fixed bug in polyhedron data.

### Removed

* Removed `compas_rhino.artists.PointArtist.draw_collection`.
* Removed `compas_rhino.artists.CircleArtist.draw_collection`.
* Removed `compas_rhino.artists.LineArtist.draw_collection`.

## [0.16.9] 2020-10-21

### Added

* Added binary STL writer.
* Added constructor `from_euler_angles` to `compas.geometry.Transformation`.
* Added method for adding objects from a list to `compas_plotters.GeometryPlotter`.
* Added `compas_rhino.artists.BoxArtist`.
* Added `compas_rhino.artists.CapsuleArtist`.
* Added `compas.geometry.Polyhedron.from_halfspaces` and `compas.geometry.Polyhedron.from_planes`.
* Added `compas.geometry.is_point_behind_plane` and `compas.geometry.is_point_in_polyhedron`.
* Added `centroid` and `bounding_box` properties to `compas.geometry.Pointcloud`.
* Added `edges` property to `compas.geometry.Box`.
* Added `edges` property to `compas.geometry.Polyhedron`.
* Added `compas.datastructures.network_smooth_centroid`.

### Changed

* Fixed bug in handling of keys in edge attribute functions of `compas.datastructures.Halfedge`.
* Fixed bug in `compas.geometry.Polygon.lines`.
* Fixed bug in `compas.geometry.Polyline.lines`.
* Changed `compas.geometry.Shape.to_vertices_and_faces` to `abstractmethod`.
* Fixed bug in magic methods of `compas.geometry.Box`.
* Fixed bug in `compas.geometry.Box.contains`.
* Fixed bug in `delete_vertex` and `delete_face` in `compas.datastructures.Halfedge`.
* Fixed bug in `delete_node` of `compas.datastructures.Graph`.
* Fixed bug in `summary` method of `compas.datastructures.Graph` and `compas.datastructures.Halfedge`.

### Removed

## [0.16.8] 2020-10-14

### Added

* Added `RobotModelArtist` to `compas_rhino`, `compas_ghpython` and `compas_blender`.
* Added `ToolModel`.
* Added `compas.geometry.Pointcloud`.
* Added `compas.utilities.grouper`.
* Added `PolygonArtist`, `PolylineArtist` to `GeometryPlotter`.

### Changed

* `Mesh` takes name of `Shape` in `Mesh.from_shape`.
* Fixed `zoom_extents` of `GeometryPlotter`.

### Removed

* Removed `SegmentArtist` from `compas_plotters`.

## [0.16.7] 2020-10-06

### Added

* Added functionality to the RPC service to automatically reload modules if a change is detected.

### Changed

### Removed

## [0.16.6] 2020-09-30

### Added

* Added `compas_plotters.geometryplotter.GeometryPlotter` for COMPAS geometry objects.

### Changed

* Changed `compas.base.Base.dtype` to property.
* Changed JSON schema to draft 7.
* Changed version processing to `distutils.version.LooseVersion`.

### Removed

## [0.16.5] 2020-09-26

### Added

* Added tests for halfedge data schemas.

### Changed

* Fixed RGB color processing in `compas.utilities.color_to_colordict`.
* Fixed Blender object and dat amanagement to avoid `malloc` problems.
* Updated Blender data structure artists.
* Changed Blender unused data clearing to also clear collections.
* Fixed JSON data validation of base COMPAS object.

### Removed

## [0.16.4] 2020-09-24

### Added

### Changed

* Fixed bug in `compas.geometry.Box.vertices`.
* `compas.scene.SceneObject` will now track a list of drawn Objects/GUIDs.

### Removed

## [0.16.3] 2020-09-23

### Added

* Added abstract `DATASCHEMA` to `compas.base.Base`.
* Added abstract `JSONSCHEMA` to `compas.base.Base`.
* Added `validate_data` to `compas.base.Base`.
* Added `validate_json` to `compas.base.Base`.
* Added implementation of `DATASCHEMA` to `compas.datastructures.Halfedge`.
* Added implementation of `JSONSCHEMA` to `compas.datastructures.Halfedge`.
* Added `NodeAttributeView`.
* Added implementation of `DATASCHEMA` to `compas.datastructures.Graph`.
* Added implementation of `JSONSCHEMA` to `compas.datastructures.Graph`.
* Added `compas.rpc.Proxy.restart_server`.
* Added `compas_rhino.objects.NetworkObject`.
* Added constructors `from_matrix` and `from_rotation` to `compas.geometry.Quaternion`.
* Added `draw_collection` methods to Grasshopper artists.

### Changed

* Updated naming conventions in `compas.datastructures.HalfFace` and `compas.datastructures.VolMesh`
* Moved `compas.datastructures.Datastructure` to `compas.datastructures.datastructure`.
* Changed base class of `compas.datastructures.Datastructure` to `compas.base.Base`.
* Changed `from_json` to `to_json` of meshes to use encoders and decoders.
* Moved `MutableMapping` to `compas.datastructures._mutablemapping`.
* Moved attribute views to `compas.datastructure.attributes`.

### Removed

* Removed `from_json`, `to_json`, `to_data`, `copy`, `transformed` from primitives, defaulting to the base implementation in `compas.geometry.Primitive`.
* Removed `from_json`, `to_json`, `to_data`, `copy`, `__str__`, from datastructures, defaulting to the base implementation in `compas.datastructure.Datastructure`.

## [0.16.2] 2020-08-06

### Added

* Added plugin system based on decorators: `compas.plugins.pluggable` & `compas.plugins.plugin`.
* Added `compas_rhino` implementation of the boolean operation pluggable interfaces (union/difference/intersection).
* Added `compas.datastructures.Mesh.transform_numpy`.
* Added `PluginNotInstalledError`.
* Added `compas.geometry.booleans`.
* Added tolerance parameter to angle functions.
* Added support for Rhino 7 in install/uninstall routines.
* Added install/uninstall for Rhino plugins (with support for Rhino 7).
* Added base class for all COMPAS objects `compas.base.Base`.
* Added base class for all Rhino objects representing COMPAS objects `compas_rhino.objects.Object`.
* Added mesh object representing COMPAS meshes in Rhino `compas_rhino.objects.MeshObject`.
* Added the methods `to_data` and `from_data` to `compas.robots.RobotModel`.

### Changed

* Restructure and reorganize volmesh datastructure
* Fixed scaling bug in `compas.geometry.Sphere`
* Fixed bug in `compas.datastructures.Mesh.add_vertex`.
* Fixed performance issue affecting IronPython when iterating over vertices and their attributes.
* Changed return value of drawing functions of `compas_rhino.artists.MeshArtist` to list of GUID.
* Changed return value of drawing functions of `compas_rhino.artists.NetworkArtist` to list of GUID.
* Moved "inspectors" to `compas_rhino.objects`.
* Moved "modifiers" to `compas_rhino.objects`.
* Connection attempts can now be set for `compas.Proxy.start_server` using the
  attribute `Proxy.max_conn_attempts`.
* `Scale.from_factors` can now be created from anchor frame.
* Changed vertex reading of PLY files to include all property information.

### Removed

* Removed CGAL based boolean implementations.
* Removed artist mixins from `compas_rhino`.
* Removed `clear_` functions from `compas_rhino.artists.MeshArtist`.
* Removed `clear_` functions from `compas_rhino.artists.NetworkArtist`.
* Removed `to_data`, `from_data` from `compas_rhino.artists`.
* Removed `compas_rhino.artists.BoxArtist` stub.
* Removed references to "edge" dict from `compas.datastructures.VolMesh`.

## [0.16.1] 2020-06-08

### Added

### Changed

* Fixed scaling bug in `compas.geometry.Sphere`

### Removed

## [0.16.0] 2020-06-05

### Added

* Added `compas_rhino.geometry.RhinoVector`.
* Added basic mesh cutting (`compas.datastructures.Mesh.cut()`).
* Added `compas.datastructures.Mesh.join(other)`.
* Added `compas.geometry.argmin` and `compas.geometry.argmax`.
* Added STL witer.
* Added `compas.datastructures.Mesh.to_stl`.
* Added `unweld` option to obj writing.

### Changed

* Fixed bug in `FaceAttributeView.__get_item__`: access to default was tried before attrs.
* Fixed bug in `EdgeAttributeView.__get_item__`: access to default was tried before attrs.
* Changed `VertexAttributeView.__get_item__` to follow access logic of `FaceAttributeView`.
* Fixed bug in `draw_edges` in `compas_rhino`'s `EdgeArtist`.
* Fixed bug in `draw_edges` in `compas_ghpython`'s `EdgeArtist`.
* Fixed bug in ``compas_rhino.geometry.RhinoSurface.brep_to_compas``.
* Fixed bug in ``compas.geometry.Box.from_bounding_box``
* Fixed bug in ``compas.geometry.Box.from_width_height_depth``
* Fixed inconsistencies in ``compas.geometry._transformations``.
* Renamed ``compas.geometry.Frame.to_local_coords`` to ``compas.geometry.Frame.to_local_coordinates``
* Renamed ``compas.geometry.Frame.to_world_coords`` to ``compas.geometry.Frame.to_world_coordinates``
* Renamed ``compas.geometry.Transformation.change_basis`` to ``compas.geometry.Transformation.from_change_of_basis``
* Renamed ``compas.geometry.matrix_change_basis`` to ``compas.geometry.matrix_from_change_of_basis``
* Renamed ``compas.geometry.Projection.orthogonal`` to ``compas.geometry.Projection.from_plane`` and changed input params
* Renamed ``compas.geometry.Projection.parallel`` to ``compas.geometry.Projection.from_plane_and_direction`` and changed input params
* Renamed ``compas.geometry.Projection.perspective`` to ``compas.geometry.Projection.from_plane_and_point`` and changed input params
* Changed constructor of all ``compas.geometry.Transformation`` and derivatives. Preferred way of creating any ``compas.geometry.Transformation`` is with the classmethods ``from_*``
* Changed params (point, normal) into plane for ``compas.geometry.matrix_from_parallel_projection``, ``compas.geometry.matrix_from_orthogonal_projection`` and ``compas.geometry.matrix_from_perspective_projection``

### Removed

## [0.15.6] 2020-04-27

### Added

* Extended glTF support.
* Added classmethod `from_geometry` to `RhinoMesh`
* Added `intersection_sphere_line`
* Added `intersection_plane_circle`
* Added `tangent_points_to_circle_xy`
* Added basic OBJ file writing.
* Added `Mesh.to_obj`.

### Changed

* Fixed bug in `Box.from_bounding_box`.
* Updated Blender installation docs for latest release.
* Fixed `robot.forward_kinematics()` when requested for base link.
* Fixed bug in `to_compas` conversion of Rhino meshes.
* Fixed bug where `compas.geometry.Primitive` derived classes cannot be serialized by jsonpickle.

### Removed

## [0.15.5] 2020-03-29

### Added

* Added classmethod `from_geometry` to `RhinoMesh`.
* Added conversion to polygons to `BaseMesh`.
* Re-added length, divide, space methods of `RhinoCurve`.
* Added basic OFF file writing.
* Added basic PLY file writing.
* Added `Mesh.to_ply`.
* Added `Mesh.to_off`.

### Changed

* Fixed object naming in artists of `compas_ghpython`.
* Resizing of Rhino property form.
* Fixed orientation of `RhinoSurface` discretisation.
* Check for existence of object in Rhino purge functions.
* Fixed bug in mesh boundary functions.

### Removed

## [0.15.4] 2020-03-05

### Added

* Added algorithm for pulling points onto mesh.
* Added base ellipse class to geometry primitives.
* Added circle artist to plotters.
* Added mesh artist to plotters.
* Added ellipse artist to plotters.
* Added support for robot mimicking joints.

### Changed

* Fixed bugs in `compas_rhino.artists.NetworkArtist`.
* Add conda executable path to `compas_bootstrapper.py`.

### Removed

## [0.15.3] 2020-02-26

### Added

* Added optional class parameter to `RhinoMesh.to_compas`.
* Added max int key to serialization of graph.

### Changed

* Changed name of base mesh implementation to `BaseMesh`.
* Changed name of base network implementation to `BaseNetwork`.
* Fixed bug in face finding function.

### Removed

* Removed optional requirements from setup file.
* Removed parameters from default polyhedron constructor.

## [0.15.2] 2020-02-20

### Added

### Changed

### Removed

## [0.15.1] 2020-02-16

### Added

* Added glTF support.
* Added graph and halfedge data structures.
* Added Rhino line geometry.
* Added Rhino plane geometry.

### Changed

* Fixed `compas_hpc` import problem.
* Split up topology part from geometry part for network and mesh.
* Split up network and mesh naming conventions.
* Reworked network face cycle finding.
* Updated mesh from lines.
* Updated network plotter in correspondence with network.
* Integrated mixin functionality and removed mixins.
* Meshes are now initially hidden in `compas_blender.artists.RobotModelArtist`.
* `compas_blender.artists.RobotModelArtist.draw_visual` and `compas_blender.artists.RobotModelArtist.draw_collision` now show those meshes.
* Renamed the method `draw_geometry` of `compas.robots.base_artist.RobotModelBaseArtist` to `create_geometry`.

### Removed

* Removed parallelization from network algorithms.
* Removed numba based dr implementations.

## [0.15.0] 2020-01-24

### Added

* Added `to_compas` to `compas_rhino.geometry.RhinoPoint`.
* Added `to_compas` to `compas_rhino.geometry.RhinoLine`.
* Added `to_compas` to `compas_rhino.geometry.RhinoCurve`.
* Added `to_compas` to `compas_rhino.geometry.RhinoMesh`.
* Added `brep_to_compas` to `compas_rhino.geometry.RhinoSurface`.
* Added `uv_to_compas` to `compas_rhino.geometry.RhinoSurface`.
* Added `heightfield_to_compas` to `compas_rhino.geometry.RhinoSurface`.
* Added `compas.datastructures.mesh_pull_points_numpy`.

### Changed

* Moved `compas_rhino.conduits` into `compas_rhino.artists`.
* Fixed bug in `compas.datastructures.Mesh.edges_where`.
* Fixed bug in `compas.datastructures.Mesh.faces_where`.
* Fixed bug in `compas.datastructures.Mesh.edge_attributes`.
* Fixed bug in `compas.datastructures.Mesh.face_attributes`.
* Fixed bug in `compas.datastructures.Mesh.edges`.
* Fixed bug in `compas.datastructures.Mesh.faces`.
* Fixed bug in `compas.datastructures.Mesh.offset`.

### Removed

* Removed deprecated `compas.geometry.xforms`.
* Removed deprecated `compas_rhino.helpers`.
* Removed `compas_rhino.constructors`.

## [0.14.0] 2020-01-21

### Added

* Added `compas.datastructures.mesh.Mesh.any_vertex`.
* Added `compas.datastructures.mesh.Mesh.any_face`.
* Added `compas.datastructures.mesh.Mesh.any_edge`.
* Added `compas.datastructures.mesh.Mesh.vertex_attribute`.
* Added `compas.datastructures.mesh.Mesh.vertex_attributes`.
* Added `compas.datastructures.mesh.Mesh.vertices_attribute`.
* Added `compas.datastructures.mesh.Mesh.vertices_attributes`.
* Added `compas.datastructures.mesh.Mesh.edge_attribute`.
* Added `compas.datastructures.mesh.Mesh.edge_attributes`.
* Added `compas.datastructures.mesh.Mesh.edges_attribute`.
* Added `compas.datastructures.mesh.Mesh.edges_attributes`.
* Added `compas.datastructures.mesh.Mesh.face_attribute`.
* Added `compas.datastructures.mesh.Mesh.face_attributes`.
* Added `compas.datastructures.mesh.Mesh.faces_attribute`.
* Added `compas.datastructures.mesh.Mesh.faces_attributes`.
* Added mutable attribute view for mesh vertex/face/edge attributes.

### Changed

* Default Mesh vertex, face, edge attributes are no longer copied and stored explicitly per vertex, face, edge, repesctively.
* Updating default attributes now only changes the corresponding default attribute dict.
* Updated `mesh_quads_to_triangles` to copy only customised face attributes onto newly created faces.
* Fixed bug in `compas.geometry.is_point_in_circle`.
* Fixed bug in `compas.geometry.is_polygon_convex`.
* Fixed bug in `compas.geometry.Polygon.is_convex`.
* Renamed `compas.datastructures.Mesh.has_vertex` to `compas.datastructures.Mesh.is_vertex`.
* Renamed `compas.datastructures.Mesh.has_face` to `compas.datastructures.Mesh.is_face`.
* Split `compas.datastructures.Mesh.has_edge` into `compas.datastructures.Mesh.is_edge` and `compas.datastructures.Mesh.is_halfedge`.

### Removed

* Removed `compas.datastructures.mesh.Mesh.get_any_vertex`.
* Removed `compas.datastructures.mesh.Mesh.get_any_face`.
* Removed `compas.datastructures.mesh.Mesh.get_any_edge`.
* Removed `compas.datastructures.mesh.Mesh.get_vertex_attribute`.
* Removed `compas.datastructures.mesh.Mesh.get_vertex_attributes`.
* Removed `compas.datastructures.mesh.Mesh.get_vertices_attribute`.
* Removed `compas.datastructures.mesh.Mesh.get_vertices_attributes`.
* Removed `compas.datastructures.mesh.Mesh.get_edge_attribute`.
* Removed `compas.datastructures.mesh.Mesh.get_edge_attributes`.
* Removed `compas.datastructures.mesh.Mesh.get_edges_attribute`.
* Removed `compas.datastructures.mesh.Mesh.get_edges_attributes`.
* Removed `compas.datastructures.mesh.Mesh.get_face_attribute`.
* Removed `compas.datastructures.mesh.Mesh.get_face_attributes`.
* Removed `compas.datastructures.mesh.Mesh.get_faces_attribute`.
* Removed `compas.datastructures.mesh.Mesh.get_faces_attributes`.
* Removed `compas.datastructures.mesh.Mesh.set_vertex_attribute`.
* Removed `compas.datastructures.mesh.Mesh.set_vertex_attributes`.
* Removed `compas.datastructures.mesh.Mesh.set_vertices_attribute`.
* Removed `compas.datastructures.mesh.Mesh.set_vertices_attributes`.
* Removed `compas.datastructures.mesh.Mesh.set_edge_attribute`.
* Removed `compas.datastructures.mesh.Mesh.set_edge_attributes`.
* Removed `compas.datastructures.mesh.Mesh.set_edges_attribute`.
* Removed `compas.datastructures.mesh.Mesh.set_edges_attributes`.
* Removed `compas.datastructures.mesh.Mesh.set_face_attribute`.
* Removed `compas.datastructures.mesh.Mesh.set_face_attributes`.
* Removed `compas.datastructures.mesh.Mesh.set_faces_attribute`.
* Removed `compas.datastructures.mesh.Mesh.set_faces_attributes`.
* Removed `print` statement from curvature module.

## [0.13.3] 2020-01-10

### Added

* `compas_rhino.artists.ShapeArtist` as base artist for all shape artists.
* Added `layer`, `name`, `color` attributes to `compas_rhino.artists.PrimitiveArtist`.
* Added `layer`, `name` attributes to `compas_rhino.artists.ShapeArtist`.
* Added `layer`, `name` attributes to `compas_rhino.artists.MeshArtist`.
* Added `clear_layer` method to `compas_rhino.artists.PrimitiveArtist`.
* Added `clear_layer` method to `compas_rhino.artists.ShapeArtist`.
* Added `clear_layer` method to `compas_rhino.artists.MeshArtist`.

### Changed

* Renamed `compas.utilities.maps.geometric_key2` to `geometric_key_xy`.
* Fixed bug in mirror functions.
* Fixed mirroring tests.
* Moved `BaseMesh`, `matrices`, `operations` to `compas.datastructures.mesh.core`.
* Added `transform` and `transformed` (and others) to `Mesh`.

### Removed

* `compas_rhino.artists.BoxArtist`
* Removed `layer` attribute from `compas_rhino.artists.Artist`.
* Removed `clear_layer` method from `compas_rhino.artists.Artist`.

## [0.13.2] 2020-01-06

### Added

* File reading functions for ascii files in `compas.files` has moved from the individual reader classes to a new parent class, `BaseReader`.

### Changed

* Rebased `compas_rhino.artists.MeshArtist` on new-style artist `compas_rhino.artists.Artist`.
* Renamed `compas_rhino.artists.MeshArtist.defaults` to `compas_rhino.artists.MeshArtist.settings`.
* Changed usage of (nonexisting) `compas_rhino.get_object` to `compas_rhino.get_objects`.
* Integrated vertex, face, edge mixins into `compas_rhino.artists.MeshArtist`.
* Integrated vertex, edge mixins into `compas_rhino.artists.NetworkArtist`.
* Rebased `compas_rhino.artists.VolMeshArtist` on `compas_rhino.artists.MeshArtist`.

### Removed

## [0.13.0] 2019-12-16

### Added

* Added DOI to bibtex entry.
* Added conversion for old mesh JSON data.

### Changed

* Indirectly changed mesh serialization to JSON (by changing key conversion and moving conversion into JSON methods).
* Moved conversion of int keys of mesh data to strings for json serialization to from/to json.
* Moved from/to methods for mesh into mesh definition.
* Subdivision algorithms use fast mesh copy.

### Removed

* Support for non-integer vertex and face identifiers in mesh.

## [0.12.4] 2019-12-11

### Added

### Changed

### Removed

## [0.12.3] 2019-12-11

### Added

* Added `mesh_subdivide_frames` to `compas.datastructures.subdivision`

### Changed

### Removed

## [0.12.2] 2019-12-11

### Added

* Added `intersection_segment_polyline` to `compas.geometry.intersections`
* Added `intersection_segment_polyline_xy` to `compas.geometry.intersections`
* Added `from_sides_and_radius` to `compas.geometry.Polygon`

### Changed

* Reworked docstrings of methods in `compas.geometry.queries`
* Set default `tol` to `1e-6` in `compas.geometry.queries`

### Removed

## [[0.12.1] 2019-12-10] 2019-12-10

### Added

* Added inherited methods to class docs.
* Added data structure mixins to the docs.
* Added `data` and `from_data` to `compas.geometry.Polyhedron`
* Added explicit support for collections to `compas_blender`

### Changed

* Bottom face of cylinder shape should be flipped.
* Face reading mechanism of OFF reader.
* `compas.geometry.Box` is now centred at origin by default.

### Removed

* Removed `compas.remote` because it does not provide an advatage over `compas.rpc`.

## [[0.11.4] 2019-11-26] 2019-11-26

### Added

* Added `compas_rhino.etoforms.ImageForm`.
* Added `doc8` as dev requirement.

### Changed

* Changed `compas_rhino.install_plugin` to use only the plugin name, w/o the GUID.
* Changed `iterable_like` to prevent exhausting generators passed as targets.

### Removed

* Removed `compas_rhino.ui.Controller`.
* Removed `compas_rhino.ui.Button`.

## [[0.11.2] 2019-11-19] 2019-11-19

### Added

* Added factory methods for `compas_rhino.artists._Artist`

### Changed

* Set `compas_rhino.artists.FrameArtist` layer clear to false by default.
* Wrapped internals of RPC dispatch method in try-except to catch any import problems and report back on the client side.
* Stopping of HTTP server (`compas.remote`) is now handled properly through separate thread.
* Fixed mutable init parameters of `RobotModel`
* Fixed bug in `mesh_quads_to_triangles` that caused face data to be deleted even when not necessary.
* Switched to `compas.geometry.KDTree` as fallback for `scipy.spatial.cKDTree` instead of Rhino `RTree` because it currently fails.

### Removed

## [0.11.0] 2019-11-09

### Added

* Added `iterable_like` to `compas.utilities.itertools_`
* Added `compas.geometry.icp_numpy` for pointcloud alignment using ICP.
* Added RPC command-line utility: `$ compas_rpc {start|stop} [--port PORT]`
* Added `__version__` to `compas_plotters`.
* Added `compas_plotters` to `.bumpversion.cfg`.
* Added `Colormap` to `compas.utilities`.
* Added `is_line_line_colinear()` to `compas.geometry`
* Added link to Github wiki for devguide.
* Added pointcloud alignment example to docs.
* Show git hash on `compas.__version__` if installed from git.
* Added `autopep8` to dev requirements.
* Added methods `add_joint` and `add_link` to `RobotModel`
* Added support for geometric primitives to JSON data encoder and decoder.
* Added support for `data` to all geometric primitives.

### Changed

* Docs are only deployed to github pages for tagged commits.
* Fixing printing issue with `compas.geometry.Quarternion` in ironPython.
* Fixed a missing import in `compas.geometry.Polygon`.
* Removed unused imports in `compas.geometry.Polyline`.
* Adjusted `compas.geometry.Quarternion.conjugate()` to in-place change, added `compas.geometry.Quarternion.conjugated()` instead which returns a new quarternion object.
* Fixed `rotation` property of `Transformation`.
* Simplified plugin installation (use plugin name only, without GUID).
* Bind RPC server to `0.0.0.0` instead of `localhost`.
* Fixed different argument naming between Rhino5 and Rhino6 of `rs.LayerVisible()` in `compas_rhino.utilities.objects`.

### Removed

## [0.10.0] 2019-10-28

### Added

* Added method for computing the determinant of the matrix of a transformation `compas.geometry.Transformation.determinant`.
* Added method for transposing (the matrix of) a transformation in-place `compas.geometry.Transformation.transpose`.
* Added method creating a transposed copy of a transformation `compas.geometry.Transformation.transposed`.
* Added method for invertig (the matrix of) a transformation in-place `compas.geometry.Transformation.invert`.
* Added `compas.geometry.Transformation.inverted` as an alias for `compas.geometry.Transformation.inverse`.
* Added method creating a copy of a transformation instance with a given transformation concatenated `compas.geometry.Transformation.concatenated`.
* Added method `to_vertices_and_faces` to all the classes inheriting from `compas.geometry.Shape` to create a `Mesh` representation of them.

### Changed

* Changed `compas.geometry.Transformation.inverse` to return an inverted copy of the transformation.
* Changed `compas.geometry.Transformation.decompose` to `compas.geometry.Transformation.decomposed`.
* Changed `compas.geometry.Transformation.concatenate` to add another transformation to the transformation instance.

### Removed

## [0.9.1] 2019-10-28

### Added

* Added `compas.geometry.Point.transform_collection` and `compas.geometry.Point.transformed_collection`.
* Added `compas.geometry.Vector.transform_collection` and `compas.geometry.Vector.transformed_collection`.
* Added `compas.geometry.Line.transform_collection` and `compas.geometry.Line.transformed_collection`.
* Added support for new Python plugin location for Rhino 6.0 on Mac.
* Added `compas.geometry.bestfit_frame_numpy`

### Changed

* Fixed transformation of start and end point of `compas.geometry.Line` to update the point objects in place.
* Fixed return value of `compas.numerical.pca_numpy` to return mean not as nested list.

### Removed

## [0.9.0] 2019-10-21

### Added

* Added `matrix_change_basis`, `Transformation.change_basis`
* Added `matrix_from_frame_to_frame`
* Added non-numpy versions of `global_coords`, `local_coords`
* Added static method `Frame.local_to_local_coords`
* Added `__getitem__`, `__setitem__` and `__eq__` to `Quaternion`
* Added `Vector.scaled` and `Vector.unitized`
* Added `transform_frames` and respective helper functions `dehomogenize_and_unflatten_frames`, `homogenize_and_flatten_frames`
* Added `transform_frames_numpy` and respective helper functions `dehomogenize_and_unflatten_frames_numpy`, `homogenize_and_flatten_frames_numpy`

### Changed

* Renamed `global_coords_numpy` and `local_coords_numpy` to `local_to_world_coords_numpy` and `world_to_local_coords_numpy`.
* Changed parameters `origin` `uvw` of `local_to_world_coords_numpy` and `world_to_local_coords_numpy` to `frame`.
* Fixed some returns of `Frame` and `Rotation` to use `Vector` or `Quaternion`
* Renamed methods `Frame.represent_point/vector/frame_in_global_coordinates` and `Frame.represent_point/vector/frame_in_local_coordinates` to `Frame.to_local_coords` and `Frame.to_world_coords`.

### Removed

## [0.8.1] 2019-10-01

### Added

### Changed

* Fixed unguarded import of `numpy` based transformations in mesh package.

### Removed

## [0.8.0] 2019-10-01

### Added

* Added test section for `compas.geometry.transformations`
* Added `tol` parameter to `queries.is_colinear`
* Added compas rhino installer for Rhino Mac 6.0 `compas_rhino.__init__`.
* Added oriented bounding box for meshes `compas.datastructures.mesh_oriented_bounding_box_numpy`.
* Added full testing functions for `compas.datastructures.mesh`
* Added `draw_mesh` to `compas_ghpython.artists.MeshArtist`

### Changed

* Generate sphinx documentation from markdown files in repo root for top level sections.
* Merged `compas.geometry.xforms` into `compas.geometry.transformations`
* Fixed `AttributeError: 'Mesh' object has no attribute 'neighbors'`
* Fixed Key error with `Mesh.boundary()`
* Extended `offset_polygon` and `offset_polyline` to handle colinear segments
* Fixed unsorted mesh vertex coordinates `xyz` in `compas_viewers.viewer.MeshView`
* Changed stderr parameter from STDOUT to PIPE in `compas.rpc.Proxy` for Rhino Mac 6.0.
* Fixed import of `delaunay_from_points` in `Mesh.from_points`.
* More control over drawing of text labels in Rhino.
* Extension of `face_vertex_descendant` and `face_vertex_ancestor` in `Mesh`.
* Changed the name and meaning of the parameter `oriented` in the function `Mesh.edges_on_boundary`.
* Add `axis` and `origin` defaults to `compas.robots.Joint`
* Unified vertices and face import order for .obj files with python2 and 3
* Changed python interpreter selection (e.g. RPC calls) to fallback to `python` if `pythonw` is not present on the system
* Fixed `compas_ghpython.artists.MeshArtist` to support ngons.
* Deprecate the method `draw` of `compas_ghpython.artists.MeshArtist` in favor of `draw_mesh`.
* Fix icosahedron generation
* Examples in docs/rhino updated to work with current codebase
* Callbacks tutorial updated to work with current codebase
* Base geometric primitives on `compas.geometry.Primitive` and `compas.geometry.Shape`
* Separated `numpy` based tranformations into separate module.

### Removed

* Removed `compas_viewers` to separate repo.
* Removed `compas_hpc` to separate repo.

## [0.7.2] 2019-08-09

### Added

* Added `compas_rhino.geometry.RhinoGeometry` to the docs.
* Added `compas.remote.services`.
* Added `compas.remote.services.network.py` service for handling requests for a browser-based network viewer.
* Possibility to call forward_kinematics on `compas.robots.RobotModel`
* Added `compas.set_precision` function for the setting the global precision used by COMPAS as a floating point number.

### Changed

* Fix mesh genus in `compas.datastructures`.
* Fixed missing import in `compas_rhino.geometry`.
* Removed circular imports from `compas_rhino.geometry`.
* Fix duplicate hfkeys in `compas.datastructures.volmesh.halffaces_on_boundary`.
* Moved `compas.remote.service.py` to `compas.remote.services.default.py`.
* Removed processing of face keys from data getter and setter in `compas.datastructures.Network`.
* Using `SimpleHTTPRequestHandler` instead of `BaseHTTPRequestHandler` to provide basic support for serving files via `GET`.
* Mesh mapping on surface without creating new mesh to keep attributes in `compas_rhino.geometry.surface.py`.
* Moving functionality from `compas_fab.artists.BaseRobotArtist` to `compas.robots.RobotModel`
* Fix exception of null-area polygon of centroid polygon in `compas.geometry.average.py`.
* Fix loss of precision during mesh welding in `compas.datastructures.mesh_weld`.

### Removed

## [0.7.1] 2019-06-29

### Added

### Changed

* Include `compas_plotters` and `compas_viewers` in the build instructions.
* Moved import of `subprocess` to Windows-specific situations.
* Fixed document functions failing when document name is `None`.
* Downgraded `numpy` requirements.
* Loosened `scipy` requirements.
* Default Python to `pythonw`.

### Removed

## [0.7.0] 2019-06-27

### Added

* Added filter shorthand for selecting OBJ, JSON files in Rhino.
* Added `compas_plotters`
* Added `compas_viewers`
* Added `compas_rhino.draw_circles` and the equivalent Artist method
* Add class functions to `compas.datastructures.VolMesh`.
* Added `face_neighborhood` class function to `compas.datastructures.Mesh`.
* Added `get_face_attributes_all` to `compas.datastructures._mixins.attributes`.
* Added `get_faces_attributes_all` to `compas.datastructures._mixins.attributes`.
* Added `compas.remote` package for making HTTP based Remote Procedure Calls.

### Changed

* Restructure halffaces as lists in `compas.datastructures.VolMesh`.
* Correctly handle `python-net` module presence during IronPython imports.
* Switched to `compas.IPY` check instead of `try-except` for preventing non IronPython friendly imports.
* Changed installation of compas packages to Rhino to support non-admin user accounts on Windows.
* Copy facedata in `mesh_quads_to_triangles`
* Added non-imported service for `compas.remote` for starting the subprocess that runs the server.

### Removed

* Removed `compas.plotters`
* Removed `compas.viewers`

## [0.6.2] 2019-04-30

### Added

### Changed

* Based mesh drawing for Rhino on RhinoCommon rather than Rhinoscriptsyntax.
* Fixed mesh drawing for Rhino 6

### Removed

## [0.6.1] 2019-04-29

### Added

### Changed

* Fixed bug in RPC. The services cannot have a `pass` statement as class body.

### Removed

## [0.6.0] 2019-04-29

### Added

* Added `center` property getter to `compas.geometry.Cirle` primitive
* Add `astar_shortest_path` to `compas.topology.traversal`.

### Changed

* Updated configuration instructions for Blender.
* Changed naming convention for drawing functions from `xdraw_` to `draw_`.
* Changed mesh drawing in Rhino to use separate mesh vertices per face. This makes the mesh look more "as expected" in *Shaded* view.

### Removed

* Removed support for Python 3.5.x by setting the minimum requirements for Numpy and Scipy to `1.16` and `1.2`, respectively.

## [0.5.2] 2019-04-12

### Added

* Added `draw_polylines` to `compas_rhino.artists.Artist`.
* Added `color` argument to `compas_rhino.artists.MeshArtist.draw_mesh`.
* Added named colors to `compas.utilities.colors.py`.

### Changed

* Fix `mesh_uv_to_xyz` in `RhinoSurface`.
* Fix 'mesh_weld' and 'meshes_join_and_weld' against consecutive duplicates in face vertices.
* Fix setting of environment variables in `System.Diagnostics.Process`-based subprocess for `XFunc` and `RPC`.
* Fix `XFunc` on RhinoMac.
* Fix `trimesh_subdivide_loop` from `compas.datastructures`.
* Changed Numpy and Scipy version requirements to allow for Python 3.5.x.

### Removed

* Removed `mixing.py` from `compas.utilities`.
* Removed `singleton.py` from `compas.utilities`.
* Removed `xscript.py` from `compas.utilities`.
* Removed `sorting.py` from `compas.utilities`.
* Removed `names.py` from `compas.utilities`.
* Removed `xfunc.py` from `compas_rhino.utilities`, use `compas.utilities.XFunc` instead.

## [0.5.1] 2019-03-25

### Added

### Changed

* Fix `XFunc` and `RPC` environment activation.
* Fix exception on Rhino Mac.
* Fix missing import on `compas_rhino.geometry`.
* Fix `compas.geometry.offset_polygon`.
* Fix installation for Rhino, related to implicit import of `matplotlib`.

### Removed

## [0.5.0] 2019-03-15

### Added

* Add `Circle` and `Sphere` primitives to `compas.geometry`.
* Add functions to `Plane` and `Box` primitives.
* Add functions to `compas_rhino` curve: `length` and `is_closed`.
* Add functions to `compas_rhino` surface: `kinks`, `closest_point`, `closest_point_on_boundaries`, and functions for mapping/remapping between XYZ and UV(0) spaces based on surface's parametrization (`point_xyz_to_uv`, `point_uv_to_xyz`, `line_uv_to_xyz`, `polyline_uv_to_xyz`, `mesh_uv_to_xyz`)
* Add `is_scalable` to `compas.robots.Joint`.

### Changed

* Fix exception in `Plane.transform`.
* Fix installer to remove old symlinks.
* Fix RPC proxy server.

## [0.4.22] 2019-03-05

### Added

* Add pretty print option to JSON formatter.
* Add remeshing based on `triangle`.
* Add compatibility with ETO forms to `compas_rhino` edge modifiers.

## [0.4.21] 2019-03-04

### Changed

* Fix import in `compas_rhino` vertex modifiers.

## [0.4.20] 2019-03-04

### Removed

* Remove `download_image_from_remote` utility function.

## [0.4.12] 2019-03-04

### Changed

* Small fixes on Rhino forms support.

## [0.4.11] 2019-03-03

### Added

* New function to join network edges into polylines: `network_polylines`.
* New mesh functions: `mesh_offset`, `mesh_thicken`, `mesh_weld` and `meshes_join_and_weld`.
* New mesh functions: `face_skewness`, `face_aspect_ratio`, `face_curvature` and `vertex_curvature`.
* New functions to get disconnected elements of  `Mesh`: `mesh_disconnected_vertices`, `mesh_disconnected_faces`, `mesh_explode`.
* New functions to get disconnected elements of  `Network`: `network_disconnected_vertices`, `network_disconnected_edges`, `network_explode`.
* Add statistics utility functions: `average`, `variance`, `standard_deviation`.
* Add `binomial_coefficient` function.
* Add option to create `Network` and `Mesh` from dictionaries of vertices and faces.
* Add `face_adjacency_vertices` to `Mesh`
* Add optional prefix to the rhino name attribute processor
* Add `mesh_move_vertices` to `compas_rhino`.
* Add support for relative mesh references in URDF.

### Changed

* Fix mesh centroid and mesh normal calculation.
* Refactor of drawing functions in `compas_blender`.
* Fix material creation in `compas_blender`.
* New default for subdivision: `catmullclark`.

## [0.4.9] 2019-02-10

### Added

* New class methods for `Polyhedron`: `from_platonicsolid` and `from_vertices_and_faces`.
* Constrained and conforming Delaunay triangulations based on Triangle.
* Predicate-based filtering of vertices and edges.
* `mesh.geometry`for geometry-specific functions.
* `trimesh_face_circle` in `mesh.geometry`.

### Changed

* Fix exception in `angle_vectors_signed` if vectors aligned
* Fix exception in `Polyline.point`
* Update Rhino installation merging Win32 and Mac implementations and defaulting the bootstrapper to the active python even if no CONDA environment is active during install.

### Removed

* Bound mesh operations.

## [0.4.8] 2019-01-28

### Added

* Curve tangent at parameter.
* Box shape.
* Numpy-based mesh transformations.
* Option to share axes among plotters.<|MERGE_RESOLUTION|>--- conflicted
+++ resolved
@@ -18,7 +18,7 @@
 * Added test function `test_to_points` in `test_graph.py`.
 * Added test function `test_to_points` in `test_volmesh.py`.
 * Added test functions `test_to_points`, `test_compute_aabb`, and `test_compute_obb` in `test_mesh.py`.
-<<<<<<< HEAD
+* Added setters for `SceneObject.worldtransformation` and `SceneObject.frame`, which automatically handles the parent transformations.
 * Added missing property `centroid` in `compas_rhino.geometry.RhinoBrep`.
 * Added missing property `curves` in `compas_rhino.geometry.RhinoBrep`.
 * Added missing property `is_closed` in `compas_rhino.geometry.RhinoBrep`.
@@ -37,21 +37,15 @@
 * Added implementation for `Brep.from_pipe` in `compas_rhino.geometry.RhinoBrep`.
 * Added implementation for `Brep.from_iges` in `compas_rhino.geometry.RhinoBrep`.
 * Added implementation for `Brep.to_step` in `compas_rhino.geometry.RhinoBrep`.
-=======
-* Added setters for `SceneObject.worldtransformation` and `SceneObject.frame`, which automatically handles the parent transformations.
->>>>>>> 0dfc019b
-
-### Changed
-
-### Removed
-
-<<<<<<< HEAD
+
+### Changed
+
+### Removed
+
 * Removed property `is_compound` from `compas.geometry.Brep` as OCC specific.
 * Removed property `is_compoundsolid` from `compas.geometry.Brep` as OCC specific.
 * Removed property `solids` from `compas.geometry.Brep` as OCC specific.
 * Removed property `shells` from `compas.geometry.Brep` as OCC specific.
-=======
->>>>>>> 0dfc019b
 
 ## [2.13.0] 2025-06-04
 
