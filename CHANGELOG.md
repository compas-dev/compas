--- conflicted
+++ resolved
@@ -18,11 +18,8 @@
 
 ### Changed
 
-<<<<<<< HEAD
+* Fixed `PluginNotInstalledError` when using `Brep.from_boolean_*` in Rhino.
 * Added support for `Polyline` as input for `compas_rhino.Brep.from_extrusion`.
-=======
-* Fixed `PluginNotInstalledError` when using `Brep.from_boolean_*` in Rhino.
->>>>>>> 915d46c4
 
 ### Removed
 
