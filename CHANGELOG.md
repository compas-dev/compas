# Changelog

All notable changes to this project will be documented in this file.

The format is based on [Keep a Changelog](https://keepachangelog.com/en/1.0.0/),
and this project adheres to [Semantic Versioning](https://semver.org/spec/v2.0.0.html).

## Unreleased

### Added

* Added URDF and XML writers.
* Added `compas.robots.RobotModel.to_urdf_file`.
* Added `compas.files.URDF.from_robot`.

### Changed
<<<<<<< HEAD
* Fixed bug in `compas.datastructures.Halfface.data(setter)`  in reading json serialized data
=======
* Fixed default value for `compas.robots.Axis`.

* Changed surface to mesh conversion to include cleanup and filter functions, and use the outer loop of all brep faces.
>>>>>>> 9ef87a9e

### Removed


## [0.18.0] 2020-11-24

### Added

* Added `remap_values` to `compas_utilities`.
* Added `compas.datastructures.mesh_slice_plane`.
* Added `compas.json_dump`, `compas.json_dumps`, `compas.json_load`, `compas.json_loads`.

### Changed

* Fixed bug in `compas.datastructures.Network.delete_node`.
* Fixed bug in `compas.datastructures.Network.delete_edge`.
* Fixed bug in select functions for individual objects in `compas_rhino.utilities`.
* Fixed bug in `compas.datastructures.mesh_merge_faces`.
* changed base of `compas.geometry.Transformation` to `compas.base.Base`.

### Removed

* Removed `compas.datastructures.mesh_cut_by_plane`.

## [0.17.3] 2020-11-20

### Added

### Changed

* Fixed bug in `compas.geometry.is_coplanar`.
* Fixed bug in `compas.datastructures.mesh_merg_faces`.
* Fixed bug in `compas.robots.RobotModel.add_link`.
* Fixed bug in `compas.datastructures.Volmesh.cell_to_mesh`.

### Removed


## [0.17.2] 2020-11-04

### Added

### Changed

* Fixed bug in `__getstate__`, `__setstate__` of `compas.base.Base`.
* Fixed bug in `compas_rhino.artists.MeshArtist` and `compas_rhino.artists.NetworkArtist`.
* Changed length and force constraints of DR to optional parameters.
* Removed `ABCMeta` from the list of base classes of several objects in compas.

### Removed


## [0.17.1] 2020-10-28

### Added

* Added `compas_rhino.artists.BoxArtist.draw_collection`.
* Added option to show/hide vertices, edges, and faces in `compas_rhino.artists.CapsuleArtist.draw`.
* Added option to show/hide vertices, edges, and faces in `compas_rhino.artists.ConeArtist.draw`.
* Added option to show/hide vertices, edges, and faces in `compas_rhino.artists.CylinderArtist.draw`.
* Added option to show/hide vertices, edges, and faces in `compas_rhino.artists.PolyhedronArtist.draw`.
* Added option to show/hide vertices, edges, and faces in `compas_rhino.artists.SphereArtist.draw`.
* Added option to show/hide vertices, edges, and faces in `compas_rhino.artists.TorusArtist.draw`.
* Added option to show/hide vertices, edges, and faces in `compas_rhino.artists.PolygonArtist.draw`.
* Added option to show/hide vertices, edges, and faces in `compas_rhino.artists.PolylineArtist.draw`.
* Added option to show/hide vertices, edges, and faces in `compas_rhino.artists.VectorArtist.draw`.

### Changed

* Changed implementation of `compas_rhino.artists.BoxArtist.draw`.
* Fixed bug in `compas.geometry.Capsule`.
* Fixed bug in `compas.geometry.Cone`.
* Changed `compas_rhino.draw_mesh` to support Ngons if available.
* Fixed bug in polyhedron data.

### Removed

* Removed `compas_rhino.artists.PointArtist.draw_collection`.
* Removed `compas_rhino.artists.CircleArtist.draw_collection`.
* Removed `compas_rhino.artists.LineArtist.draw_collection`.

## [0.16.9] 2020-10-21

### Added

* Added binary STL writer.
* Added constructor `from_euler_angles` to `compas.geometry.Transformation`.
* Added method for adding objects from a list to `compas_plotters.GeometryPlotter`.
* Added `compas_rhino.artists.BoxArtist`.
* Added `compas_rhino.artists.CapsuleArtist`.
* Added `compas.geometry.Polyhedron.from_halfspaces` and `compas.geometry.Polyhedron.from_planes`.
* Added `compas.geometry.is_point_behind_plane` and `compas.geometry.is_point_in_polyhedron`.
* Added `centroid` and `bounding_box` properties to `compas.geometry.Pointcloud`.
* Added `edges` property to `compas.geometry.Box`.
* Added `edges` property to `compas.geometry.Polyhedron`.
* Added `compas.datastructures.network_smooth_centroid`.

### Changed

* Fixed bug in handling of keys in edge attribute functions of `compas.datastructures.Halfedge`.
* Fixed bug in `compas.geometry.Polygon.lines`.
* Fixed bug in `compas.geometry.Polyline.lines`.
* Changed `compas.geometry.Shape.to_vertices_and_faces` to `abstractmethod`.
* Fixed bug in magic methods of `compas.geometry.Box`.
* Fixed bug in `compas.geometry.Box.contains`.
* Fixed bug in `delete_vertex` and `delete_face` in `compas.datastructures.Halfedge`.
* Fixed bug in `delete_node` of `compas.datastructures.Graph`.
* Fixed bug in `summary` method of `compas.datastructures.Graph` and `compas.datastructures.Halfedge`.

### Removed


## [0.16.8] 2020-10-14

### Added

* Added `RobotModelArtist` to `compas_rhino`, `compas_ghpython` and `compas_blender`.
* Added `ToolModel`.
* Added `compas.geometry.Pointcloud`.
* Added `compas.utilities.grouper`.
* Added `PolygonArtist`, `PolylineArtist` to `GeometryPlotter`.

### Changed

* `Mesh` takes name of `Shape` in `Mesh.from_shape`.
* Fixed `zoom_extents` of `GeometryPlotter`.

### Removed

* Removed `SegmentArtist` from `compas_plotters`.

## [0.16.7] 2020-10-06

### Added

* Added functionality to the RPC service to automatically reload modules if a change is detected.

### Changed

### Removed


## [0.16.6] 2020-09-30

### Added

* Added `compas_plotters.geometryplotter.GeometryPlotter` for COMPAS geometry objects.

### Changed

* Changed `compas.base.Base.dtype` to property.
* Changed JSON schema to draft 7.
* Changed version processing to `distutils.version.LooseVersion`.

### Removed


## [0.16.5] 2020-09-26

### Added

* Added tests for halfedge data schemas.

### Changed

* Fixed RGB color processing in `compas.utilities.color_to_colordict`.
* Fixed Blender object and dat amanagement to avoid `malloc` problems.
* Updated Blender data structure artists.
* Changed Blender unused data clearing to also clear collections.
* Fixed JSON data validation of base COMPAS object.

### Removed


## [0.16.4] 2020-09-24

### Added

### Changed

* Fixed bug in `compas.geometry.Box.vertices`.

### Removed


## [0.16.3] 2020-09-23

### Added

* Added abstract `DATASCHEMA` to `compas.base.Base`.
* Added abstract `JSONSCHEMA` to `compas.base.Base`.
* Added `validate_data` to `compas.base.Base`.
* Added `validate_json` to `compas.base.Base`.
* Added implementation of `DATASCHEMA` to `compas.datastructures.Halfedge`.
* Added implementation of `JSONSCHEMA` to `compas.datastructures.Halfedge`.
* Added `NodeAttributeView`.
* Added implementation of `DATASCHEMA` to `compas.datastructures.Graph`.
* Added implementation of `JSONSCHEMA` to `compas.datastructures.Graph`.
* Added `compas.rpc.Proxy.restart_server`.
* Added `compas_rhino.objects.NetworkObject`.
* Added constructors `from_matrix` and `from_rotation` to `compas.geometry.Quaternion`.
* Added `draw_collection` methods to Grasshopper artists.

### Changed

* Updated naming conventions in `compas.datastructures.HalfFace` and `compas.datastructures.VolMesh`
* Moved `compas.datastructures.Datastructure` to `compas.datastructures.datastructure`.
* Changed base class of `compas.datastructures.Datastructure` to `compas.base.Base`.
* Changed `from_json` to `to_json` of meshes to use encoders and decoders.
* Moved `MutableMapping` to `compas.datastructures._mutablemapping`.
* Moved attribute views to `compas.datastructure.attributes`.

### Removed

* Removed `from_json`, `to_json`, `to_data`, `copy`, `transformed` from primitives, defaulting to the base implementation in `compas.geometry.Primitive`.
* Removed `from_json`, `to_json`, `to_data`, `copy`, `__str__`, from datastructures, defaulting to the base implementation in `compas.datastructure.Datastructure`.

## [0.16.2] 2020-08-06

### Added

* Added plugin system based on decorators: `compas.plugins.pluggable` & `compas.plugins.plugin`.
* Added `compas_rhino` implementation of the boolean operation pluggable interfaces (union/difference/intersection).
* Added `compas.datastructures.Mesh.transform_numpy`.
* Added `PluginNotInstalledError`.
* Added `compas.geometry.booleans`.
* Added tolerance parameter to angle functions.
* Added support for Rhino 7 in install/uninstall routines.
* Added install/uninstall for Rhino plugins (with support for Rhino 7).
* Added base class for all COMPAS objects `compas.base.Base`.
* Added base class for all Rhino objects representing COMPAS objects `compas_rhino.objects.Object`.
* Added mesh object representing COMPAS meshes in Rhino `compas_rhino.objects.MeshObject`.
* Added the methods `to_data` and `from_data` to `compas.robots.RobotModel`.

### Changed

* Restructure and reorganize volmesh datastructure
* Fixed scaling bug in `compas.geometry.Sphere`
* Fixed bug in `compas.datastructures.Mesh.add_vertex`.
* Fixed performance issue affecting IronPython when iterating over vertices and their attributes.
* Changed return value of drawing functions of `compas_rhino.artists.MeshArtist` to list of GUID.
* Changed return value of drawing functions of `compas_rhino.artists.NetworkArtist` to list of GUID.
* Moved "inspectors" to `compas_rhino.objects`.
* Moved "modifiers" to `compas_rhino.objects`.
* Connection attempts can now be set for `compas.Proxy.start_server` using the
  attribute `Proxy.max_conn_attempts`.
* `Scale.from_factors` can now be created from anchor frame.
* Changed vertex reading of PLY files to include all property information.

### Removed

* Removed CGAL based boolean implementations.
* Removed artist mixins from `compas_rhino`.
* Removed `clear_` functions from `compas_rhino.artists.MeshArtist`.
* Removed `clear_` functions from `compas_rhino.artists.NetworkArtist`.
* Removed `to_data`, `from_data` from `compas_rhino.artists`.
* Removed `compas_rhino.artists.BoxArtist` stub.
* Removed references to "edge" dict from `compas.datastructures.VolMesh`.

## [0.16.1] 2020-06-08

### Added

### Changed

* Fixed scaling bug in `compas.geometry.Sphere`

### Removed

## [0.16.0] 2020-06-05

### Added

* Added `compas_rhino.geometry.RhinoVector`.
* Added basic mesh cutting (`compas.datastructures.Mesh.cut()`).
* Added `compas.datastructures.Mesh.join(other)`.
* Added `compas.geometry.argmin` and `compas.geometry.argmax`.
* Added STL witer.
* Added `compas.datastructures.Mesh.to_stl`.
* Added `unweld` option to obj writing.

### Changed

* Fixed bug in `FaceAttributeView.__get_item__`: access to default was tried before attrs.
* Fixed bug in `EdgeAttributeView.__get_item__`: access to default was tried before attrs.
* Changed `VertexAttributeView.__get_item__` to follow access logic of `FaceAttributeView`.
* Fixed bug in `draw_edges` in `compas_rhino`'s `EdgeArtist`.
* Fixed bug in `draw_edges` in `compas_ghpython`'s `EdgeArtist`.
* Fixed bug in ``compas_rhino.geometry.RhinoSurface.brep_to_compas``.
* Fixed bug in ``compas.geometry.Box.from_bounding_box``
* Fixed bug in ``compas.geometry.Box.from_width_height_depth``
* Fixed inconsistencies in ``compas.geometry._transformations``.
* Renamed ``compas.geometry.Frame.to_local_coords`` to ``compas.geometry.Frame.to_local_coordinates``
* Renamed ``compas.geometry.Frame.to_world_coords`` to ``compas.geometry.Frame.to_world_coordinates``
* Renamed ``compas.geometry.Transformation.change_basis`` to ``compas.geometry.Transformation.from_change_of_basis``
* Renamed ``compas.geometry.matrix_change_basis`` to ``compas.geometry.matrix_from_change_of_basis``
* Renamed ``compas.geometry.Projection.orthogonal`` to ``compas.geometry.Projection.from_plane`` and changed input params
* Renamed ``compas.geometry.Projection.parallel`` to ``compas.geometry.Projection.from_plane_and_direction`` and changed input params
* Renamed ``compas.geometry.Projection.perspective`` to ``compas.geometry.Projection.from_plane_and_point`` and changed input params
* Changed constructor of all ``compas.geometry.Transformation`` and derivatives. Preferred way of creating any ``compas.geometry.Transformation`` is with the classmethods ``from_*``
* Changed params (point, normal) into plane for ``compas.geometry.matrix_from_parallel_projection``, ``compas.geometry.matrix_from_orthogonal_projection`` and ``compas.geometry.matrix_from_perspective_projection``

### Removed

## [0.15.6] 2020-04-27

### Added

* Extended glTF support.
* Added classmethod `from_geometry` to `RhinoMesh`
* Added `intersection_sphere_line`
* Added `intersection_plane_circle`
* Added `tangent_points_to_circle_xy`
* Added basic OBJ file writing.
* Added `Mesh.to_obj`.

### Changed

* Fixed bug in `Box.from_bounding_box`.
* Updated Blender installation docs for latest release.
* Fixed `robot.forward_kinematics()` when requested for base link.
* Fixed bug in `to_compas` conversion of Rhino meshes.
* Fixed bug where `compas.geometry.Primitive` derived classes cannot be serialized by jsonpickle.

### Removed

## [0.15.5] 2020-03-29

### Added

* Added classmethod `from_geometry` to `RhinoMesh`.
* Added conversion to polygons to `BaseMesh`.
* Re-added length, divide, space methods of `RhinoCurve`.
* Added basic OFF file writing.
* Added basic PLY file writing.
* Added `Mesh.to_ply`.
* Added `Mesh.to_off`.

### Changed

* Fixed object naming in artists of `compas_ghpython`.
* Resizing of Rhino property form.
* Fixed orientation of `RhinoSurface` discretisation.
* Check for existence of object in Rhino purge functions.
* Fixed bug in mesh boundary functions.

### Removed


## [0.15.4] 2020-03-05

### Added

* Added algorithm for pulling points onto mesh.
* Added base ellipse class to geometry primitives.
* Added circle artist to plotters.
* Added mesh artist to plotters.
* Added ellipse artist to plotters.
* Added support for robot mimicking joints.

### Changed

* Fixed bugs in `compas_rhino.artists.NetworkArtist`.
* Add conda executable path to `compas_bootstrapper.py`.

### Removed


## [0.15.3] 2020-02-26

### Added

* Added optional class parameter to `RhinoMesh.to_compas`.
* Added max int key to serialisation of graph.

### Changed

* Changed name of base mesh implementation to `BaseMesh`.
* Changed name of base network implementation to `BaseNetwork`.
* Fixed bug in face finding function.

### Removed

* Removed optional requirements from setup file.
* Removed parameters from default polyhedron constructor.

## [0.15.2] 2020-02-20

### Added

### Changed

### Removed

## [0.15.1] 2020-02-16

### Added

* Added glTF support.
* Added graph and halfedge data structures.
* Added Rhino line geometry.
* Added Rhino plane geometry.

### Changed

* Fixed `compas_hpc` import problem.
* Split up topology part from geometry part for network and mesh.
* Split up network and mesh naming conventions.
* Reworked network face cycle finding.
* Updated mesh from lines.
* Updated network plotter in correspondance with network.
* Integrated mixin functionality and removed mixins.

### Removed

* Removed parallelisation from network algorithms.
* Removed numba based dr implementations.

## [0.15.0] 2020-01-24

### Added

* Added `to_compas` to `compas_rhino.geometry.RhinoPoint`.
* Added `to_compas` to `compas_rhino.geometry.RhinoLine`.
* Added `to_compas` to `compas_rhino.geometry.RhinoCurve`.
* Added `to_compas` to `compas_rhino.geometry.RhinoMesh`.
* Added `brep_to_compas` to `compas_rhino.geometry.RhinoSurface`.
* Added `uv_to_compas` to `compas_rhino.geometry.RhinoSurface`.
* Added `heightfield_to_compas` to `compas_rhino.geometry.RhinoSurface`.
* Added `compas.datastructures.mesh_pull_points_numpy`.

### Changed

* Moved `compas_rhino.conduits` into `compas_rhino.artists`.
* Fixed bug in `compas.datastructures.Mesh.edges_where`.
* Fixed bug in `compas.datastructures.Mesh.faces_where`.
* Fixed bug in `compas.datastructures.Mesh.edge_attributes`.
* Fixed bug in `compas.datastructures.Mesh.face_attributes`.
* Fixed bug in `compas.datastructures.Mesh.edges`.
* Fixed bug in `compas.datastructures.Mesh.faces`.
* Fixed bug in `compas.datastructures.Mesh.offset`.

### Removed

* Removed deprecated `compas.geometry.xforms`.
* Removed deprecated `compas_rhino.helpers`.
* Removed `compas_rhino.constructors`.

## [0.14.0] 2020-01-21

### Added

* Added `compas.datastructures.mesh.Mesh.any_vertex`.
* Added `compas.datastructures.mesh.Mesh.any_face`.
* Added `compas.datastructures.mesh.Mesh.any_edge`.
* Added `compas.datastructures.mesh.Mesh.vertex_attribute`.
* Added `compas.datastructures.mesh.Mesh.vertex_attributes`.
* Added `compas.datastructures.mesh.Mesh.vertices_attribute`.
* Added `compas.datastructures.mesh.Mesh.vertices_attributes`.
* Added `compas.datastructures.mesh.Mesh.edge_attribute`.
* Added `compas.datastructures.mesh.Mesh.edge_attributes`.
* Added `compas.datastructures.mesh.Mesh.edges_attribute`.
* Added `compas.datastructures.mesh.Mesh.edges_attributes`.
* Added `compas.datastructures.mesh.Mesh.face_attribute`.
* Added `compas.datastructures.mesh.Mesh.face_attributes`.
* Added `compas.datastructures.mesh.Mesh.faces_attribute`.
* Added `compas.datastructures.mesh.Mesh.faces_attributes`.
* Added mutable attribute view for mesh vertex/face/edge attributes.

### Changed

* Default Mesh vertex, face, edge attributes are no longer copied and stored explicitly per vertex, face, edge, repesctively.
* Updating default attributes now only changes the corresponding default attribute dict.
* Updated `mesh_quads_to_triangles` to copy only customised face attributes onto newly created faces.
* Fixed bug in `compas.geometry.is_point_in_circle`.
* Fixed bug in `compas.geometry.is_polygon_convex`.
* Fixed bug in `compas.geometry.Polygon.is_convex`.
* Renamed `compas.datastructures.Mesh.has_vertex` to `compas.datastructures.Mesh.is_vertex`.
* Renamed `compas.datastructures.Mesh.has_face` to `compas.datastructures.Mesh.is_face`.
* Split `compas.datastructures.Mesh.has_edge` into `compas.datastructures.Mesh.is_edge` and `compas.datastructures.Mesh.is_halfedge`.

### Removed

* Removed `compas.datastructures.mesh.Mesh.get_any_vertex`.
* Removed `compas.datastructures.mesh.Mesh.get_any_face`.
* Removed `compas.datastructures.mesh.Mesh.get_any_edge`.
* Removed `compas.datastructures.mesh.Mesh.get_vertex_attribute`.
* Removed `compas.datastructures.mesh.Mesh.get_vertex_attributes`.
* Removed `compas.datastructures.mesh.Mesh.get_vertices_attribute`.
* Removed `compas.datastructures.mesh.Mesh.get_vertices_attributes`.
* Removed `compas.datastructures.mesh.Mesh.get_edge_attribute`.
* Removed `compas.datastructures.mesh.Mesh.get_edge_attributes`.
* Removed `compas.datastructures.mesh.Mesh.get_edges_attribute`.
* Removed `compas.datastructures.mesh.Mesh.get_edges_attributes`.
* Removed `compas.datastructures.mesh.Mesh.get_face_attribute`.
* Removed `compas.datastructures.mesh.Mesh.get_face_attributes`.
* Removed `compas.datastructures.mesh.Mesh.get_faces_attribute`.
* Removed `compas.datastructures.mesh.Mesh.get_faces_attributes`.
* Removed `compas.datastructures.mesh.Mesh.set_vertex_attribute`.
* Removed `compas.datastructures.mesh.Mesh.set_vertex_attributes`.
* Removed `compas.datastructures.mesh.Mesh.set_vertices_attribute`.
* Removed `compas.datastructures.mesh.Mesh.set_vertices_attributes`.
* Removed `compas.datastructures.mesh.Mesh.set_edge_attribute`.
* Removed `compas.datastructures.mesh.Mesh.set_edge_attributes`.
* Removed `compas.datastructures.mesh.Mesh.set_edges_attribute`.
* Removed `compas.datastructures.mesh.Mesh.set_edges_attributes`.
* Removed `compas.datastructures.mesh.Mesh.set_face_attribute`.
* Removed `compas.datastructures.mesh.Mesh.set_face_attributes`.
* Removed `compas.datastructures.mesh.Mesh.set_faces_attribute`.
* Removed `compas.datastructures.mesh.Mesh.set_faces_attributes`.
* Removed `print` statement from curvature module.

## [0.13.3] 2020-01-10

### Added

* `compas_rhino.artists.ShapeArtist` as base artist for all shape artists.
* Added `layer`, `name`, `color` attributes to `compas_rhino.artists.PrimitiveArtist`.
* Added `layer`, `name` attributes to `compas_rhino.artists.ShapeArtist`.
* Added `layer`, `name` attributes to `compas_rhino.artists.MeshArtist`.
* Added `clear_layer` method to `compas_rhino.artists.PrimitiveArtist`.
* Added `clear_layer` method to `compas_rhino.artists.ShapeArtist`.
* Added `clear_layer` method to `compas_rhino.artists.MeshArtist`.

### Changed

* Renamed `compas.utilities.maps.geometric_key2` to `geometric_key_xy`.
* Fixed bug in mirror functions.
* Fixed mirroring tests.
* Moved `BaseMesh`, `matrices`, `operations` to `compas.datastructures.mesh.core`.
* Added `transform` and `transformed` (and others) to `Mesh`.

### Removed

* `compas_rhino.artists.BoxArtist`
* Removed `layer` attribute from `compas_rhino.artists.Artist`.
* Removed `clear_layer` method from `compas_rhino.artists.Artist`.

## [0.13.2] 2020-01-06

### Added

* File reading functions for ascii files in `compas.files` has moved from the individual reader classes to a new parent class, `BaseReader`.

### Changed

* Rebased `compas_rhino.artists.MeshArtist` on new-style artist `compas_rhino.artists.Artist`.
* Renamed `compas_rhino.artists.MeshArtist.defaults` to `compas_rhino.artists.MeshArtist.settings`.
* Changed usage of (nonexisting) `compas_rhino.get_object` to `compas_rhino.get_objects`.
* Integrated vertex, face, edge mixins into `compas_rhino.artists.MeshArtist`.
* Integrated vertex, edge mixins into `compas_rhino.artists.NetworkArtist`.
* Rebased `compas_rhino.artists.VolMeshArtist` on `compas_rhino.artists.MeshArtist`.

### Removed

## [0.13.0] 2019-12-16

### Added

* Added DOI to bibtex entry.
* Added conversion for old mesh JSON data.

### Changed

* Indirectly changed mesh serialisation to JSON (by changing key conversion and moving conversion into JSON methods).
* Moved conversion of int keys of mesh data to strings for json serialisation to from/to json.
* Moved from/to methods for mesh into mesh definition.
* Subdivision algorithms use fast mesh copy.

### Removed

* Support for non-integer vertex and face identifiers in mesh.

## [0.12.4] 2019-12-11

### Added

### Changed

### Removed

## [0.12.3] 2019-12-11

### Added

* Added `mesh_subdivide_frames` to `compas.datastructures.subdivision`

### Changed

### Removed

## [0.12.2] 2019-12-11

### Added

* Added `intersection_segment_polyline` to `compas.geometry.intersections`
* Added `intersection_segment_polyline_xy` to `compas.geometry.intersections`
* Added `from_sides_and_radius` to `compas.geometry.Polygon`

### Changed

* Reworked docstrings of methods in `compas.geometry.queries`
* Set default `tol` to `1e-6` in `compas.geometry.queries`

### Removed

## [[0.12.1] 2019-12-10] 2019-12-10

### Added

* Added inherited methods to class docs.
* Added data structure mixins to the docs.
* Added `data` and `from_data` to `compas.geometry.Polyhedron`
* Added explicit support for collections to `compas_blender`

### Changed

* Bottom face of cylinder shape should be flipped.
* Face reading mechanism of OFF reader.
* `compas.geometry.Box` is now centred at origin by default.

### Removed

* Removed `compas.remote` because it does not provide an advatage over `compas.rpc`.

## [[0.11.4] 2019-11-26] 2019-11-26

### Added

* Added `compas_rhino.etoforms.ImageForm`.
* Added `doc8` as dev requirement.

### Changed

* Changed `compas_rhino.install_plugin` to use only the plugin name, w/o the GUID.
* Changed `iterable_like` to prevent exhausting generators passed as targets.

### Removed

* Removed `compas_rhino.ui.Controller`.
* Removed `compas_rhino.ui.Button`.

## [[0.11.2] 2019-11-19] 2019-11-19

### Added

* Added factory methods for `compas_rhino.artists._Artist`

### Changed

* Set `compas_rhino.artists.FrameArtist` layer clear to false by default.
* Wrapped internals of RPC dispatch method in try-except to catch any import problems and report back on the client side.
* Stopping of HTTP server (`compas.remote`) is now handled properly through separate thread.
* Fixed mutable init parameters of `RobotModel`
* Fixed bug in `mesh_quads_to_triangles` that caused face data to be deleted even when not necessary.
* Switched to `compas.geometry.KDTree` as fallback for `scipy.spatial.cKDTree` instead of Rhino `RTree` because it currently fails.

### Removed

## [0.11.0] 2019-11-09

### Added

* Added `iterable_like` to `compas.utilities.itertools_`
* Added `compas.geometry.icp_numpy` for pointcloud alignment using ICP.
* Added RPC command-line utility: `$ compas_rpc {start|stop} [--port PORT]`
* Added `__version__` to `compas_plotters`.
* Added `compas_plotters` to `.bumpversion.cfg`.
* Added `Colormap` to `compas.utilities`.
* Added `is_line_line_colinear()` to `compas.geometry`
* Added link to Github wiki for devguide.
* Added pointcloud alignment example to docs.
* Show git hash on `compas.__version__` if installed from git.
* Added `autopep8` to dev requirements.
* Added methods `add_joint` and `add_link` to `RobotModel`
* Added support for geometric primitives to JSON data encoder and decoder.
* Added support for `data` to all geometric primitives.

### Changed

* Docs are only deployed to github pages for tagged commits.
* Fixing printing issue with `compas.geometry.Quarternion` in ironPython.
* Fixed a missing import in `compas.geometry.Polygon`.
* Removed unused imports in `compas.geometry.Polyline`.
* Adjusted `compas.geometry.Quarternion.conjugate()` to in-place change, added `compas.geometry.Quarternion.conjugated()` instead which returns a new quarternion object.
* Fixed `rotation` property of `Transformation`.
* Simplified plugin installation (use plugin name only, without GUID).
* Bind RPC server to `0.0.0.0` instead of `localhost`.
* Fixed different argument naming between Rhino5 and Rhino6 of `rs.LayerVisible()` in `compas_rhino.utilities.objects`.

### Removed

## [0.10.0] 2019-10-28

### Added

* Added method for computing the determinant of the matrix of a transformation `compas.geometry.Transformation.determinant`.
* Added method for transposing (the matrix of) a transformation in-place `compas.geometry.Transformation.transpose`.
* Added method creating a transposed copy of a transformation `compas.geometry.Transformation.transposed`.
* Added method for invertig (the matrix of) a transformation in-place `compas.geometry.Transformation.invert`.
* Added `compas.geometry.Transformation.inverted` as an alias for `compas.geometry.Transformation.inverse`.
* Added method creating a copy of a transformation instance with a given transformation concatenated `compas.geometry.Transformation.concatenated`.
* Added method `to_vertices_and_faces` to all the classes inheriting from `compas.geometry.Shape` to create a `Mesh` representation of them.

### Changed

* Changed `compas.geometry.Transformation.inverse` to return an inverted copy of the transformation.
* Changed `compas.geometry.Transformation.decompose` to `compas.geometry.Transformation.decomposed`.
* Changed `compas.geometry.Transformation.concatenate` to add another transformation to the transformation instance.

### Removed

## [0.9.1] 2019-10-28

### Added

* Added `compas.geometry.Point.transform_collection` and `compas.geometry.Point.transformed_collection`.
* Added `compas.geometry.Vector.transform_collection` and `compas.geometry.Vector.transformed_collection`.
* Added `compas.geometry.Line.transform_collection` and `compas.geometry.Line.transformed_collection`.
* Added support for new Python plugin location for Rhino 6.0 on Mac.
* Added `compas.geometry.bestfit_frame_numpy`

### Changed

* Fixed transformation of start and end point of `compas.geometry.Line` to update the point objects in place.
* Fixed return value of `compas.numerical.pca_numpy` to return mean not as nested list.

### Removed

## [0.9.0] 2019-10-21

### Added

* Added `matrix_change_basis`, `Transformation.change_basis`
* Added `matrix_from_frame_to_frame`
* Added non-numpy versions of `global_coords`, `local_coords`
* Added static method `Frame.local_to_local_coords`
* Added `__getitem__`, `__setitem__` and `__eq__` to `Quaternion`
* Added `Vector.scaled` and `Vector.unitized`
* Added `transform_frames` and respective helper functions `dehomogenize_and_unflatten_frames`, `homogenize_and_flatten_frames`
* Added `transform_frames_numpy` and respective helper functions `dehomogenize_and_unflatten_frames_numpy`, `homogenize_and_flatten_frames_numpy`

### Changed

* Renamed `global_coords_numpy` and `local_coords_numpy` to `local_to_world_coords_numpy` and `world_to_local_coords_numpy`.
* Changed parameters `origin` `uvw` of `local_to_world_coords_numpy` and `world_to_local_coords_numpy` to `frame`.
* Fixed some returns of `Frame` and `Rotation` to use `Vector` or `Quaternion`
* Renamed methods `Frame.represent_point/vector/frame_in_global_coordinates` and `Frame.represent_point/vector/frame_in_local_coordinates` to `Frame.to_local_coords` and `Frame.to_world_coords`.

### Removed

## [0.8.1] 2019-10-01

### Added

### Changed

* Fixed unguarded import of `numpy` based transformations in mesh package.

### Removed

## [0.8.0] 2019-10-01

### Added

* Added test section for `compas.geometry.transformations`
* Added `tol` parameter to `queries.is_colinear`
* Added compas rhino installer for Rhino Mac 6.0 `compas_rhino.__init__`.
* Added oriented bounding box for meshes `compas.datastructures.mesh_oriented_bounding_box_numpy`.
* Added full testing functions for `compas.datastructures.mesh`
* Added `draw_mesh` to `compas_ghpython.artists.MeshArtist`

### Changed

* Generate sphinx documentation from markdown files in repo root for top level sections.
* Merged `compas.geometry.xforms` into `compas.geometry.transformations`
* Fixed `AttributeError: 'Mesh' object has no attribute 'neighbors'`
* Fixed Key error with `Mesh.boundary()`
* Extended `offset_polygon` and `offset_polyline` to handle colinear segments
* Fixed unsorted mesh vertex coordinates `xyz` in `compas_viewers.viewer.MeshView`
* Changed stderr parameter from STDOUT to PIPE in `compas.rpc.Proxy` for Rhino Mac 6.0.
* Fixed import of `delaunay_from_points` in `Mesh.from_points`.
* More control over drawing of text labels in Rhino.
* Extension of `face_vertex_descendant` and `face_vertex_ancestor` in `Mesh`.
* Changed the name and meaning of the parameter `oriented` in the function `Mesh.edges_on_boundary`.
* Add `axis` and `origin` defaults to `compas.robots.Joint`
* Unified vertices and face import order for .obj files with python2 and 3
* Changed python interpreter selection (e.g. RPC calls) to fallback to `python` if `pythonw` is not present on the system
* Fixed `compas_ghpython.artists.MeshArtist` to support ngons.
* Deprecate the method `draw` of `compas_ghpython.artists.MeshArtist` in favor of `draw_mesh`.
* Fix icosahedron generation
* Examples in docs/rhino updated to work with current codebase
* Callbacks tutorial updated to work with current codebase
* Base geometric primitives on `compas.geometry.Primitive` and `compas.geometry.Shape`
* Separated `numpy` based tranformations into separate module.

### Removed

* Removed `compas_viewers` to separate repo.
* Removed `compas_hpc` to separate repo.

## [0.7.2] 2019-08-09

### Added

* Added `compas_rhino.geometry.RhinoGeometry` to the docs.
* Added `compas.remote.services`.
* Added `compas.remote.services.network.py` service for handling requests for a browser-based network viewer.
* Possibility to call forward_kinematics on `compas.robots.RobotModel`
* Added `compas.set_precision` function for the setting the global precision used by COMPAS as a floating point number.

### Changed

* Fix mesh genus in `compas.datastructures`.
* Fixed missing import in `compas_rhino.geometry`.
* Removed circular imports from `compas_rhino.geometry`.
* Fix duplicate hfkeys in `compas.datastructures.volmesh.halffaces_on_boundary`.
* Moved `compas.remote.service.py` to `compas.remote.services.default.py`.
* Removed processing of face keys from data getter and setter in `compas.datastructures.Network`.
* Using `SimpleHTTPRequestHandler` instead of `BaseHTTPRequestHandler` to provide basic support for serving files via `GET`.
* Mesh mapping on surface without creating new mesh to keep attributes in `compas_rhino.geometry.surface.py`.
* Moving functionality from `compas_fab.artists.BaseRobotArtist` to `compas.robots.RobotModel`
* Fix exception of null-area polygon of centroid polygon in `compas.geometry.average.py`.
* Fix loss of precision during mesh welding in `compas.datastructures.mesh_weld`.

### Removed

## [0.7.1] 2019-06-29

### Added

### Changed

* Include `compas_plotters` and `compas_viewers` in the build instructions.
* Moved import of `subprocess` to Windows-specific situations.
* Fixed document functions failing when document name is `None`.
* Downgraded `numpy` requirements.
* Loosened `scipy` requirements.
* Default Python to `pythonw`.

### Removed

## [0.7.0] 2019-06-27

### Added

* Added filter shorthand for selecting OBJ, JSON files in Rhino.
* Added `compas_plotters`
* Added `compas_viewers`
* Added `compas_rhino.draw_circles` and the equivalent Artist method
* Add class functions to `compas.datastructures.VolMesh`.
* Added `face_neighborhood` class function to `compas.datastructures.Mesh`.
* Added `get_face_attributes_all` to `compas.datastructures._mixins.attributes`.
* Added `get_faces_attributes_all` to `compas.datastructures._mixins.attributes`.
* Added `compas.remote` package for making HTTP based Remote Procedure Calls.

### Changed

* Restructure halffaces as lists in `compas.datastructures.VolMesh`.
* Correctly handle `python-net` module presence during IronPython imports.
* Switched to `compas.IPY` check instead of `try-except` for preventing non IronPython friendly imports.
* Changed installation of compas packages to Rhino to support non-admin user accounts on Windows.
* Copy facedata in `mesh_quads_to_triangles`
* Added non-imported service for `compas.remote` for starting the subprocess that runs the server.

### Removed

* Removed `compas.plotters`
* Removed `compas.viewers`

## [0.6.2] 2019-04-30

### Added

### Changed

* Based mesh drawing for Rhino on RhinoCommon rather than Rhinoscriptsyntax.
* Fixed mesh drawing for Rhino 6

### Removed

## [0.6.1] 2019-04-29

### Added

### Changed

* Fixed bug in RPC. The services cannot have a `pass` statement as class body.

### Removed

## [0.6.0] 2019-04-29

### Added

* Added `center` property getter to `compas.geometry.Cirle` primitive
* Add `astar_shortest_path` to `compas.topology.traversal`.

### Changed

* Updated configuration instructions for Blender.
* Changed naming convention for drawing functions from `xdraw_` to `draw_`.
* Changed mesh drawing in Rhino to use separate mesh vertices per face. This makes the mesh look more "as expected" in *Shaded* view.

### Removed

* Removed support for Python 3.5.x by setting the minimum requirements for Numpy and Scipy to `1.16` and `1.2`, respectively.

## [0.5.2] 2019-04-12

### Added

* Added `draw_polylines` to `compas_rhino.artists.Artist`.
* Added `color` argument to `compas_rhino.artists.MeshArtist.draw_mesh`.
* Added named colors to `compas.utilities.colors.py`.

### Changed

* Fix `mesh_uv_to_xyz` in `RhinoSurface`.
* Fix 'mesh_weld' and 'meshes_join_and_weld' against consecutive duplicates in face vertices.
* Fix setting of environment variables in `System.Diagnostics.Process`-based subprocess for `XFunc` and `RPC`.
* Fix `XFunc` on RhinoMac.
* Fix `trimesh_subdivide_loop` from `compas.datastructures`.
* Changed Numpy and Scipy version requirements to allow for Python 3.5.x.

### Removed

* Removed `mixing.py` from `compas.utilities`.
* Removed `singleton.py` from `compas.utilities`.
* Removed `xscript.py` from `compas.utilities`.
* Removed `sorting.py` from `compas.utilities`.
* Removed `names.py` from `compas.utilities`.
* Removed `xfunc.py` from `compas_rhino.utilities`, use `compas.utilities.XFunc` instead.

## [0.5.1] 2019-03-25

### Added

### Changed

* Fix `XFunc` and `RPC` environment activation.
* Fix exception on Rhino Mac.
* Fix missing import on `compas_rhino.geometry`.
* Fix `compas.geometry.offset_polygon`.
* Fix installation for Rhino, related to implicit import of `matplotlib`.

### Removed

## [0.5.0] 2019-03-15

### Added

* Add `Circle` and `Sphere` primitives to `compas.geometry`.
* Add functions to `Plane` and `Box` primitives.
* Add functions to `compas_rhino` curve: `length` and `is_closed`.
* Add functions to `compas_rhino` surface: `kinks`, `closest_point`, `closest_point_on_boundaries`, and functions for mapping/remapping between XYZ and UV(0) spaces based on surface's parametrization (`point_xyz_to_uv`, `point_uv_to_xyz`, `line_uv_to_xyz`, `polyline_uv_to_xyz`, `mesh_uv_to_xyz`)
* Add `is_scalable` to `compas.robots.Joint`.

### Changed

* Fix exception in `Plane.transform`.
* Fix installer to remove old symlinks.
* Fix RPC proxy server.

## [0.4.22] 2019-03-05

### Added

* Add pretty print option to JSON formatter.
* Add remeshing based on `triangle`.
* Add compatibility with ETO forms to `compas_rhino` edge modifiers.

## [0.4.21] 2019-03-04

### Changed

* Fix import in `compas_rhino` vertex modifiers.

## [0.4.20] 2019-03-04

### Removed

* Remove `download_image_from_remote` utility function.

## [0.4.12] 2019-03-04

### Changed

* Small fixes on Rhino forms support.

## [0.4.11] 2019-03-03

### Added

* New function to join network edges into polylines: `network_polylines`.
* New mesh functions: `mesh_offset`, `mesh_thicken`, `mesh_weld` and `meshes_join_and_weld`.
* New mesh functions: `face_skewness`, `face_aspect_ratio`, `face_curvature` and `vertex_curvature`.
* New functions to get disconnected elements of  `Mesh`: `mesh_disconnected_vertices`, `mesh_disconnected_faces`, `mesh_explode`.
* New functions to get disconnected elements of  `Network`: `network_disconnected_vertices`, `network_disconnected_edges`, `network_explode`.
* Add statistics utility functions: `average`, `variance`, `standard_deviation`.
* Add `binomial_coefficient` function.
* Add option to create `Network` and `Mesh` from dictionaries of vertices and faces.
* Add `face_adjacency_vertices` to `Mesh`
* Add optional prefix to the rhino name attribute processor
* Add `mesh_move_vertices` to `compas_rhino`.
* Add support for relative mesh references in URDF.

### Changed

* Fix mesh centroid and mesh normal calculation.
* Refactor of drawing functions in `compas_blender`.
* Fix material creation in `compas_blender`.
* New default for subdivision: `catmullclark`.

## [0.4.9] 2019-02-10

### Added

* New class methods for `Polyhedron`: `from_platonicsolid` and `from_vertices_and_faces`.
* Constrained and conforming Delaunay triangulations based on Triangle.
* Predicate-based filtering of vertices and edges.
* `mesh.geometry`for geometry-specific functions.
* `trimesh_face_circle` in `mesh.geometry`.

### Changed

* Fix exception in `angle_vectors_signed` if vectors aligned
* Fix exception in `Polyline.point`
* Update Rhino installation merging Win32 and Mac implementations and defaulting the bootstrapper to the active python even if no CONDA environment is active during install.

### Removed

* Bound mesh operations.

## [0.4.8] 2019-01-28

### Added

* Curve tangent at parameter.
* Box shape.
* Numpy-based mesh transformations.
* Option to share axes among plotters.<|MERGE_RESOLUTION|>--- conflicted
+++ resolved
@@ -14,13 +14,10 @@
 * Added `compas.files.URDF.from_robot`.
 
 ### Changed
-<<<<<<< HEAD
+
 * Fixed bug in `compas.datastructures.Halfface.data(setter)`  in reading json serialized data
-=======
 * Fixed default value for `compas.robots.Axis`.
-
 * Changed surface to mesh conversion to include cleanup and filter functions, and use the outer loop of all brep faces.
->>>>>>> 9ef87a9e
 
 ### Removed
 
