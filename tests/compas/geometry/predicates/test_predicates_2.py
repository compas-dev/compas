--- conflicted
+++ resolved
@@ -41,11 +41,42 @@
 
     # shifting the vertices list of the same polygon shouldn't affect the containment check output anymore
     polygon_intersecting_shifted = Polygon(polygon_intersecting[1:] + polygon_intersecting[:1])
-<<<<<<< HEAD
     assert not is_polygon_in_polygon_xy(polygon_contour, polygon_intersecting_shifted)
-=======
-    assert is_polygon_in_polygon_xy(polygon_contour, polygon_intersecting_shifted) is False
->>>>>>> 59cff0d0
+
+
+def test_polygon_to_polygon_relationship_xy():
+    polygon_contour = Polygon([(0, 0, 0), (4, 2, 0), (10, 0, 0), (11, 10, 0), (8, 12, 0), (0, 10, 0)])
+    polygon_inside = Polygon([(5, 5, 0), (10, 5, 0), (10, 10 ,0), (5, 10, 0)])
+    polygon_intersecting = Polygon([(10, 10, 0), (10, 5, 0), (15, 5, 0), (15, 10, 0)])
+    polygon_outside = Polygon([(15, 5, 0), (20, 5, 0), (20, 10, 0), (15, 10, 0)])
+    polygon_containing = Polygon([(-5, -5, 0), (15, -5, 0), (15, 15, 0), (-5, 15, 0)])
+
+    assert polygon_to_polygon_relationship_xy(polygon_inside, polygon_contour) == 1
+    assert polygon_to_polygon_relationship_xy(polygon_intersecting, polygon_contour) == 0
+    assert polygon_to_polygon_relationship_xy(polygon_outside, polygon_contour) == -1
+    assert polygon_to_polygon_relationship_xy(polygon_containing, polygon_contour) == -2
+
+
+def test_point_to_polygon_relationship_xy():
+    polygon = Polygon([(0, 0, 0), (4, 0, 0), (4, 4, 0), (0, 4, 0)])
+    pt_inside = Point(1, 2, 0)
+    pt_boundary = Point(2, 0, 0)
+    pt_outside = Point(5, 5, 0)
+
+    assert point_to_polygon_relationship_xy(pt_inside, polygon) == 1
+    assert point_to_polygon_relationship_xy(pt_boundary, polygon) == 0
+    assert point_to_polygon_relationship_xy(pt_outside, polygon) == -1
+
+
+def test_is_intersection_polygon_polygon_xy():
+    polygon_contour = Polygon([(0, 0, 0), (4, 2, 0), (10, 0, 0), (11, 10, 0), (8, 12, 0), (0, 10, 0)])
+    polygon_inside = Polygon([(5, 5, 0), (10, 5, 0), (10, 10 ,0), (5, 10, 0)])
+    polygon_intersecting = Polygon([(10, 10, 0), (10, 5, 0), (15, 5, 0), (15, 10, 0)])
+    polygon_outside = Polygon([(15, 5, 0), (20, 5, 0), (20, 10, 0), (15, 10, 0)])
+
+    assert is_intersection_polygon_polygon_xy(polygon_inside, polygon_contour) is False
+    assert is_intersection_polygon_polygon_xy(polygon_intersecting, polygon_contour) is True
+    assert is_intersection_polygon_polygon_xy(polygon_outside, polygon_contour) is False
 
 
 def test_polygon_to_polygon_relationship_xy():
